from setuptools import setup, find_packages  # type: ignore
import os

setup_dir = os.path.dirname(os.path.realpath(__file__))
with open(f"{setup_dir}/README.md", "r", encoding="utf-8") as fh:
    long_description = fh.read()

setup(
    name="commonroad-scenario-designer",
    version="0.6.0",
    description="Toolbox for Map Conversion and Scenario Creation for Autonomous Vehicles",
    long_description=long_description,
    long_description_content_type="text/markdown",
    author="Technical University of Munich",
    author_email="commonroad@lists.lrz.de",
    url="https://commonroad.in.tum.de/",
    license="GNU General Public License v3.0",
    packages=find_packages(exclude=("test", "ci", "files", "docs", "tutorials")),
    include_package_data=True,
    install_requires=[
        "numpy>=1.21.6",
        "lxml>=4.3.4",
        "pyproj==3.2.1",
        "scipy>=1.3.0",
        "mercantile >= 1.1.3",
        "utm >= 0.5.0",
        "PyQt5>=5.12.2",
        "matplotlib>=3.1.0",
        "ordered-set>=4.0.2",
        "shapely>=1.7.0",
        "sumocr==2022.1",
        "commonroad-io==2022.2",
        "enum34>=1.1.10",
        "iso3166>=1.0.1",
        "networkx>=2.5",
<<<<<<< HEAD
=======
        "sumolib==1.15.0",
>>>>>>> 934c8729
        "omegaconf >= 2.2.2",
    ],
    extras_require={"GUI": ["matplotlib>=3.1.0"]},
    python_requires=">=3.7",
    entry_points={"console_scripts": ["crdesigner=crdesigner.ui.cli.command_line:main"]},
)<|MERGE_RESOLUTION|>--- conflicted
+++ resolved
@@ -33,10 +33,7 @@
         "enum34>=1.1.10",
         "iso3166>=1.0.1",
         "networkx>=2.5",
-<<<<<<< HEAD
-=======
         "sumolib==1.15.0",
->>>>>>> 934c8729
         "omegaconf >= 2.2.2",
     ],
     extras_require={"GUI": ["matplotlib>=3.1.0"]},
