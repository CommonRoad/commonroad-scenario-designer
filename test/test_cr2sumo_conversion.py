# -*- coding: utf-8 -*-
"""Test case file for SUMO to CR conversion and simulation"""

import os
import unittest
import warnings
from typing import List

import numpy as np
import pytest
from commonroad.common.file_reader import CommonRoadFileReader
from commonroad.common.file_writer import CommonRoadFileWriter
from crdesigner.sumo_map.config import SumoConfig
from crdesigner.sumo_map.cr2sumo import CR2SumoMapConverter
from sumocr.interface.sumo_simulation import SumoSimulation


# force test execution to be in specified order
# unittest.TestLoader.sortTestMethodsUsing = lambda _, x, y: cmp(y, x)

class BaseClass(unittest.TestCase):
    """Test the conversion from an CommonRoad map to a SUMO .net.xml file
    """
    proj_string = ""
    scenario_name = None
    cwd_path = None
    out_path = None
    scenario = None

    def read_cr_file(self, cr_file_name: str):
        """Load the osm file and convert it to a scenario."""
        if not self.scenario_name:
            self.scenario_name = cr_file_name

        self.cwd_path = os.path.dirname(os.path.abspath(__file__))

        self.path = os.path.join(self.cwd_path, "sumo_test_files",
                                 cr_file_name + ".xml")

        self.scenario, planning_problem = CommonRoadFileReader(
            self.path).open()

        # translate scenario to center
        centroid = np.mean(np.concatenate([
            l.center_vertices for l in self.scenario.lanelet_network.lanelets
        ]),
            axis=0)
        self.scenario.translate_rotate(-centroid, 0)
        planning_problem.translate_rotate(-centroid, 0)
        config = SumoConfig.from_scenario(self.scenario)
        # convert to SUMO
        wrapper = CR2SumoMapConverter(self.scenario.lanelet_network, config)
        return config, wrapper

    def sumo_run(self, config: SumoConfig, wrapper: CR2SumoMapConverter, tls_lanelet_ids: List[int]):
        # was the conversion successful?
        conversion_successfull = wrapper.convert_to_net_file(
            os.path.dirname(self.path))
        self.assertTrue(conversion_successfull)

        # can we generate traffic light systems?
        if tls_lanelet_ids:
            self.assertTrue(
                all(wrapper.auto_generate_traffic_light_system(lanelet_id)
                    for lanelet_id in tls_lanelet_ids)
            )

        simulation = SumoSimulation()
        simulation.initialize(config, wrapper)

        for _ in range(config.simulation_steps):
            simulation.simulate_step()
        simulation.stop()

        simulated_scenario = simulation.commonroad_scenarios_all_time_steps()
        self.assertIsNotNone(simulated_scenario)

        # write simulated scenario to disk
        CommonRoadFileWriter(
            simulated_scenario,
            None,
            author=self.scenario.author,
            affiliation=self.scenario.affiliation,
            source=self.scenario.source,
            tags=self.scenario.tags,
            location=self.scenario.location).write_scenario_to_file(
            os.path.join(os.path.dirname(self.path),
                         self.scenario_name + ".simulated.xml"),
            overwrite_existing_file=True)
        # TODO: check validity of written file

    def validate_output(self, capfd):
        captured = capfd.readouterr()
        lines = captured.err.split("\n")
        keywords = ["teleporting", "collision"]
        for keyword in keywords:
            matches = [line for line in lines if keyword in line]
            err_str = "\n".join(matches)
            if len(matches) > 0:
                warnings.warn(
                    f"Simulation Error, {keyword} found {len(matches)} times in stderr:" + "\n" + err_str
                )


@pytest.mark.parametrize("cr_file_name, tls", [
    ("USA_Peach-3_3_T-1", []),
    ("DEU_garching-1_1", [270]),
    ("DEU_garching-1_2", []),
    ("ZAM_intersectandcrossing-1_0", [56]),
    ("ZAM_merging-1_1", [107]),
    ("USA_urban_1", [105]),
    ("DEU_AAH-1_8007_T-1", [154]),
    ("DEU_AAH-2_19000_T-1", [118]),
    ("DEU_Guetersloh-20_4_T-1", []),
    ("DEU_Muc-13_1_T-1", [257,253]),
    ("USA_Lanker-2_13_T-1", [3670]),
    ("ARG_Carcarana-10_5_T-1", [6758, 6712, 6917, 8325]),
    ("ARG_Carcarana-10_2_T-1", [6917, 6988, 8325]),
    ("BEL_Putte-10_1_T-1", []),
    ("BEL_Putte-1_3_T-1", [6077]),
    ("BEL_Zaventem-4_1_T-1", []),
    ("DEU_BadEssen-1_6_T-1", [23452]),
    ("DEU_Guetersloh-11_2_T-1", [80457]),
    ("DEU_Guetersloh-5_2_T-1", []),
    ("DEU_Hennigsdorf-1_2_T-1", []),
    ("DEU_Hennigsdorf-16_3_T-1", []),
    ("DEU_Hennigsdorf-18_2_T-1", []),
    ("DEU_Hennigsdorf-9_3_T-1", []),
    ("DEU_Meckenheim-2_4_T-1", []),
    ("DEU_Moabit-6_1_T-1", []),
    ("DEU_Moelln-12_1_T-1", []),
    ("DEU_Moelln-2_1_T-1", []),
    ("DEU_Moelln-9_1_T-1", []),
    ("DEU_Muehlhausen-12_4_T-1", []),
    ("DEU_Muehlhausen-13_6_T-1", []),
    ("DEU_Rheinbach-2_5_T-1", []),
    ("DEU_Speyer-4_3_T-1", []),
    ("ESP_Almansa-1_1_T-1", []),
    ("ESP_Berga-4_1_T-1", []),
    ("ESP_Cambre-3_3_T-1", []),
    ("ESP_Ceuta-1_2_T-1", []),
    ("ESP_Ceuta-1_3_T-1", []),
    ("ESP_Inca-3_2_T-1", []),
    ("ESP_Inca-7_1_T-1", []),
    ("ESP_SantBoideLlobregat-11_3_T-1", []),
    ("ESP_Toledo-8_3_T-1", []),
    ("FRA_Miramas-4_6_T-1", []),
    ("GRC_Perama-2_2_T-1", []),
    ("HRV_Pula-12_2_T-1", []),
    ("HRV_Pula-4_1_T-1", []),
    ("HRV_Pula-4_5_T-1", []),
    ("ITA_Siderno-1_2_T-1", []),
    ("ITA_Siderno-8_2_T-1", []),
    ("USA_US101-3_1_T-1", []),
    ("ZAM_Tjunction-1_56_T-1", []),
    ("ZAM_Zip-1_54_T-1", []),
    ("ZAM_MergingTrafficSign-1_1_T-1", []),
    ("ZAM_MergingTrafficSign-1_2_T-1", []),
    ("ZAM_TrafficLightTest-1_1-T-1", []),
    ("ZAM_TrafficLightTest-1_2-T-1", []),
    ("ZAM_Test-1_1_T-1", []),
<<<<<<< HEAD
    ("ZAM_TestStopLines-3_1_T-1", [])
=======
    ("ZAM_Test-2_1_T-1", []),
    ("ZAM_GUI_Manual-1_1_T-1", [])
>>>>>>> f3f122bc
])
@pytest.mark.parallel
def test_parameterized_sumo_run(capfd, cr_file_name: str, tls: List[int]):
    tester = BaseClass()
    config, wrapper = tester.read_cr_file(cr_file_name)
    tester.sumo_run(config, wrapper, tls)
    tester.validate_output(capfd)


if __name__ == "__main__":
    unittest.main()<|MERGE_RESOLUTION|>--- conflicted
+++ resolved
@@ -159,12 +159,9 @@
     ("ZAM_TrafficLightTest-1_1-T-1", []),
     ("ZAM_TrafficLightTest-1_2-T-1", []),
     ("ZAM_Test-1_1_T-1", []),
-<<<<<<< HEAD
-    ("ZAM_TestStopLines-3_1_T-1", [])
-=======
+    ("ZAM_TestStopLines-3_1_T-1", []),
     ("ZAM_Test-2_1_T-1", []),
-    ("ZAM_GUI_Manual-1_1_T-1", [])
->>>>>>> f3f122bc
+    ("ZAM_GUI_Manual-1_1_T-1", []),
 ])
 @pytest.mark.parallel
 def test_parameterized_sumo_run(capfd, cr_file_name: str, tls: List[int]):
