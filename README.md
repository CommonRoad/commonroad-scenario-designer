--- conflicted
+++ resolved
@@ -19,11 +19,7 @@
 |    Lanelet/Lanelet2 <=> CR     |         `crdesigner/map_conversion/lanelet2`         | Conversion from Lanelet2 to CommonRoad <br /> and from CommonRoad to Lanelet |
 |           OSM => CR            |          `crdesigner/map_conversion/osm2cr`          |                      Conversion from OSM to CommonRoad.                      |
 |          SUMO <=> CR           |         `crdesigner/map_conversion/sumo_map`         |              Conversion from SUMO to CommonRoad and vice versa.              |
-<<<<<<< HEAD
-| OpenDRIVE => Lanelet/Lanelet2  |`crdesigner/map_conversion/map_conversion_interface`  |                    Conversion from OpenDRIVE to Lanelet2                     |
-=======
 | OpenDRIVE => Lanelet/Lanelet2  | `crdesigner/map_conversion/map_conversion_interface` |                    Conversion from OpenDRIVE to Lanelet2                     |
->>>>>>> c3fb35ba
 | Map Verification and Repairing |         `crdesigner/verification_repairing`          |                Verification and Repairing of CommonRoad maps.                |
 |    CR Scenario Designer GUI    |                 `crdesigner/ui/gui`                  |    Multi-functional GUI for map conversion and scenario creation/editing.    |
 
