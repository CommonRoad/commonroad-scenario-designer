# -*- coding: utf-8 -*-


"""Module to contain Network which can load an opendrive object and then export
to lanelets. Iternally, the road network is represented by ParametricLanes."""

from commonroad.scenario.scenario import Scenario

from opendrive2lanelet.opendriveparser.elements.opendrive import OpenDrive

from opendrive2lanelet.utils import encode_road_section_lane_width_id
from opendrive2lanelet.lanelet_network import ConversionLaneletNetwork
from opendrive2lanelet.converter import OpenDriveConverter


__author__ = "Benjamin Orthen, Stefan Urban"
__copyright__ = "TUM Cyber-Physical Systems Group"
__credits__ = ["Priority Program SPP 1835 Cooperative Interacting Automobiles"]
__version__ = "1.1.0"
__maintainer__ = "Benjamin Orthen"
__email__ = "commonroad-i06@in.tum.de"
__status__ = "Released"


class Network:
    """Represents a network of parametric lanes, with a LinkIndex
    which stores the neighbor relations between the parametric lanes.

    Args:

    """

    def __init__(self):
        self._planes = []
        self._link_index = None

    def __eq__(self, other):
        return self.__dict__ == other.__dict__

    def load_opendrive(self, opendrive: OpenDrive):
        """Load all elements of an OpenDRIVE network to a parametric lane representation

        Args:
          opendrive:

        """

        if not isinstance(opendrive, OpenDrive):
            raise TypeError()

        self._link_index = LinkIndex()
        self._link_index.create_from_opendrive(opendrive)

        # Convert all parts of a road to parametric lanes (planes)
        for road in opendrive.roads:
            road.planView.precalculate()

            # The reference border is the base line for the whole road
            reference_border = OpenDriveConverter.create_reference_border(
                road.planView, road.lanes.laneOffsets
            )

            # A lane section is the smallest part that can be converted at once
            for lane_section in road.lanes.lane_sections:

                parametric_lane_groups = OpenDriveConverter.lane_section_to_parametric_lanes(
                    lane_section, reference_border
                )

                self._planes.extend(parametric_lane_groups)

    def export_lanelet_network(
        self, filter_types: list = None
    ) -> "ConversionLaneletNetwork":
        """Export network as lanelet network.

        Args:
          filter_types: types of ParametricLane objects to be filtered. (Default value = None)

        Returns:
          The converted LaneletNetwork object.
        """

        # Convert groups to lanelets
        lanelet_network = ConversionLaneletNetwork()

        for parametric_lane in self._planes:
            if filter_types is not None and parametric_lane.type not in filter_types:
                continue

            lanelet = parametric_lane.to_lanelet()

            lanelet.predecessor = self._link_index.get_predecessors(parametric_lane.id_)
            lanelet.successor = self._link_index.get_successors(parametric_lane.id_)

            lanelet_network.add_lanelet(lanelet)

        # prune because some
        # successorIds get encoded with a non existing successorID
        # of the lane link
        lanelet_network.prune_network()
        lanelet_network.concatenate_possible_lanelets()

<<<<<<< HEAD
=======
        # Perform lane splits and joins
>>>>>>> 2ff06c47
        lanelet_network.join_and_split_possible_lanes()

        lanelet_network.convert_all_lanelet_ids()

        return lanelet_network

    def export_commonroad_scenario(
        self, dt: float = 0.1, benchmark_id=None, filter_types=None
    ):
        """Export a full CommonRoad scenario

        Args:
          dt:  (Default value = 0.1)
          benchmark_id:  (Default value = None)
          filter_types:  (Default value = None)

        Returns:

        """

        scenario = Scenario(
            dt=dt, benchmark_id=benchmark_id if benchmark_id is not None else "none"
        )

        scenario.add_objects(
            self.export_lanelet_network(
                filter_types=filter_types
                if isinstance(filter_types, list)
                else ["driving", "onRamp", "offRamp", "exit", "entry"]
            )
        )

        return scenario


class LinkIndex:
    """Overall index of all links in the file, save everything as successors, predecessors can be found via a reverse search"""

    def __init__(self):
        self._successors = {}

    def create_from_opendrive(self, opendrive):
        """Create a LinkIndex from an OpenDrive object.

        Args:
          opendrive: OpenDrive style object.

        Returns:

        """
        self._add_junctions(opendrive)
        # Extract link information from road lanes
        for road in opendrive.roads:
            for lane_section in road.lanes.lane_sections:
                for lane in lane_section.allLanes:
                    parametric_lane_id = encode_road_section_lane_width_id(
                        road.id, lane_section.idx, lane.id, -1
                    )

                    # Not the last lane section? > Next lane section in same road
                    if lane_section.idx < road.lanes.getLastLaneSectionIdx():
                        successorId = encode_road_section_lane_width_id(
                            road.id, lane_section.idx + 1, lane.link.successorId, -1
                        )

                        self.add_link(parametric_lane_id, successorId, lane.id >= 0)

                    # Last lane section! > Next road in first lane section
                    # Try to get next road
                    elif (
                        road.link.successor is not None
                        and road.link.successor.elementType != "junction"
                    ):

                        next_road = opendrive.getRoad(road.link.successor.element_id)

                        if next_road is not None:

                            if road.link.successor.contactPoint == "start":
                                successorId = encode_road_section_lane_width_id(
                                    next_road.id, 0, lane.link.successorId, -1
                                )

                            else:  # contact point = end
                                successorId = encode_road_section_lane_width_id(
                                    next_road.id,
                                    next_road.lanes.getLastLaneSectionIdx(),
                                    lane.link.successorId,
                                    -1,
                                )
                            self.add_link(parametric_lane_id, successorId, lane.id >= 0)

                    # Not first lane section? > Previous lane section in same road
                    if lane_section.idx > 0:
                        predecessorId = encode_road_section_lane_width_id(
                            road.id, lane_section.idx - 1, lane.link.predecessorId, -1
                        )

                        self.add_link(predecessorId, parametric_lane_id, lane.id >= 0)

                    # First lane section! > Previous road
                    # Try to get previous road
                    elif (
                        road.link.predecessor is not None
                        and road.link.predecessor.elementType != "junction"
                    ):

                        prevRoad = opendrive.getRoad(road.link.predecessor.element_id)

                        if prevRoad is not None:

                            if road.link.predecessor.contactPoint == "start":
                                predecessorId = encode_road_section_lane_width_id(
                                    prevRoad.id, 0, lane.link.predecessorId, -1
                                )

                            else:  # contact point = end
                                predecessorId = encode_road_section_lane_width_id(
                                    prevRoad.id,
                                    prevRoad.lanes.getLastLaneSectionIdx(),
                                    lane.link.predecessorId,
                                    -1,
                                )
                            self.add_link(
                                predecessorId, parametric_lane_id, lane.id >= 0
                            )

    def add_link(self, parametric_lane_id, successor, reverse: bool = False):
        """

        Args:
          parametric_lane_id:
          successor:
          reverse:  (Default value = False)

        Returns:

        """

        # if reverse, call function recursively with switched parameters
        if reverse:
            self.add_link(successor, parametric_lane_id)
            return

        if parametric_lane_id not in self._successors:
            self._successors[parametric_lane_id] = []

        if successor not in self._successors[parametric_lane_id]:
            self._successors[parametric_lane_id].append(successor)

    def _add_junctions(self, opendrive):
        """

        Args:
          opendrive:

        Returns:

        """
        # add junctions to link_index
        # if contact_point is start, and laneId from connecting_road is negative
        # the connecting_road is the successor
        # if contact_point is start, and laneId from connecting_road is positive
        # the connecting_road is the predecessor
        # for contact_point == end it's exactly the other way
        for junction in opendrive.junctions:
            for connection in junction.connections:
                incoming_road = opendrive.getRoad(connection.incomingRoad)
                connecting_road = opendrive.getRoad(connection.connectingRoad)
                contact_point = connection.contactPoint

                for lane_link in connection.laneLinks:
                    if contact_point == "start":

                        # decide which lane section to use (first or last)
                        if lane_link.fromId < 0:
                            lane_section_idx = (
                                incoming_road.lanes.getLastLaneSectionIdx()
                            )
                        else:
                            lane_section_idx = 0
                        incoming_road_id = encode_road_section_lane_width_id(
                            incoming_road.id, lane_section_idx, lane_link.fromId, -1
                        )
                        connecting_road_id = encode_road_section_lane_width_id(
                            connecting_road.id, 0, lane_link.toId, -1
                        )
                        self.add_link(
                            incoming_road_id, connecting_road_id, lane_link.toId > 0
                        )
                    else:
                        # decide which lane section to use (first or last)
                        if lane_link.fromId < 0:
                            lane_section_idx = 0

                        else:
                            lane_section_idx = (
                                incoming_road.lanes.getLastLaneSectionIdx()
                            )
                        incoming_road_id = encode_road_section_lane_width_id(
                            incoming_road.id, 0, lane_link.fromId, -1
                        )
                        connecting_road_id = encode_road_section_lane_width_id(
                            connecting_road.id,
                            connecting_road.lanes.getLastLaneSectionIdx(),
                            lane_link.toId,
                            -1,
                        )
                        self.add_link(
                            incoming_road_id, connecting_road_id, lane_link.toId < 0
                        )

    def remove(self, parametric_lane_id):
        """

        Args:
          parametric_lane_id:

        """
        # Delete key
        if parametric_lane_id in self._successors:
            del self._successors[parametric_lane_id]

        # Delete all occurances in successor lists
        for successorsId, successors in self._successors.items():
            if parametric_lane_id in successors:
                self._successors[successorsId].remove(parametric_lane_id)

    def get_successors(self, parametric_lane_id: str) -> list:
        """

        Args:
          parametric_lane_id: Id of ParametricLane for which to search
            successors.

        Returns:
          List of successors belonging the the ParametricLane.
        Par
        """
        if parametric_lane_id not in self._successors:
            return []

        return self._successors[parametric_lane_id]

    def get_predecessors(self, parametric_lane_id: str) -> list:
        """

        Args:
          parametric_lane_id: Id of ParametricLane for which to search predecessors.

        Returns:
          List of predecessors of a ParametricLane.
        """
        predecessors = []
        for successor_plane_id, successors in self._successors.items():
            if parametric_lane_id not in successors:
                continue

            if successor_plane_id in predecessors:
                continue

            predecessors.append(successor_plane_id)

        return predecessors<|MERGE_RESOLUTION|>--- conflicted
+++ resolved
@@ -101,10 +101,7 @@
         lanelet_network.prune_network()
         lanelet_network.concatenate_possible_lanelets()
 
-<<<<<<< HEAD
-=======
         # Perform lane splits and joins
->>>>>>> 2ff06c47
         lanelet_network.join_and_split_possible_lanes()
 
         lanelet_network.convert_all_lanelet_ids()
