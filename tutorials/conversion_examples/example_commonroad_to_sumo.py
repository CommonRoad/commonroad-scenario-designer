import os
import numpy as np
from lxml import etree
import uuid

from commonroad.common.file_reader import CommonRoadFileReader
from commonroad.common.file_writer import CommonRoadFileWriter, OverwriteExistingFile
from commonroad.visualization.mp_renderer import MPRenderer

from crdesigner.map_conversion.map_conversion_interface import commonroad_to_sumo

from crdesigner.ui.gui.mwindow.animated_viewer_wrapper.gui_sumo_simulation import SUMO_AVAILABLE
if SUMO_AVAILABLE:
    from crdesigner.map_conversion.sumo_map.config import SumoConfig
    from crdesigner.map_conversion.sumo_map.cr2sumo.converter import CR2SumoMapConverter
    from sumocr.interface.sumo_simulation import SumoSimulation
    from sumocr.visualization.video import create_video


output_folder = ""  # replace empty string
scenario_name = ""  # replace empty string
input_file = os.path.join(output_folder, scenario_name + '.xml')

scenario, planning_problem = CommonRoadFileReader(input_file).open()

# ----------------------------------------------- Option 1: General API ------------------------------------------------
commonroad_to_sumo(input_file, output_folder)

# ------------------------------------------ Option 2: SUMO conversion APIs --------------------------------------------
try:
    commonroad_reader = CommonRoadFileReader(input_file)
    scenario, _ = commonroad_reader.open()
except etree.XMLSyntaxError as xml_error:
    print(f"SyntaxError: {xml_error}")
    print(
        "There was an error during the loading of the selected CommonRoad file.\n")

if SUMO_AVAILABLE:
    config = SumoConfig.from_scenario_name(str(uuid.uuid4()))
    config.scenario_name = scenario_name
    converter = CR2SumoMapConverter(scenario, config)
    converter.create_sumo_files(output_folder)

# -------------------- Option 3: SUMO conversion APIs with Traffic Simulation and Video Creation -----------------------

# translate scenario to center
centroid = np.mean(np.concatenate(
    [la.center_vertices for la in scenario.lanelet_network.lanelets]),
    axis=0)
scenario.translate_rotate(-centroid, 0)
planning_problem.translate_rotate(-centroid, 0)

config = SumoConfig.from_scenario_name(scenario_name)

# convert CR to sumo net
wrapper = CR2SumoMapConverter(scenario, config)
wrapper.create_sumo_files(output_folder)
tls_lanelet_id = 43513
traffic_light_system_generated = wrapper.auto_generate_traffic_light_system(tls_lanelet_id)

print(f"Generated Traffic Light System at {tls_lanelet_id}, {traffic_light_system_generated}")

# draw scenario after traffic light generation
rnd = MPRenderer()
wrapper.lanelet_network.draw(rnd)
rnd.render(show=True)

<<<<<<< HEAD
# write generated traffic lights back to CommonRoad file
scenario.lanelet_network = wrapper.lanelet_network
=======
# write generated traffic lights back to commonroad file
scenario.r = wrapper.lanelet_network
>>>>>>> a79ac755

# run Simulation
simulation = SumoSimulation()
simulation.initialize(config, wrapper)

for t in range(config.simulation_steps):
    simulation.simulate_step()

simulation.stop()

# save resulting scenario
simulated_scenario = simulation.commonroad_scenarios_all_time_steps()
CommonRoadFileWriter(simulated_scenario,
                     planning_problem,
                     author=scenario.author,
                     affiliation=scenario.affiliation,
                     source=scenario.source,
                     tags=scenario.tags,
                     location=scenario.location).write_scenario_to_file(
    os.path.join(output_folder,
                 config.scenario_name + ".simulated.xml"),
    overwrite_existing_file=OverwriteExistingFile.ALWAYS)

print("creating video (this may take some time)")
create_video(simulation.commonroad_scenarios_all_time_steps(),
             output_folder, trajectory_pred=simulation.ego_vehicles)<|MERGE_RESOLUTION|>--- conflicted
+++ resolved
@@ -65,13 +65,8 @@
 wrapper.lanelet_network.draw(rnd)
 rnd.render(show=True)
 
-<<<<<<< HEAD
 # write generated traffic lights back to CommonRoad file
-scenario.lanelet_network = wrapper.lanelet_network
-=======
-# write generated traffic lights back to commonroad file
 scenario.r = wrapper.lanelet_network
->>>>>>> a79ac755
 
 # run Simulation
 simulation = SumoSimulation()
