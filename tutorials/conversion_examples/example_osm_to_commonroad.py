--- conflicted
+++ resolved
@@ -20,17 +20,10 @@
     tags={Tag.URBAN},
 )
 
-<<<<<<< HEAD
-# save the scenario as CommonRoad file
-scenario.save_as_cr(config.SAVE_PATH + config.BENCHMARK_ID + ".xml")
-# save the scenario as a binary
-scenario.save_to_file(config.SAVE_PATH + config.BENCHMARK_ID + ".pickle")
-=======
 # create a folder for the example file if it does not exist
 if os.path.exists(Path.cwd() / "example_files") is False:
     os.mkdir(Path.cwd() / "example_files")
 if os.path.exists(Path.cwd() / "example_files/osm") is False:
     os.mkdir(Path.cwd() / "example_files/osm")
->>>>>>> 961311c1
 
 writer.write_to_file(str(Path.cwd() / "example_files/osm/munich.xml"), OverwriteExistingFile.ALWAYS)