[tool.poetry]
name = "commonroad-scenario-designer"
version = "0.8.0"
description = "Toolbox for Map Conversion and Scenario Creation for Autonomous Vehicles"
authors = ["Cyber-Physical Systems Group, Technical University of Munich <commonroad@lists.lrz.de>"]
license = "GPL-3.0-or-later"
readme = "README.md"
keywords= ["autonomous", "automated", "vehicles", "driving", "motion", "planning", "simulation", "map", "scenario"]
classifiers = [
    "Programming Language :: Python :: 3.8",
    "Programming Language :: Python :: 3.9",
    "Programming Language :: Python :: 3.10",
    "Programming Language :: Python :: 3.11",
    "License :: OSI Approved :: GNU General Public License v3 or later (GPLv3+)",
    "Operating System :: POSIX :: Linux",
    "Operating System :: MacOS",
    "Operating System :: Microsoft :: Windows"
]
packages = [{include = "crdesigner"}]
homepage = "https://commonroad.in.tum.de"

[tool.poetry.urls]
Documentation = "https://commonroad-scenario-designer.readthedocs.io/en/latest/"
Forum = "https://commonroad.in.tum.de/forum/c/scenario-designer/"
Source = "https://gitlab.lrz.de/tum-cps/commonroad-scenario-designer"

[tool.poetry.dependencies]
python = "^3.8"
<<<<<<< HEAD
commonroad-io = {git = "git@gitlab.lrz.de:cps/commonroad-io.git", rev = "feature_new_format_v3"}
=======
commonroad-io = "2023.3"
# commonroad-drivability-checker = "2023.1"
>>>>>>> 79012438
pyqt5 = ">=5.15.9"
PyQt5-Qt5 = [
    {version = "<5.15.11", platform = 'linux'},
    {version = "<5.15.11", platform = 'win64'},
    {version = "=5.15.11", platform = 'darwin'}]
matplotlib = ">=3.6.0"
numpy = "^1.24.2"
lxml = "^4.9.2"
pyproj = "^3.4.1"
utm = "^0.7.0"
shapely = ">=2.0.1"
ordered-set = "^4.1.0"
sumocr = "2023.2"
iso3166 = "^2.1.1"
networkx = "^3.0"
omegaconf = "^2.3.0"
pyyaml = "6.0"
pygeodesy = "^23.3.23"
mercantile = "^1.2.1"
urllib3 = "^2.0.3"
typer = "^0.9.0"
typing-extensions = "^4.8.0"
antlr4-python3-runtime = "4.9.3"
pymetis = ">=2020.1"
similaritymeasures = ">=0.4.4"

[tool.poetry.group.docs]
optional = true

[tool.poetry.group.docs.dependencies]
ipython = "^8.11.0"
sphinx = ">=2.2.1"
sphinx-autodoc-typehints = ">=1.11.0,<1.21.0"
sphinx-rtd-theme = "^1.2.0"

[tool.poetry.group.tests]
optional = true

[tool.poetry.group.tests.dependencies]
pytest = "^7.2.2"
coverage = "^7.2.2"
prospector = {extras = ["with-mypy"], version = "^1.9.0"}
pytest-qt = "^4.2.0"
parameterized = "^0.8.1"

[tool.poetry.group.tutorials]
optional = true

[tool.poetry.group.tutorials.dependencies]
jupyter = "^1.0.0"

[tool.poetry.scripts]
crdesigner = 'crdesigner.command_line:cli'

[build-system]
requires = ["poetry-core"]
build-backend = "poetry.core.masonry.api"<|MERGE_RESOLUTION|>--- conflicted
+++ resolved
@@ -26,12 +26,8 @@
 
 [tool.poetry.dependencies]
 python = "^3.8"
-<<<<<<< HEAD
 commonroad-io = {git = "git@gitlab.lrz.de:cps/commonroad-io.git", rev = "feature_new_format_v3"}
-=======
-commonroad-io = "2023.3"
 # commonroad-drivability-checker = "2023.1"
->>>>>>> 79012438
 pyqt5 = ">=5.15.9"
 PyQt5-Qt5 = [
     {version = "<5.15.11", platform = 'linux'},
