[tool.poetry]
name = "commonroad-scenario-designer"
version = "0.8.0"
description = "Toolbox for Map Conversion and Scenario Creation for Autonomous Vehicles"
authors = ["Cyber-Physical Systems Group, Technical University of Munich <commonroad@lists.lrz.de>"]
license = "GPL-3.0-or-later"
readme = "README.md"
keywords= ["autonomous", "automated", "vehicles", "driving", "motion", "planning", "simulation", "map", "scenario"]
classifiers = [
    "Programming Language :: Python :: 3.8",
    "Programming Language :: Python :: 3.9",
    "Programming Language :: Python :: 3.10",
#    "Programming Language :: Python :: 3.11",
    "License :: OSI Approved :: GNU General Public License v3 or later (GPLv3+)",
    "Operating System :: POSIX :: Linux",
    "Operating System :: MacOS",
    "Operating System :: Microsoft :: Windows"
]
packages = [{include = "crdesigner"}]
homepage = "https://commonroad.in.tum.de"

[tool.poetry.urls]
Documentation = "https://commonroad-scenario-designer.readthedocs.io/en/latest/"
Forum = "https://commonroad.in.tum.de/forum/c/scenario-designer/"
Source = "https://gitlab.lrz.de/tum-cps/commonroad-scenario-designer"

[tool.poetry.dependencies]
<<<<<<< HEAD
python = "^3.8"
commonroad-io = {git = "git@gitlab.lrz.de:cps/commonroad-io.git", rev = "release-2024-1"}
# commonroad-drivability-checker = "2023.1"
=======
python = ">=3.8,<3.11"
commonroad-io = "2023.3"
commonroad-drivability-checker = "2023.1"
>>>>>>> f42f0075
pyqt5 = ">=5.15.9"
PyQt5-Qt5 = [
    {version = "<5.15.11", platform = 'linux'},
    {version = "<5.15.11", platform = 'win64'},
    {version = "=5.15.11", platform = 'darwin'}]
matplotlib = ">=3.6.0"
numpy = "^1.24.2"
lxml = "^4.9.2"
pyproj = "^3.4.1"
utm = "^0.7.0"
shapely = ">=2.0.1"
ordered-set = "^4.1.0"
sumocr = "2023.2"
iso3166 = "^2.1.1"
networkx = "^3.0"
omegaconf = "^2.3.0"
pyyaml = "6.0"
pygeodesy = "^23.3.23"
mercantile = "^1.2.1"
urllib3 = "^2.0.3"
typer = "^0.9.0"
typing-extensions = "^4.8.0"
antlr4-python3-runtime = "4.9.3"
pymetis = ">=2020.1"
similaritymeasures = ">=0.4.4"

[tool.poetry.group.docs]
optional = true

[tool.poetry.group.docs.dependencies]
ipython = "^8.11.0"
sphinx = ">=2.2.1"
sphinx-autodoc-typehints = ">=1.11.0,<1.21.0"
sphinx-rtd-theme = "^1.2.0"

[tool.poetry.group.tests]
optional = true

[tool.poetry.group.tests.dependencies]
pytest = "^7.2.2"
coverage = "^7.2.2"
prospector = {extras = ["with-mypy"], version = "^1.9.0"}
pytest-qt = "^4.2.0"
parameterized = "^0.8.1"

[tool.poetry.group.tutorials]
optional = true

[tool.poetry.group.tutorials.dependencies]
jupyter = "^1.0.0"

<<<<<<< HEAD
# remove until to pass ci
# [tool.poetry.scripts]
# crdesigner = 'crdesigner.command_line:cli'
=======
[tool.poetry.scripts]
crdesigner = 'crdesigner.ui.command_line:cli'
>>>>>>> f42f0075

[build-system]
requires = ["poetry-core"]
build-backend = "poetry.core.masonry.api"<|MERGE_RESOLUTION|>--- conflicted
+++ resolved
@@ -25,15 +25,9 @@
 Source = "https://gitlab.lrz.de/tum-cps/commonroad-scenario-designer"
 
 [tool.poetry.dependencies]
-<<<<<<< HEAD
-python = "^3.8"
+python = ">=3.8,<3.11"
 commonroad-io = {git = "git@gitlab.lrz.de:cps/commonroad-io.git", rev = "release-2024-1"}
-# commonroad-drivability-checker = "2023.1"
-=======
-python = ">=3.8,<3.11"
-commonroad-io = "2023.3"
 commonroad-drivability-checker = "2023.1"
->>>>>>> f42f0075
 pyqt5 = ">=5.15.9"
 PyQt5-Qt5 = [
     {version = "<5.15.11", platform = 'linux'},
@@ -85,14 +79,9 @@
 [tool.poetry.group.tutorials.dependencies]
 jupyter = "^1.0.0"
 
-<<<<<<< HEAD
 # remove until to pass ci
 # [tool.poetry.scripts]
 # crdesigner = 'crdesigner.command_line:cli'
-=======
-[tool.poetry.scripts]
-crdesigner = 'crdesigner.ui.command_line:cli'
->>>>>>> f42f0075
 
 [build-system]
 requires = ["poetry-core"]
