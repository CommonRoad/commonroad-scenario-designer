[tool.poetry]
name = "commonroad-scenario-designer"
version = "0.7.2"
description = "Toolbox for Map Conversion and Scenario Creation for Autonomous Vehicles"
authors = ["Cyber-Physical Systems Group, Technical University of Munich <commonroad@lists.lrz.de>"]
license = "GPL-3.0-or-later"
readme = "README.md"
keywords= ["autonomous", "automated", "vehicles", "driving", "motion", "planning", "simulation", "map", "scenario"]
classifiers = [
    "Programming Language :: Python :: 3.8",
    "Programming Language :: Python :: 3.9",
    "Programming Language :: Python :: 3.10",
    "Programming Language :: Python :: 3.11",
    "License :: OSI Approved :: GNU General Public License v3 or later (GPLv3+)",
    "Operating System :: POSIX :: Linux",
    "Operating System :: MacOS",
    "Operating System :: Microsoft :: Windows"
]
packages = [{include = "crdesigner"}]
homepage = "https://commonroad.in.tum.de"

[tool.poetry.urls]
Documentation = "https://commonroad-scenario-designer.readthedocs.io/en/latest/"
Forum = "https://commonroad.in.tum.de/forum/c/scenario-designer/"
Source = "https://gitlab.lrz.de/tum-cps/commonroad-scenario-designer"

[tool.poetry.dependencies]
python = "^3.8"
<<<<<<< HEAD
commonroad-io = {git = "git@gitlab.lrz.de:cps/commonroad-io.git", rev = "feature_new_format_v3"}
=======
commonroad-io = "2023.2"
>>>>>>> 3ed5aa19
pyqt5 = ">=5.15.9"
matplotlib = ">=3.6.0"
numpy = "^1.24.2"
lxml = "^4.9.2"
pyproj = "^3.4.1"
utm = "^0.7.0"
shapely = ">=2.0.1"
ordered-set = "^4.1.0"
sumocr = "2023.2"
iso3166 = "^2.1.1"
networkx = "^3.0"
omegaconf = "^2.3.0"
pyyaml = "6.0"
pygeodesy = "^23.3.23"
mercantile = "^1.2.1"
urllib3 = "^2.0.3"

[tool.poetry.group.docs]
optional = true

[tool.poetry.group.docs.dependencies]
ipython = "^8.11.0"
sphinx = ">=2.2.1"
sphinx-autodoc-typehints = ">=1.11.0,<1.21.0"
sphinx-rtd-theme = "^1.2.0"

[tool.poetry.group.tests]
optional = true

[tool.poetry.group.tests.dependencies]
pytest = "^7.2.2"
coverage = "^7.2.2"
prospector = {extras = ["with-mypy"], version = "^1.9.0"}
pytest-qt = "^4.2.0"
parameterized = "^0.8.1"

[tool.poetry.group.tutorials]
optional = true

[tool.poetry.group.tutorials.dependencies]
jupyter = "^1.0.0"

[tool.poetry.scripts]
crdesigner = 'crdesigner.ui.cli.command_line:main'

[build-system]
requires = ["poetry-core"]
build-backend = "poetry.core.masonry.api"<|MERGE_RESOLUTION|>--- conflicted
+++ resolved
@@ -26,11 +26,7 @@
 
 [tool.poetry.dependencies]
 python = "^3.8"
-<<<<<<< HEAD
 commonroad-io = {git = "git@gitlab.lrz.de:cps/commonroad-io.git", rev = "feature_new_format_v3"}
-=======
-commonroad-io = "2023.2"
->>>>>>> 3ed5aa19
 pyqt5 = ">=5.15.9"
 matplotlib = ">=3.6.0"
 numpy = "^1.24.2"
