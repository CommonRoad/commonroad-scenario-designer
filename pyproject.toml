--- conflicted
+++ resolved
@@ -25,20 +25,12 @@
 Source = "https://gitlab.lrz.de/tum-cps/commonroad-scenario-designer"
 
 [tool.poetry.dependencies]
-<<<<<<< HEAD
-python = ">=3.8,<3.11"
+python = "^3.8"
 commonroad-io = {git = "git@gitlab.lrz.de:cps/commonroad-io.git", rev = "release-2024-1"}
-commonroad-drivability-checker = [
-    {version = "2023.1", platform = 'linux'}
-     ]
-=======
-python = "^3.8"
-commonroad-io = {git = "git@gitlab.lrz.de:cps/commonroad-io.git", rev = "develop"}
 commonroad-drivability-checker = [
     {version = "2023.1", python = "<3.11"},
     {git = "git@gitlab.lrz.de:cps/commonroad-drivability-checker.git", rev = "development", python = ">=3.11"}
 ]
->>>>>>> fd894a19
 pyqt5 = ">=5.15.9"
 PyQt5-Qt5 = [
     {version = "<5.15.11", platform = 'linux'},
