import copy
import unittest
from pathlib import Path

import pytest
from commonroad.common.util import FileFormat
from commonroad.common.writer.file_writer_interface import OverwriteExistingFile
from commonroad.scenario.scenario import Tag

from crdesigner.common.file_reader import CRDesignerFileReader
from crdesigner.common.file_writer import CRDesignerFileWriter
from crdesigner.verification_repairing.map_verification_repairing import (
    verify_and_repair_map,
    verify_and_repair_scenario,
)


class TestCRDesignerFileReader(unittest.TestCase):
    """
    Class to test the CR Designer file reader, a CommonRoad-io FileReader with the extension to optionally
    verify and repair a scenario.
    """

    def setUp(self) -> None:
        self.crdesigner_reader = CRDesignerFileReader()
        self.filename_2020a = (
            Path(__file__).parent.parent / "map_verification/test_maps/CHN_Merging-1.xml"
        )
        self.filename_map = (
            Path(__file__).parent / "test_files_new_format/USA_Peach-1/USA_Peach-1.pb"
        )
        self.filename_dynamic = (
            Path(__file__).parent / "test_files_new_format/USA_Peach-1/USA_Peach-1_1_T-1.pb"
        )
        self.filename_scenario = (
            Path(__file__).parent / "test_files_new_format/USA_Peach-1/USA_Peach-1_1_T-1-SC.pb"
        )

    def test_crdesigner_file_reader_open_2020a(self):
        self.crdesigner_reader.filename_2020a = self.filename_2020a
        # opening it without verifying and repairing
        scenario = self.crdesigner_reader.open(verify_repair_scenario=False)[0]
        # opening it with verifying and repairing
        repaired_scenario = self.crdesigner_reader.open(verify_repair_scenario=True)[0]
        self.assertNotEqual(scenario, repaired_scenario)
        self.assertEqual(repaired_scenario, verify_and_repair_scenario(scenario)[0])

        # opening it with the different projection
<<<<<<< HEAD
        projected_scenario = self.crdesigner_reader.open(
=======
        projected_scenario = crdesigner_reader.open(
>>>>>>> 819ccac8
            target_projection="+proj=utm +zone=30 +ellps=WGS84"
        )[0]
        # scenarios should not be the same as the projections are different
        self.assertNotEqual(projected_scenario, scenario)

        # test when the 2020a xml filename is missing
        self.crdesigner_reader.filename_2020a = None
        with pytest.raises(NameError) as exc_info:
            self.crdesigner_reader.open()
        assert str(exc_info.value) == "Filename of the 2020a xml file is missing"

        with pytest.raises(NameError) as exc_info:
            self.crdesigner_reader.open_lanelet_network()
        assert str(exc_info.value) == "Filename of the 2020a xml file is missing"

    def test_crdesigner_file_reader_open_map(self):
        self.crdesigner_reader.filename_map = self.filename_map
        map_lanelet_network = self.crdesigner_reader.open_map()[0]

        # asserting that just opening the lanelet network does not verify and repair it
        self.assertNotEqual(map_lanelet_network, verify_and_repair_map(map_lanelet_network)[0])

        # opening the verified and repaired lanelet network
        map_lanelet_network_repaired = self.crdesigner_reader.open_map(
            verify_repair_lanelet_network=True
        )[0]
        # asserting that the verifying and repairing the lanelet network works
        self.assertEqual(
            map_lanelet_network_repaired, verify_and_repair_map(map_lanelet_network)[0]
        )

        # opening the map with the projection
        projected_lanelet_network = self.crdesigner_reader.open_map(
            target_projection="+proj=utm +zone=30 +ellps=WGS84"
        )[0]
        # lanelet networks should be the same as map does not have base projection string
        self.assertEqual(projected_lanelet_network, map_lanelet_network)

        # test when the map is missing
        self.crdesigner_reader.filename_map = None
        with pytest.raises(NameError) as exc_info:
            self.crdesigner_reader.open_map()
        assert str(exc_info.value) == "Filename of the 2024 map file is missing"

    def test_crdesigner_file_reader_open_map_dynamic(self):
        self.crdesigner_reader.filename_map = self.filename_map
        self.crdesigner_reader.filename_dynamic = self.filename_dynamic

        # opening the scenario without verify and repair
        scenario = self.crdesigner_reader.open_map_dynamic()

        # asserting that just opening the scenario does not verify and repair it
        self.assertNotEqual(scenario, verify_and_repair_scenario(scenario)[0])

        # opening the verified and repaired scenario
        scenario_repaired = self.crdesigner_reader.open_map_dynamic(
            verify_repair_lanelet_network=True
        )

        # asserting that the verifying and repairing the scenario works
        self.assertEqual(scenario_repaired, verify_and_repair_scenario(scenario)[0])

        # opening the map_dynamic with the projection
        projected_scenario = self.crdesigner_reader.open_map_dynamic(
            target_projection="+proj=utm +zone=30 +ellps=WGS84"
        )
        # scenarios should be the same as the scenario does not have base projection string
        self.assertEqual(projected_scenario, scenario)

        # test when the map is missing
        self.crdesigner_reader.filename_map = None
        with pytest.raises(NameError) as exc_info:
            self.crdesigner_reader.open_map_dynamic()
        assert str(exc_info.value) == "Filename of the 2024 map file is missing"

        # test when the dynamic is missing
        self.crdesigner_reader.filename_map = self.filename_map
        self.crdesigner_reader.filename_dynamic = None
        with pytest.raises(NameError) as exc_info:
            self.crdesigner_reader.open_map_dynamic()
        assert str(exc_info.value) == "Filename of the 2024 dynamic file is missing"

    def test_crdesigner_file_reader_open_all(self):
        self.crdesigner_reader.filename_map = self.filename_map
        self.crdesigner_reader.filename_dynamic = self.filename_dynamic
        self.crdesigner_reader.filename_scenario = self.filename_scenario

<<<<<<< HEAD
        # opening the scenario without verify and repair
        scenario = self.crdesigner_reader.open_all()[0]
=======
        # checking that the visualization files exist
        self.assertTrue(
            Path.exists(Path.cwd() / "error_visualization_images/initial_result_USA_US101-9.svg")
        )
        self.assertTrue(
            Path.exists(Path.cwd() / "error_visualization_images/final_result_USA_US101-9.svg")
        )
>>>>>>> 819ccac8

        # asserting that just opening the scenario does not verify and repair it
        self.assertNotEqual(scenario, verify_and_repair_scenario(scenario)[0])

        # opening the verified and repaired scenario
        scenario_repaired = self.crdesigner_reader.open_all(verify_repair_lanelet_network=True)[0]

        # asserting that the verifying and repairing the scenario works
        self.assertEqual(scenario_repaired, verify_and_repair_scenario(scenario)[0])

        # opening all with the projection
        projected_scenario = self.crdesigner_reader.open_all(
            target_projection="+proj=utm +zone=30 +ellps=WGS84"
        )[0]
        # scenarios should be the same as the scenario does not have base projection string
        self.assertEqual(projected_scenario, scenario)

        # test when the map is missing
        self.crdesigner_reader.filename_map = None
        with pytest.raises(NameError) as exc_info:
            self.crdesigner_reader.open_map_dynamic()
        assert str(exc_info.value) == "Filename of the 2024 map file is missing"

        # test when the dynamic is missing
        self.crdesigner_reader.filename_map = self.filename_map
        self.crdesigner_reader.filename_dynamic = None
        with pytest.raises(NameError) as exc_info:
            self.crdesigner_reader.open_map_dynamic()
        assert str(exc_info.value) == "Filename of the 2024 dynamic file is missing"

        # test when the scenario is missing
        self.crdesigner_reader.filename_map = self.filename_map
        self.crdesigner_reader.filename_dynamic = self.filename_dynamic
        self.crdesigner_reader.filename_scenario = None
        with pytest.raises(NameError) as exc_info:
            self.crdesigner_reader.open_all()
        assert str(exc_info.value) == "Filename of the 2024 scenario file is missing"


class TestCRDesignerFileWriter(unittest.TestCase):
    """
    Class to test the CR Designer file writer, a CommonRoad-io FileWriter with the extension to optionally
    verify and repair a scenario.
    """

    def test_crdesigner_file_write_to_file(self):
        # reading a scenario
        crdesigner_reader = CRDesignerFileReader(
            Path(__file__).parent.parent / "map_verification/test_maps/CHN_Merging-1.xml"
        )
        scenario, pp = crdesigner_reader.open()

        # writing it without verifying and repairing
        CRDesignerFileWriter(scenario, pp).write_to_file(
            str(Path(__file__).parent / "scenario.xml"),
            overwrite_existing_file=OverwriteExistingFile.ALWAYS,
        )
        reader_scenario = CRDesignerFileReader(Path(__file__).parent / "scenario.xml").open()[0]

        # testing non verified and repaired scenarios
        self.assertEqual(scenario, reader_scenario)

        # writing the original scenario with verifying and repairing flag
        CRDesignerFileWriter(scenario, pp).write_to_file(
            str(Path(__file__).parent / "writer_repaired_scenario.xml"),
            verify_repair_scenario=True,
            overwrite_existing_file=OverwriteExistingFile.ALWAYS,
        )

        # writing the verified and repaired scenario directly
        verified_and_repaired_scenario = verify_and_repair_scenario(copy.deepcopy(scenario))[0]
        CRDesignerFileWriter(verified_and_repaired_scenario, pp).write_to_file(
            str(Path(__file__).parent / "function_repaired_scenario.xml"),
            overwrite_existing_file=OverwriteExistingFile.ALWAYS,
        )

        # compare the two verified and repaired scenarios
        writer_repaired_scenario = CRDesignerFileReader(
            Path(__file__).parent / "writer_repaired_scenario.xml"
        ).open()[0]
        function_repaired_scenario = CRDesignerFileReader(
            Path(__file__).parent / "function_repaired_scenario.xml"
        ).open()[0]
        self.assertNotEqual(scenario, writer_repaired_scenario)
        self.assertNotEqual(scenario, function_repaired_scenario)
        self.assertEqual(writer_repaired_scenario, function_repaired_scenario)

    def test_crdesigner_write_map_to_file(self):
        # reading a scenario
        crdesigner_reader = CRDesignerFileReader(
            Path(__file__).parent.parent / "map_verification/test_maps/CHN_Merging-1.xml"
        )
        scenario, pp = crdesigner_reader.open()
        crdesigner_writer = CRDesignerFileWriter(scenario, pp, file_format=FileFormat.PROTOBUF)

        # write the unrepaired map
        crdesigner_writer.write_map_to_file(
            str(Path(__file__).parent / "CHN_Merging-1.pb"),
            overwrite_existing_file=OverwriteExistingFile.ALWAYS,
        )
        # write the unrepaired map and repair it in the file writer (flag set to true)
        crdesigner_writer.write_map_to_file(
            str(Path(__file__).parent / "CHN_Merging_Flag_Repaired-1.pb"),
            overwrite_existing_file=OverwriteExistingFile.ALWAYS,
            verify_repair_map=True,
        )
        # read the unrepaired map with the new format map reader
        map_scenario_2024 = CRDesignerFileReader(
            filename_map=Path(__file__).parent / "CHN_Merging-1.pb"
        ).open_map()[0]

        # read the repaired map with the new format map reader
        map_scenario_flag_repaired_2024 = CRDesignerFileReader(
            filename_map=Path(__file__).parent / "CHN_Merging_Flag_Repaired-1.pb"
        ).open_map()[0]

        # check that the repaired and unrepaired maps are not the same
        self.assertNotEqual(map_scenario_2024, map_scenario_flag_repaired_2024)

        # write the already repaired map (flag set to false)
        crdesigner_writer.write_map_to_file(
            str(Path(__file__).parent / "CHN_Merging_Repaired-1.pb"),
            overwrite_existing_file=OverwriteExistingFile.ALWAYS,
        )

<<<<<<< HEAD
        # read the repaired map
        map_scenario_repaired_2023 = CRDesignerFileReader(
            filename_map=Path(__file__).parent / "CHN_Merging_Repaired-1.pb"
        ).open_map()[0]

        # check that the 2 repaired maps are the same
        self.assertEqual(map_scenario_repaired_2023, map_scenario_flag_repaired_2024)

        # read the USA peach protobuf map
        crdesigner_reader = CRDesignerFileReader(
            filename_map=Path(__file__).parent / "test_files_new_format/USA_Peach-1/USA_Peach-1.pb",
            filename_dynamic=Path(__file__).parent
            / "test_files_new_format/USA_Peach-1/USA_Peach-1_1_T-1.pb",
            filename_scenario=Path(__file__).parent
            / "test_files_new_format/USA_Peach-1/USA_Peach-1_1_T-1-SC.pb",
        )
        ll_peach, pps, _ = crdesigner_reader.open_all()
        crdesigner_writer = CRDesignerFileWriter(
            ll_peach, pps, tags={Tag.INTERSTATE}, file_format=FileFormat.PROTOBUF
        )

        # write the map with different projection
        crdesigner_writer.write_map_to_file(
            str(Path(__file__).parent / "USA_DifferentProjectionPeach-1.pb"),
            overwrite_existing_file=OverwriteExistingFile.ALWAYS,
            target_projection="+proj=utm +zone=30 +ellps=WGS84",
        )
        different_ll_peach = CRDesignerFileReader(
            filename_map=Path(__file__).parent / "USA_DifferentProjectionPeach-1.pb"
        ).open_map()[0]

        # check that the 2 repaired lanelet networks are not the same
        self.assertNotEqual(different_ll_peach, ll_peach)
=======
        # checking that the visualization files exist
        self.assertTrue(
            Path.exists(Path.cwd() / "error_visualization_images/initial_result_CHN_Merging-1.svg")
        )
        self.assertTrue(
            Path.exists(Path.cwd() / "error_visualization_images/final_result_CHN_Merging-1.svg")
        )
>>>>>>> 819ccac8
<|MERGE_RESOLUTION|>--- conflicted
+++ resolved
@@ -46,11 +46,14 @@
         self.assertEqual(repaired_scenario, verify_and_repair_scenario(scenario)[0])
 
         # opening it with the different projection
-<<<<<<< HEAD
         projected_scenario = self.crdesigner_reader.open(
-=======
+            target_projection="+proj=utm +zone=30 +ellps=WGS84"
+        )[0]
+        # scenarios should be the same as the proj_string is the same
+        self.assertEqual(projected_scenario, scenario)
+
+        # opening it with the different projection
         projected_scenario = crdesigner_reader.open(
->>>>>>> 819ccac8
             target_projection="+proj=utm +zone=30 +ellps=WGS84"
         )[0]
         # scenarios should not be the same as the projections are different
@@ -138,18 +141,8 @@
         self.crdesigner_reader.filename_dynamic = self.filename_dynamic
         self.crdesigner_reader.filename_scenario = self.filename_scenario
 
-<<<<<<< HEAD
         # opening the scenario without verify and repair
         scenario = self.crdesigner_reader.open_all()[0]
-=======
-        # checking that the visualization files exist
-        self.assertTrue(
-            Path.exists(Path.cwd() / "error_visualization_images/initial_result_USA_US101-9.svg")
-        )
-        self.assertTrue(
-            Path.exists(Path.cwd() / "error_visualization_images/final_result_USA_US101-9.svg")
-        )
->>>>>>> 819ccac8
 
         # asserting that just opening the scenario does not verify and repair it
         self.assertNotEqual(scenario, verify_and_repair_scenario(scenario)[0])
@@ -275,7 +268,6 @@
             overwrite_existing_file=OverwriteExistingFile.ALWAYS,
         )
 
-<<<<<<< HEAD
         # read the repaired map
         map_scenario_repaired_2023 = CRDesignerFileReader(
             filename_map=Path(__file__).parent / "CHN_Merging_Repaired-1.pb"
@@ -308,13 +300,4 @@
         ).open_map()[0]
 
         # check that the 2 repaired lanelet networks are not the same
-        self.assertNotEqual(different_ll_peach, ll_peach)
-=======
-        # checking that the visualization files exist
-        self.assertTrue(
-            Path.exists(Path.cwd() / "error_visualization_images/initial_result_CHN_Merging-1.svg")
-        )
-        self.assertTrue(
-            Path.exists(Path.cwd() / "error_visualization_images/final_result_CHN_Merging-1.svg")
-        )
->>>>>>> 819ccac8
+        self.assertNotEqual(different_ll_peach, ll_peach)