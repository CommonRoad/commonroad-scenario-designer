import os
import unittest
from pathlib import Path


class MapConversionExampleTests(unittest.TestCase):
    # change the directory to match example scripts due to contained paths
    os.chdir(Path(__file__).parent.parent.parent / "tutorials/conversion_examples")

    def test_example_lanelet2_to_commonroad(self):
        # remove the file if it has already been created
        if Path.exists(Path("./example_files/lanelet2/merging_lanelets_utm.xml")):
            Path.unlink(Path("./example_files/lanelet2/merging_lanelets_utm.xml"))

        # check if there is no file
        self.assertFalse(Path.exists(Path("./example_files/lanelet2/merging_lanelets_utm.xml")))

        # call the execution of the example script
        exec(
            open(
                Path(__file__).parent.parent.parent / "tutorials/conversion_examples/example_lanelet2_to_commonroad.py"
            ).read()
        )

        # check if the file has been created
        self.assertTrue(Path.exists(Path("./example_files/lanelet2/merging_lanelets_utm.xml")))

    def test_example_commonroad_to_lanelet2(self):
        # remove the file if it has already been created
        if Path.exists(Path("./example_files/lanelet2/merging_lanelets_utm.osm")):
            Path.unlink(Path("./example_files/lanelet2/merging_lanelets_utm.osm"))

        # check if there is no file
        self.assertFalse(Path.exists(Path("./example_files/lanelet2/merging_lanelets_utm.osm")))

        # call the execution of the example script
        exec(open("example_commonroad_to_lanelet2.py").read())

        # check if the file has been created
        self.assertTrue(Path.exists(Path("./example_files/lanelet2/merging_lanelets_utm.osm")))

    def test_example_opendrive_to_commonroad(self):
        # remove the file if it has already been created
        if Path.exists(Path("./example_files/opendrive/opendrive-1.xml")):
            Path.unlink(Path("./example_files/opendrive/opendrive-1.xml"))

        # check if there is no file
        self.assertFalse(Path.exists(Path("./example_files/opendrive/opendrive-1.xml")))

        # call the execution of the example script
        exec(open("example_opendrive_to_commonroad.py").read())

        # check if the file has been created
        self.assertTrue(Path.exists(Path("./example_files/opendrive/opendrive-1.xml")))

    def test_example_osm_to_commonroad(self):
        # remove the file if it has already been created
        if Path.exists(Path("./example_files/osm/munich.xml")):
            Path.unlink(Path("./example_files/osm/munich.xml"))

        # check if there is no file
        self.assertFalse(Path.exists(Path("./example_files/osm/munich.xml")))

        # call the execution of the example script
        exec(open("example_osm_to_commonroad.py").read())

        # check if the file has been created
        self.assertTrue(Path.exists(Path("./example_files/osm/munich.xml")))

    def test_example_osm_to_commonroad_using_sumo_parser(self):
        # remove the file if it has already been created
        if Path.exists(Path("./example_files/osm/test_ped_crossing.xml")):
            Path.unlink(Path("./example_files/osm/test_ped_crossing.xml"))

        # check if there is no file
        self.assertFalse(Path.exists(Path("./example_files/osm/test_ped_crossing.xml")))

        # call the execution of the example script
        exec(open("example_osm_to_commonroad_using_sumo_parser.py").read())

        # check if the file has been created
        self.assertTrue(Path.exists(Path("./example_files/osm/test_ped_crossing.xml")))

<<<<<<< HEAD
    def test_example_commonroad_to_opendrive(self):
        # remove the file if it has already been created
        if Path.exists(Path("./example_files/opendrive/ARG_Carcarana-1_1_T-1.xodr")):
            Path.unlink(Path("./example_files/opendrive/ARG_Carcarana-1_1_T-1.xodr"))

        # check if there is no file
        self.assertFalse(Path.exists(Path("./example_files/opendrive/ARG_Carcarana-1_1_T-1.xodr")))

        # call the execution of the example script
        exec(open("example_commonroad_to_opendrive.py").read())

        # check if the file has been created
        self.assertTrue(Path.exists(Path("./example_files/opendrive/ARG_Carcarana-1_1_T-1.xodr")))
=======
    def test_example_opendrive_to_lanelet2(self):
        # remove the file if it has already been created
        if Path.exists(Path("./example_files/lanelet2/l2_opendrive-1.osm")):
            Path.unlink(Path("./example_files/lanelet2/l2_opendrive-1.osm"))

        # check if there is no file
        self.assertFalse(Path.exists(Path("./example_files/lanelet2/l2_opendrive-1.osm")))

        # call the execution of the example script
        exec(open("example_opendrive_to_lanelet2.py").read())

        # check if the file has been created
        self.assertTrue(Path.exists(Path("./example_files/lanelet2/l2_opendrive-1.osm")))
>>>>>>> 0d9ca791
<|MERGE_RESOLUTION|>--- conflicted
+++ resolved
@@ -81,21 +81,6 @@
         # check if the file has been created
         self.assertTrue(Path.exists(Path("./example_files/osm/test_ped_crossing.xml")))
 
-<<<<<<< HEAD
-    def test_example_commonroad_to_opendrive(self):
-        # remove the file if it has already been created
-        if Path.exists(Path("./example_files/opendrive/ARG_Carcarana-1_1_T-1.xodr")):
-            Path.unlink(Path("./example_files/opendrive/ARG_Carcarana-1_1_T-1.xodr"))
-
-        # check if there is no file
-        self.assertFalse(Path.exists(Path("./example_files/opendrive/ARG_Carcarana-1_1_T-1.xodr")))
-
-        # call the execution of the example script
-        exec(open("example_commonroad_to_opendrive.py").read())
-
-        # check if the file has been created
-        self.assertTrue(Path.exists(Path("./example_files/opendrive/ARG_Carcarana-1_1_T-1.xodr")))
-=======
     def test_example_opendrive_to_lanelet2(self):
         # remove the file if it has already been created
         if Path.exists(Path("./example_files/lanelet2/l2_opendrive-1.osm")):
@@ -109,4 +94,17 @@
 
         # check if the file has been created
         self.assertTrue(Path.exists(Path("./example_files/lanelet2/l2_opendrive-1.osm")))
->>>>>>> 0d9ca791
+
+    def test_example_commonroad_to_opendrive(self):
+        # remove the file if it has already been created
+        if Path.exists(Path("./example_files/opendrive/ARG_Carcarana-1_1_T-1.xodr")):
+            Path.unlink(Path("./example_files/opendrive/ARG_Carcarana-1_1_T-1.xodr"))
+
+        # check if there is no file
+        self.assertFalse(Path.exists(Path("./example_files/opendrive/ARG_Carcarana-1_1_T-1.xodr")))
+
+        # call the execution of the example script
+        exec(open("example_commonroad_to_opendrive.py").read())
+
+        # check if the file has been created
+        self.assertTrue(Path.exists(Path("./example_files/opendrive/ARG_Carcarana-1_1_T-1.xodr")))