import os
import unittest
from pathlib import Path


class MapConversionExampleTests(unittest.TestCase):
    # change the directory to match example scripts due to contained paths
    os.chdir(Path(__file__).parent.parent.parent / "tutorials/conversion_examples")

    def test_example_lanelet2_to_commonroad(self):
        # remove the file if it has already been created
        if Path.exists(Path("./example_files/lanelet2/merging_lanelets_utm.xml")):
            Path.unlink(Path("./example_files/lanelet2/merging_lanelets_utm.xml"))

        # check if there is no file
        self.assertFalse(Path.exists(Path("./example_files/lanelet2/merging_lanelets_utm.xml")))

        # call the execution of the example script
<<<<<<< HEAD
        exec(open(Path(__file__).parent.parent.parent/"tutorials/conversion_examples/"
                                                      "example_lanelet2_to_commonroad.py").read())
=======
        exec(
            open(
                Path(__file__).parent.parent.parent / "tutorials/conversion_examples/example_lanelet2_to_commonroad.py"
            ).read()
        )
>>>>>>> 8cbc42c6

        # check if the file has been created
        self.assertTrue(Path.exists(Path("./example_files/lanelet2/merging_lanelets_utm.xml")))

    def test_example_commonroad_to_lanelet2(self):
        # remove the file if it has already been created
        if Path.exists(Path("./example_files/lanelet2/merging_lanelets_utm.osm")):
            Path.unlink(Path("./example_files/lanelet2/merging_lanelets_utm.osm"))

        # check if there is no file
        self.assertFalse(Path.exists(Path("./example_files/lanelet2/merging_lanelets_utm.osm")))

        # call the execution of the example script
        exec(open("example_commonroad_to_lanelet2.py").read())

        # check if the file has been created
        self.assertTrue(Path.exists(Path("./example_files/lanelet2/merging_lanelets_utm.osm")))

    def test_example_opendrive_to_commonroad(self):
        # remove the file if it has already been created
        if Path.exists(Path("./example_files/opendrive/opendrive-1.xml")):
            Path.unlink(Path("./example_files/opendrive/opendrive-1.xml"))

        # check if there is no file
        self.assertFalse(Path.exists(Path("./example_files/opendrive/opendrive-1.xml")))

        # call the execution of the example script
        exec(open("example_opendrive_to_commonroad.py").read())

        # check if the file has been created
        self.assertTrue(Path.exists(Path("./example_files/opendrive/opendrive-1.xml")))

    def test_example_osm_to_commonroad(self):
        # remove the file if it has already been created
        if Path.exists(Path("./example_files/osm/munich.xml")):
            Path.unlink(Path("./example_files/osm/munich.xml"))

        # check if there is no file
        self.assertFalse(Path.exists(Path("./example_files/osm/munich.xml")))

        # call the execution of the example script
        exec(open("example_osm_to_commonroad.py").read())

        # check if the file has been created
        self.assertTrue(Path.exists(Path("./example_files/osm/munich.xml")))

    def test_example_osm_to_commonroad_using_sumo_parser(self):
        # remove the file if it has already been created
        if Path.exists(Path("./example_files/osm/test_ped_crossing.xml")):
            Path.unlink(Path("./example_files/osm/test_ped_crossing.xml"))

        # check if there is no file
        self.assertFalse(Path.exists(Path("./example_files/osm/test_ped_crossing.xml")))

        # call the execution of the example script
        exec(open("example_osm_to_commonroad_using_sumo_parser.py").read())

        # check if the file has been created
        self.assertTrue(Path.exists(Path("./example_files/osm/test_ped_crossing.xml")))<|MERGE_RESOLUTION|>--- conflicted
+++ resolved
@@ -16,16 +16,11 @@
         self.assertFalse(Path.exists(Path("./example_files/lanelet2/merging_lanelets_utm.xml")))
 
         # call the execution of the example script
-<<<<<<< HEAD
-        exec(open(Path(__file__).parent.parent.parent/"tutorials/conversion_examples/"
-                                                      "example_lanelet2_to_commonroad.py").read())
-=======
         exec(
             open(
                 Path(__file__).parent.parent.parent / "tutorials/conversion_examples/example_lanelet2_to_commonroad.py"
             ).read()
         )
->>>>>>> 8cbc42c6
 
         # check if the file has been created
         self.assertTrue(Path.exists(Path("./example_files/lanelet2/merging_lanelets_utm.xml")))
