import unittest

import numpy as np

from crdesigner.map_conversion.opendrive.opendrive_parser.elements.geometry import (
    Arc,
    EulerSpiral,
    Line,
    ParamPoly3,
    Poly3,
    Spiral,
    calc_delta_s,
    calc_next_s,
)


class TestGeometry(unittest.TestCase):
    def test_initialize_line(self):
        start_position = np.array([2, 5])
        length = 4
        heading = 1.2

        line = Line(start_position=start_position, heading=heading, length=length)

        np.testing.assert_equal(start_position, line.start_position)
        self.assertEqual(length, line.length)
        self.assertEqual(heading, line.heading)

    def test_initialize_arc(self):
        start_position = np.array([2, 5])
        length = 4
        heading = 1.2
        curvature = 1

        arc = Arc(start_position=start_position, heading=heading, length=length, curvature=curvature)

        np.testing.assert_equal(start_position, arc.start_position)
        self.assertEqual(length, arc.length)
        self.assertEqual(heading, arc.heading)
        self.assertEqual(curvature, arc.curvature)

    def test_initialize_spiral(self):
        start_position = np.array([2, 5])
        length = 4
        heading = 1.2
        curv_start = 1
        curv_end = 2
        true_spiral = EulerSpiral.create_from_length_and_curvature(length, curv_start, curv_end)

        spiral = Spiral(
            start_position=start_position, heading=heading, length=length, curv_start=curv_start, curv_end=curv_end
        )

        np.testing.assert_equal(start_position, spiral.start_position)
        self.assertEqual(length, spiral.length)
        self.assertEqual(heading, spiral.heading)
        self.assertEqual(curv_start, spiral._curv_start)
        self.assertEqual(curv_end, spiral._curv_end)
        self.assertEqual(true_spiral._gamma, spiral._spiral._gamma)

    def test_initialize_poly3(self):
        start_position = np.array([2, 5])
        length = 4
        heading = 1.2
        a = 2
        b = 3
        c = 1
        d = 5

        poly3 = Poly3(start_position=start_position, heading=heading, length=length, a=a, b=b, c=c, d=d)

        np.testing.assert_equal(start_position, poly3.start_position)
        self.assertEqual(heading, poly3.heading)
        self.assertEqual(length, poly3.length)
        np.testing.assert_equal([a, b, c, d], poly3.coeffs)
        np.testing.assert_equal([b, 2 * c, 3 * d], poly3.d_coeffs)
        np.testing.assert_equal([2 * c, 6 * d], poly3.d2_coeffs)

    def test_initialize_paramPoly3(self):
        start_position = np.array([2, 5])
        length = 4
        heading = 1.2
        aU = 4
        bU = 3
        cU = 2
        dU = 1
        aV = 2
        bV = 4
        cV = 5
        dV = 6
        pRange = 4

<<<<<<< HEAD
        param_poly3 = ParamPoly3(start_position=start_position, heading=heading, length=length,
                                 aU=aU, bU=bU, cU=cU, dU=dU, aV=aV, bV=bV, cV=cV, dV=dV, pRange=pRange)
=======
        param_poly3 = ParamPoly3(
            start_position=start_position,
            heading=heading,
            length=length,
            aU=aU,
            bU=bU,
            cU=cU,
            dU=dU,
            aV=aV,
            bV=bV,
            cV=cV,
            dV=dV,
            pRange=pRange,
        )
>>>>>>> 8cbc42c6

        np.testing.assert_equal(start_position, param_poly3.start_position)
        self.assertEqual(dV, param_poly3.curvature_derivative_max)
        self.assertEqual(dU, param_poly3.curvature_derivative_min)
        self.assertEqual(heading, param_poly3.heading)
        self.assertEqual(length, param_poly3.length)
        np.testing.assert_equal([aU, bU, cU, dU], param_poly3.coeffs_u)
        np.testing.assert_equal([aV, bV, cV, dV], param_poly3.coeffs_v)
        np.testing.assert_equal([bU, 2 * cU, 3 * dU], param_poly3.d_coeffs_u)
        np.testing.assert_equal([bV, 2 * cV, 3 * dV], param_poly3.d_coeffs_v)
        np.testing.assert_equal([2 * cU, 6 * dU], param_poly3.d2_coeffs_u)
        np.testing.assert_equal([2 * cV, 6 * dV], param_poly3.d2_coeffs_v)
        self.assertEqual(pRange, param_poly3._pRange)

        pRange = None

<<<<<<< HEAD
        param_poly3 = ParamPoly3(start_position=start_position, heading=heading, length=length, aU=aU, bU=bU, cU=cU,
                                 dU=dU, aV=aV, bV=bV, cV=cV, dV=dV, pRange=pRange)
=======
        param_poly3 = ParamPoly3(
            start_position=start_position,
            heading=heading,
            length=length,
            aU=aU,
            bU=bU,
            cU=cU,
            dU=dU,
            aV=aV,
            bV=bV,
            cV=cV,
            dV=dV,
            pRange=pRange,
        )
>>>>>>> 8cbc42c6

        self.assertEqual(1, param_poly3._pRange)

    def test_calc_position_line(self):
        start_position = np.array([2, 5])
        length = 4
        heading = 1.2

        line = Line(start_position=start_position, heading=heading, length=length)
        result = line.calc_position(s_pos=2)

        np.testing.assert_almost_equal(np.array([2.724715509, 6.864078172]), result[0])
        self.assertEqual(heading, result[1])
        self.assertEqual(0, result[2])

    def test_calc_position_arc(self):
        # value set from test_eulerspiral.py for arcs
        start_position = np.array([1, 1])
        length = 4
        heading = 3
        curvature = 1

        arc = Arc(start_position=start_position, heading=heading, length=length, curvature=curvature)
        result = arc.calc_position(s_pos=2)
        expected_pos = np.array([-0.100044283, -0.273654682])

        np.testing.assert_almost_equal(expected_pos, result[0])
        self.assertEqual(5, result[1])
        self.assertEqual(1, result[2])

    # test_calc_position_spiral is left out, since it just calls a method from eulerspiral.py which already has a test
    def test_calc_position_poly3(self):
        start_position = np.array([2, 5])
        length = 4
        heading = 1.2
        a = 2
        b = 3
        c = 1
        d = 5

        poly3 = Poly3(start_position=start_position, heading=heading, length=length, a=a, b=b, c=c, d=d)
        result = poly3.calc_position(s_pos=2)
        expected_pos = np.array([-45.74131696, 25.7066814])

        # x and y position
        np.testing.assert_almost_equal(expected_pos, result[0])
        # orientation
        self.assertEqual(68.2, result[1])
        # curvature
        self.assertEqual((62, 5), result[2])

        # test for compute_curvature=False
        self.assertEqual(None, poly3.calc_position(s_pos=2, compute_curvature=False)[2])

    def test_calc_position_paramPoly3(self):
        start_position = np.array([2, 5])
        length = 4
        heading = 1.2
        aU = 0
        bU = 0.3
        cU = 0.1
        dU = 0.5
        aV = 0
        bV = 0
        cV = 0.2
        dV = 0.1
        pRange = 4

<<<<<<< HEAD
        param_poly3 = ParamPoly3(start_position=start_position, heading=heading, length=length, aU=aU, bU=bU, cU=cU,
                                 dU=dU, aV=aV, bV=bV, cV=cV, dV=dV, pRange=pRange)
=======
        param_poly3 = ParamPoly3(
            start_position=start_position,
            heading=heading,
            length=length,
            aU=aU,
            bU=bU,
            cU=cU,
            dU=dU,
            aV=aV,
            bV=bV,
            cV=cV,
            dV=dV,
            pRange=pRange,
        )
>>>>>>> 8cbc42c6
        result = param_poly3.calc_position(2.5)
        self.assertAlmostEqual(2.70780194, result[0][0])
        self.assertAlmostEqual(14.58224029, result[0][1])
        self.assertAlmostEqual(1.47537664, result[1])
        self.assertEqual((7.7, 0.5), result[2])
        result2 = param_poly3.calc_position(2.5, compute_curvature=False)
        self.assertEqual(None, result2[2])

    def test_max_abs_curvature_paramPoly3(self):
        start_position = np.array([2, 5])
        length = 4
        heading = 1.2
        aU = 0
        bU = 0.3
        cU = 0.1
        dU = 0.5
        aV = 0
        bV = 0
        cV = 0.2
        dV = 0.1
        pRange = 4

        param_poly3 = ParamPoly3(
            start_position=start_position,
            heading=heading,
            length=length,
            aU=aU,
            bU=bU,
            cU=cU,
            dU=dU,
            aV=aV,
            bV=bV,
            cV=cV,
            dV=dV,
            pRange=pRange,
        )
        result = param_poly3.max_abs_curvature(pos=2)
        self.assertEqual((6.2, 0.5), result)
        param_poly3 = ParamPoly3(
            start_position=start_position,
            heading=heading,
            length=length,
            aU=aU,
            bU=bU,
            cU=cU,
            dU=-dU,
            aV=aV,
            bV=bV,
            cV=cV,
            dV=-0.9,
            pRange=pRange,
        )
        result2 = param_poly3.max_abs_curvature(pos=2)
        self.assertEqual((-10.4, -0.9), result2)
        param_poly3 = ParamPoly3(
            start_position=start_position,
            heading=heading,
            length=length,
            aU=aU,
            bU=bU,
            cU=cU,
            dU=-0.7,
            aV=aV,
            bV=bV,
            cV=cV,
            dV=0.3,
            pRange=pRange,
        )
        result3 = param_poly3.max_abs_curvature(pos=2)
        self.assertEqual((-8.2, -0.7), result3)
        param_poly3 = ParamPoly3(
            start_position=start_position,
            heading=heading,
            length=length,
            aU=aU,
            bU=bU,
            cU=cU,
            dU=dU,
            aV=aV,
            bV=bV,
            cV=cV,
            dV=0.6,
            pRange=pRange,
        )
        result4 = param_poly3.max_abs_curvature(pos=2)
        self.assertEqual((7.6, 0.6), result4)

    def test_calc_delta_s(self):
        error_tolerance_s = 0.2

        result = calc_delta_s(curvature=3, error_tolerance=error_tolerance_s)
        self.assertAlmostEqual(0.7302967433, result)
        result2 = calc_delta_s(curvature=0, error_tolerance=error_tolerance_s)
        self.assertEqual(np.inf, result2)
        with self.assertRaises(RuntimeError):
            calc_delta_s(curvature=None, error_tolerance=error_tolerance_s)
        result3 = calc_delta_s(curvature=(3, 0.4), error_tolerance=error_tolerance_s)
        self.assertAlmostEqual(0.7302967433, result3)
        result4 = calc_delta_s(curvature=(3, -0.4), error_tolerance=error_tolerance_s)
        self.assertAlmostEqual(0.7302967433, result4)
        result5 = calc_delta_s(curvature=(3, -3), error_tolerance=error_tolerance_s)
        self.assertAlmostEqual(0.7302967433, result5)
        result6 = calc_delta_s(curvature=(3, 3), error_tolerance=error_tolerance_s)
        self.assertAlmostEqual(0.5808387447, result6)

    def test_calc_next_s(self):
        s_current = 2
        curvature = 3
        error_tolerance_s = 0.2
        min_delta_s = 0.8
        s_max = 4

        result = calc_next_s(
            s_current=s_current,
            curvature=curvature,
            error_tolerance=error_tolerance_s,
            min_delta_s=min_delta_s,
            s_max=s_max,
        )
        self.assertEqual(2.8, result)
        result2 = calc_next_s(
            s_current=s_current, curvature=curvature, error_tolerance=error_tolerance_s, min_delta_s=0.6, s_max=s_max
        )
        self.assertAlmostEqual(2.7302967433, result2)
        result3 = calc_next_s(
            s_current=s_current,
            curvature=curvature,
            error_tolerance=error_tolerance_s,
            min_delta_s=0.6,
            s_max=2.7402967433,
        )
        self.assertAlmostEqual(2.7402967433, result3)
        result4 = calc_next_s(
            s_current=s_current, curvature=curvature, error_tolerance=error_tolerance_s, min_delta_s=0.6, s_max=2
        )
        self.assertAlmostEqual(2, result4)


if __name__ == "__main__":
    unittest.main()<|MERGE_RESOLUTION|>--- conflicted
+++ resolved
@@ -90,10 +90,6 @@
         dV = 6
         pRange = 4
 
-<<<<<<< HEAD
-        param_poly3 = ParamPoly3(start_position=start_position, heading=heading, length=length,
-                                 aU=aU, bU=bU, cU=cU, dU=dU, aV=aV, bV=bV, cV=cV, dV=dV, pRange=pRange)
-=======
         param_poly3 = ParamPoly3(
             start_position=start_position,
             heading=heading,
@@ -108,7 +104,6 @@
             dV=dV,
             pRange=pRange,
         )
->>>>>>> 8cbc42c6
 
         np.testing.assert_equal(start_position, param_poly3.start_position)
         self.assertEqual(dV, param_poly3.curvature_derivative_max)
@@ -125,10 +120,6 @@
 
         pRange = None
 
-<<<<<<< HEAD
-        param_poly3 = ParamPoly3(start_position=start_position, heading=heading, length=length, aU=aU, bU=bU, cU=cU,
-                                 dU=dU, aV=aV, bV=bV, cV=cV, dV=dV, pRange=pRange)
-=======
         param_poly3 = ParamPoly3(
             start_position=start_position,
             heading=heading,
@@ -143,7 +134,6 @@
             dV=dV,
             pRange=pRange,
         )
->>>>>>> 8cbc42c6
 
         self.assertEqual(1, param_poly3._pRange)
 
@@ -212,10 +202,6 @@
         dV = 0.1
         pRange = 4
 
-<<<<<<< HEAD
-        param_poly3 = ParamPoly3(start_position=start_position, heading=heading, length=length, aU=aU, bU=bU, cU=cU,
-                                 dU=dU, aV=aV, bV=bV, cV=cV, dV=dV, pRange=pRange)
-=======
         param_poly3 = ParamPoly3(
             start_position=start_position,
             heading=heading,
@@ -230,7 +216,6 @@
             dV=dV,
             pRange=pRange,
         )
->>>>>>> 8cbc42c6
         result = param_poly3.calc_position(2.5)
         self.assertAlmostEqual(2.70780194, result[0][0])
         self.assertAlmostEqual(14.58224029, result[0][1])
