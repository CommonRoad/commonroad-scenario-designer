--- conflicted
+++ resolved
@@ -367,16 +367,11 @@
         self.assertEqual(0, road.planView._geometries[2]._cV)
         self.assertEqual(0, road.planView._geometries[2]._dV)
         latprof = road.lateralProfile
-<<<<<<< HEAD
-        for x in latprof.superelevations[0].polynomial_coefficients \
-                + latprof.shapes[0].polynomial_coefficients + latprof.crossfalls[0].polynomial_coefficients:
-=======
         for x in (
             latprof.superelevations[0].polynomial_coefficients
             + latprof.shapes[0].polynomial_coefficients
             + latprof.crossfalls[0].polynomial_coefficients
         ):
->>>>>>> 8cbc42c6
             self.assertEqual(0, x)
         self.assertEqual("both", latprof.crossfalls[0].side)
         for x in road.elevationProfile.elevations[0].polynomial_coefficients + [
