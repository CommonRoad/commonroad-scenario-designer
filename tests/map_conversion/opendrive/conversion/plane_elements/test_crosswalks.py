--- conflicted
+++ resolved
@@ -151,11 +151,7 @@
             lanelet_12.center_vertices, [[4.52374715, 4.81936857], [-4.24610876, 4.80957293]]
         )
 
-<<<<<<< HEAD
         self.assertSetEqual(scenario.lanelet_network.find_intersection_by_id(84).crossings[0].crossing_lanelets, {6})
-=======
-        self.assertSetEqual(scenario.lanelet_network.find_intersection_by_id(78).crossings, {6, 7, 11, 12})
->>>>>>> c3fb35ba
 
 
 if __name__ == "__main__":
