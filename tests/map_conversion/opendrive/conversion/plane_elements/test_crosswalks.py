--- conflicted
+++ resolved
@@ -121,12 +121,7 @@
         np.testing.assert_array_almost_equal(lanelet_12.center_vertices,
                                              [[4.52374715, 4.81936857], [-4.24610876, 4.80957293]])
 
-<<<<<<< HEAD
-        incoming = scenario.lanelet_network.find_intersection_by_id(68).incomings[0].crossings
-        self.assertSetEqual(incoming, {90, 91, 92, 93})
-=======
         self.assertSetEqual(scenario.lanelet_network.find_intersection_by_id(84).crossings, {6, 7, 11, 12})
->>>>>>> 79012438
 
 
 if __name__ == '__main__':
