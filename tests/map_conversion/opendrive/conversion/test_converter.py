import unittest

from crdesigner.map_conversion.opendrive.opendrive_conversion.converter import (
    OpenDriveConverter,
)
from crdesigner.map_conversion.opendrive.opendrive_conversion.plane_elements.border import (
    Border,
)
from crdesigner.map_conversion.opendrive.opendrive_parser.elements.road import Road
from crdesigner.map_conversion.opendrive.opendrive_parser.elements.road_record import (
    RoadRecord,
)
from crdesigner.map_conversion.opendrive.opendrive_parser.elements.roadLanes import (
    Lane,
    LaneSection,
    LaneWidth,
    RoadMark,
)


class TestConverter(unittest.TestCase):
    def test_create_reference_border(self):
        # create road with lanesection and lane
        road = Road()
        road.planView.add_line([0, 0], 1.0, 100)

        # test border with no laneOffsets
        # create ground truth
        true_border = Border()
        true_border.width_coefficient_offsets.append(0.0)
        true_border.width_coefficients.append([0.0])

        self.width_coefficient_offsets = []
        self.width_coefficients = []
        border = OpenDriveConverter.create_reference_border(road.planView, road.lanes.laneOffsets)

        self.assertListEqual(true_border.width_coefficients, border.width_coefficients)
        self.assertListEqual(true_border.width_coefficient_offsets, border.width_coefficient_offsets)

        # test with unequal coefficients and offsets, this should fail
        true_border.width_coefficient_offsets.append(20)
        true_border.width_coefficients.append([5.0, 0, 0, 0])
        self.assertRaises(
            AssertionError, self.assertListEqual, true_border.width_coefficients, border.width_coefficients
        )
        self.assertRaises(
            AssertionError,
            self.assertListEqual,
            true_border.width_coefficient_offsets,
            border.width_coefficient_offsets,
        )

        # test with two lane offsets with same start pos --> only last LaneOffset matters
        lane_offset1 = RoadRecord(*[0.0, 4.851, -0.239, 0.145], start_pos=0)
        road.lanes.laneOffsets.append(lane_offset1)
        lane_offset2 = RoadRecord(*[3.27, 0, 0, 0], start_pos=0)
        road.lanes.laneOffsets.append(lane_offset2)
        border = OpenDriveConverter.create_reference_border(road.planView, road.lanes.laneOffsets)

        true_border.width_coefficients.clear()
        true_border.width_coefficient_offsets.clear()

        true_border.width_coefficients.append([3.27, 0, 0, 0])
        true_border.width_coefficient_offsets.append(0.0)

        self.assertListEqual(true_border.width_coefficients, border.width_coefficients)
        self.assertListEqual(true_border.width_coefficient_offsets, border.width_coefficient_offsets)

        # test with two offsets with different start pos
        road.lanes.laneOffsets.clear()
        lane_offset1 = RoadRecord(*[0.0, 4.123, -0.15, 0.12], start_pos=0.0)
        lane_offset2 = RoadRecord(*[1.25, 0.0, -0.15, 0.1], start_pos=10.0)
        road.lanes.laneOffsets.append(lane_offset1)
        road.lanes.laneOffsets.append(lane_offset2)

        true_border.width_coefficients.clear()
        true_border.width_coefficient_offsets.clear()

        true_border.width_coefficients = [[0.0, 4.123, -0.15, 0.12], [1.25, 0.0, -0.15, 0.1]]
        true_border.width_coefficient_offsets = [0.0, 10]

        border = OpenDriveConverter.create_reference_border(road.planView, road.lanes.laneOffsets)

        self.assertListEqual(true_border.width_coefficients, border.width_coefficients)
        self.assertListEqual(true_border.width_coefficient_offsets, border.width_coefficient_offsets)

    def test_lane_section_to_parametric_lanes(self):
        road = Road()
        road.planView.add_line([0.0, 0.0], 0, 100)
        road.id = 100

        section = LaneSection(road)
        section.idx = 0
        section.sPos = 0.0

        common_lane_width = LaneWidth(*[5.0, 0.0, 0.0, 0.0], idx=0, start_offset=0)
        common_lane_width.length = 100
        right_lane1 = Lane(road, section)
        right_lane1.speed = 30
        right_lane1.id = -1
        right_lane1.widths.append(common_lane_width)
        right_lane2 = Lane(road, section)
        right_lane2.id = -2
        right_lane2.widths.append(common_lane_width)

        center_lane = Lane(road, section)
        center_lane.id = 0
        center_lane.speed = 30
<<<<<<< HEAD
        center_lane.road_mark = [RoadMark()]
        center_lane.road_mark[0].type = 'solid solid'
=======
>>>>>>> 4202050b

        left_lane1 = Lane(road, section)
        left_lane1.id = 1
        left_lane1.speed = 30
        left_lane1.widths.append(common_lane_width)
        left_lane2 = Lane(road, section)
        left_lane2.id = 2
        left_lane2.widths.append(common_lane_width)
        left_lane3 = Lane(road, section)
        left_lane3.id = 3
        left_lane3.widths.append(common_lane_width)

        section.leftLanes.append(left_lane1)
        section.leftLanes.append(left_lane2)
        section.leftLanes.append(left_lane3)
        section.centerLanes.append(center_lane)
        section.rightLanes.append(right_lane1)
        section.rightLanes.append(right_lane2)

        reference_border = Border()
        reference_border.ref_offset = 0.0
        reference_border.width_coefficient_offsets.append(0.0)
        reference_border.width_coefficients.append([0.0])
        road.lanes.lane_sections.append(section)
        plane_groups = OpenDriveConverter.lane_section_to_parametric_lanes(section, reference_border)

        mark1 = RoadMark()
        mark1.SOffset = 0.0
        mark2 = RoadMark()
        mark2.SOffset = 3.0
        mark3 = RoadMark()
        mark3.SOffset = 5.4
        section.leftLanes[0].road_mark = [mark1, mark2, mark3]
        plane_groups_mark = OpenDriveConverter.lane_section_to_parametric_lanes(section, reference_border)

        # check if correct number of plane_groups is returned
        # check if correct neighbour ids are generated (this is somewhat redundant because of the other tests)
        self.assertEqual(5, len(plane_groups))
        self.assertEqual("100.0.-1.-1", plane_groups[0].id_)
        self.assertEqual("100.0.1.-1", plane_groups[0].inner_neighbour)
        self.assertEqual("100.0.-2.-1", plane_groups[0].outer_neighbour)
        self.assertEqual(100, plane_groups[0].length)
        self.assertEqual(1, len(plane_groups[0].parametric_lanes))
        # check if lane section with no lanes returns empty list
        lane_section_empty = LaneSection(road)
        self.assertListEqual(
            [], OpenDriveConverter.lane_section_to_parametric_lanes(lane_section_empty, reference_border)
        )

        self.assertEquals(5.4, plane_groups_mark[2].parametric_lanes[0].line_marking.SOffset)

        # check the inner line markings
        self.assertEqual(plane_groups[0].inner_linemarking.type, 'solid solid')  # id -1
        self.assertEqual(plane_groups[1].inner_linemarking.type, 'unknown')  # id -2
        self.assertEqual(plane_groups[2].inner_linemarking.type, 'solid solid')  # id 1
        self.assertEqual(plane_groups[3].inner_linemarking.type, 'unknown')  # id 2
        self.assertEqual(plane_groups[4].inner_linemarking.type, 'unknown')  # id 3

        center_lane.road_mark[0].type = 'broken solid'
        plane_groups = OpenDriveConverter.lane_section_to_parametric_lanes(section, reference_border)
        self.assertEqual(plane_groups[0].inner_linemarking.type, 'solid')  # id -1
        self.assertEqual(plane_groups[1].inner_linemarking.type, 'unknown')  # id -2
        self.assertEqual(plane_groups[2].inner_linemarking.type, 'broken')  # id 1
        self.assertEqual(plane_groups[3].inner_linemarking.type, 'unknown')  # id 2
        self.assertEqual(plane_groups[4].inner_linemarking.type, 'unknown')  # id 3

        center_lane.road_mark[0].type = 'solid broken'
        plane_groups = OpenDriveConverter.lane_section_to_parametric_lanes(section, reference_border)
        self.assertEqual(plane_groups[0].inner_linemarking.type, 'broken')  # id -1
        self.assertEqual(plane_groups[1].inner_linemarking.type, 'unknown')  # id -2
        self.assertEqual(plane_groups[2].inner_linemarking.type, 'solid')  # id 1
        self.assertEqual(plane_groups[3].inner_linemarking.type, 'unknown')  # id 2
        self.assertEqual(plane_groups[4].inner_linemarking.type, 'unknown')  # id 3

        center_lane.road_mark[0].type = 'broken'
        plane_groups = OpenDriveConverter.lane_section_to_parametric_lanes(section, reference_border)
        self.assertEqual(plane_groups[0].inner_linemarking.type, 'broken')  # id -1
        self.assertEqual(plane_groups[1].inner_linemarking.type, 'unknown')  # id -2
        self.assertEqual(plane_groups[2].inner_linemarking.type, 'broken')  # id 1
        self.assertEqual(plane_groups[3].inner_linemarking.type, 'unknown')  # id 2
        self.assertEqual(plane_groups[4].inner_linemarking.type, 'unknown')  # id 3

    def test_create_parametric_lane(self):
        road = Road()
        road.id = "100"

        section = LaneSection(road)
        section.idx = 0
        lane = Lane(road, section)
        lane.id = "-1"
        lane.type = "restricted"
        lane.speed = 40

        width = LaneWidth(*[1.0, 0.0, 0.0, 0.0], idx=0, start_offset=0.0)
        lane.widths.append(width)
        mark_idx = 0

        side = "right"
        lane_borders = []

        lane_border1 = Border(0.0)
        lane_border1.reference = road.planView
        lane_border1.width_coefficient_offsets.append(0.0)
        lane_border1.width_coefficients.append([0.0])
        lane_borders.append(lane_border1)

        lane_border2 = Border(0.0)
        lane_border2.reference = road.planView
        lane_border2.width_coefficient_offsets.append(0.0)
        lane_border2.width_coefficients.append([-1.0, 0.0, 0.0, 0.0])
        lane_borders.append(lane_border2)

        parametric_lane = OpenDriveConverter.create_parametric_lane(lane_borders, width, lane, side, mark_idx)

        # test offsets
        true_inner_border_offset = lane.widths[0].start_offset + lane_borders[-1].ref_offset
        true_outer_border_offset = lane.widths[0].start_offset
        self.assertAlmostEqual(true_inner_border_offset, parametric_lane.border_group.inner_border_offset)
        self.assertAlmostEqual(true_outer_border_offset, parametric_lane.border_group.outer_border_offset)
        # test border coefficients
        self.assertListEqual(
            lane_border1.width_coefficients, parametric_lane.border_group.inner_border.width_coefficients
        )
        self.assertListEqual(
            lane_border2.width_coefficients, parametric_lane.border_group.outer_border.width_coefficients
        )
        # test properties of lane and lane group
        self.assertEquals("100.0.-1.0.0", parametric_lane.id_)
        self.assertEquals(lane.type, parametric_lane.type_)
        self.assertEquals(side, parametric_lane.side)
        self.assertEquals(40, parametric_lane.speed)

    def test_create_outer_lane_border(self):
        road = Road()
        road.planView.add_line([0, 0], 1.0, 100)
        lane_section = LaneSection(road)
        lane_section.sPos = 10

        lane = Lane(road, lane_section)
        lane_width = LaneWidth(*[5.0, 0, 0, 0], idx=0, start_offset=0)
        lane.widths = list([lane_width])
        lane_section.rightLanes.append(lane)

        # test with empty lane_borders: this should fail
        lane_borders = []
        coeff_factor = 1
        self.assertRaises(IndexError, OpenDriveConverter._create_outer_lane_border, lane_borders, lane, coeff_factor)

        # test with a given lane border and a lane width one width
        lane_border1 = Border(0.0)
        lane_border1.reference = road.planView
        lane_border1.width_coefficient_offsets = [0.0, 3.78]
        lane_border1.width_coefficients.append([2.682, 0.103, -0.01, 1.075])
        lane_border1.width_coefficients.append([2.88, 0.0, -0.08, 0.0162])
        lane_borders.append(lane_border1)

        border = OpenDriveConverter._create_outer_lane_border(lane_borders, lane, coeff_factor)
        true_border = Border()
        true_border.ref_offset = 10
        true_border.width_coefficient_offsets = [0.0]
        true_border.width_coefficients = [[5.0, 0, 0, 0]]
        self.assertEqual(true_border.ref_offset, border.ref_offset)
        self.assertListEqual(true_border.width_coefficient_offsets, border.width_coefficient_offsets)
        self.assertListEqual(true_border.width_coefficients, border.width_coefficients)

        # test with two lanewidth objects and coeff_factor of -1
        lane_width2 = LaneWidth(*[3.27, 0, 0.12, 0.05], idx=1, start_offset=10)
        lane.widths.append(lane_width2)
        coeff_factor = -1
        border = OpenDriveConverter._create_outer_lane_border(lane_borders, lane, coeff_factor)

        true_border = Border()
        true_border.width_coefficient_offsets = [0.0, 10.0]
        true_border.width_coefficients = [[-5.0, 0, 0, 0], [-3.27, 0, -0.12, -0.05]]
        true_border.ref_offset = 10
        self.assertEqual(true_border.ref_offset, border.ref_offset)
        self.assertListEqual(true_border.width_coefficient_offsets, border.width_coefficient_offsets)
        self.assertListEqual(true_border.width_coefficients, border.width_coefficients)

    def test_determine_neighbors(self):
        road = Road()
        road.planView.add_poly3([0, 0], 1.0, 100, 3.27, 0, 0.2, 0.01)
        road.id = 100
        lane_section = LaneSection(road)
        lane_section.sPos = 10
        lane_section.idx = 0

        lane0 = Lane(road, lane_section)
        lane0.id = 0
        lane_section.centerLanes.append(lane0)

        lane1 = Lane(road, lane_section)
        lane1.id = -1
        lane_width = LaneWidth(*[5.0, 0, 0, 0], idx=0, start_offset=0)
        lane1.widths = list([lane_width])
        lane_section.rightLanes.append(lane1)

        lane2 = Lane(road, lane_section)
        lane2.id = -2
        lane2.widths = list([lane_width])
        lane_section.rightLanes.append(lane2)

        lane3 = Lane(road, lane_section)
        lane3.id = 1
        lane3.widths = list([lane_width])
        lane_section.leftLanes.append(lane3)

        lane4 = Lane(road, lane_section)
        lane4.id = 2
        lane4.widths = list([lane_width])
        lane_section.leftLanes.append(lane4)

        inner_neighbour_id, outer_neighbour_id, inner_neighbour_same_dir = OpenDriveConverter.determine_neighbours(
            lane0
        )
        # not sure about this:
        true_inner = "100.0.1.-1"
        true_outer = "100.0.-2.-1"
        self.assertEqual(true_inner, inner_neighbour_id)
        self.assertEqual(true_outer, outer_neighbour_id)
        self.assertEqual(inner_neighbour_same_dir, False)

        inner_neighbour_id, outer_neighbour_id, inner_neighbour_same_dir = OpenDriveConverter.determine_neighbours(
            lane1
        )
        true_inner = "100.0.1.-1"
        true_outer = "100.0.-2.-1"
        self.assertEqual(true_inner, inner_neighbour_id)
        self.assertEqual(true_outer, outer_neighbour_id)
        self.assertEqual(inner_neighbour_same_dir, False)

        inner_neighbour_id, outer_neighbour_id, inner_neighbour_same_dir = OpenDriveConverter.determine_neighbours(
            lane2
        )
        true_inner = "100.0.-1.-1"
        true_outer = "100.0.-3.-1"
        self.assertEqual(true_inner, inner_neighbour_id)
        self.assertEqual(true_outer, outer_neighbour_id)
        self.assertEqual(inner_neighbour_same_dir, True)

        inner_neighbour_id, outer_neighbour_id, inner_neighbour_same_dir = OpenDriveConverter.determine_neighbours(
            lane3
        )
        true_inner = "100.0.-1.-1"
        true_outer = "100.0.2.-1"
        self.assertEqual(true_inner, inner_neighbour_id)
        self.assertEqual(true_outer, outer_neighbour_id)
        self.assertEqual(inner_neighbour_same_dir, False)

        inner_neighbour_id, outer_neighbour_id, inner_neighbour_same_dir = OpenDriveConverter.determine_neighbours(
            lane4
        )
        true_inner = "100.0.1.-1"
        true_outer = "100.0.3.-1"
        self.assertEqual(true_inner, inner_neighbour_id)
        self.assertEqual(true_outer, outer_neighbour_id)
        self.assertEqual(inner_neighbour_same_dir, True)<|MERGE_RESOLUTION|>--- conflicted
+++ resolved
@@ -106,11 +106,8 @@
         center_lane = Lane(road, section)
         center_lane.id = 0
         center_lane.speed = 30
-<<<<<<< HEAD
         center_lane.road_mark = [RoadMark()]
         center_lane.road_mark[0].type = 'solid solid'
-=======
->>>>>>> 4202050b
 
         left_lane1 = Lane(road, section)
         left_lane1.id = 1
@@ -367,4 +364,12 @@
         true_outer = "100.0.3.-1"
         self.assertEqual(true_inner, inner_neighbour_id)
         self.assertEqual(true_outer, outer_neighbour_id)
-        self.assertEqual(inner_neighbour_same_dir, True)+        self.assertEqual(inner_neighbour_same_dir, True)
+
+
+
+
+
+
+
+
