--- conflicted
+++ resolved
@@ -6,15 +6,9 @@
     ConversionLaneletNetwork, _JoinSplitTarget, _JoinSplitPair
 from crdesigner.map_conversion.common.conversion_lanelet import ConversionLanelet
 from commonroad.scenario.lanelet import LaneletNetwork, StopLine
-<<<<<<< HEAD
 from commonroad.scenario.traffic_light import TrafficLight
 from commonroad.scenario.traffic_sign import TrafficSign
 from commonroad.scenario.intersection import Intersection, IncomingGroup
-=======
-from commonroad.scenario.traffic_sign import TrafficSign
-from commonroad.scenario.traffic_light import TrafficLight
-from commonroad.scenario.intersection import Intersection, IntersectionIncomingElement
->>>>>>> 3ed5aa19
 from commonroad.scenario.lanelet import LaneletType
 from crdesigner.map_conversion.opendrive.opendrive_conversion.plane_elements.plane_group import \
     ParametricLane, ParametricLaneGroup
@@ -46,7 +40,7 @@
 class TestConversionLanelet(unittest.TestCase):
 
     def setUp(self) -> None:
-        generate_unique_id(0)  # reset ID counter
+        generate_unique_id(0) # reset ID counter
 
     def test_convert_to_new_lanelet_id(self):
         ids_assigned = {'69.0.-1.-1': 5, '89.0.4.-1': 6, '71.0.1.-1': 7, '71.0.-3.-1': 8}
@@ -95,23 +89,18 @@
 
     def test_find_lanelet_by_id(self):
         conversion_lanelet_network = ConversionLaneletNetwork()
-        conversion_lanelet_1 = init_lanelet_from_id(1)
+        conversion_lanelet_1 = init_lanelet_from_id('79.0.-3.-1')
 
         add_lanelets_to_network(conversion_lanelet_network, [conversion_lanelet_1])
 
-        self.assertEqual(1, conversion_lanelet_network.find_lanelet_by_id(1).lanelet_id)
-
-        self.assertIsNone(conversion_lanelet_network.find_lanelet_by_id(0))
+        self.assertEqual('79.0.-3.-1', conversion_lanelet_network.find_lanelet_by_id('79.0.-3.-1').lanelet_id)
+
+        self.assertIsNone(conversion_lanelet_network.find_lanelet_by_id('foo'))
 
     def test_find_traffic_light_by_id(self):
         conversion_lanelet_network = ConversionLaneletNetwork()
-<<<<<<< HEAD
-        t1 = TrafficLight(100, np.ndarray([1, 1]))
-        t2 = TrafficLight(101, np.ndarray([1, 1]))
-=======
         t1 = TrafficLight(100, np.ndarray([0, 0]))
         t2 = TrafficLight(101, np.ndarray([0, 0]))
->>>>>>> 3ed5aa19
         traffic_light_dict = {100: t1, 101: t2}
         conversion_lanelet_network._traffic_lights = traffic_light_dict
         self.assertEqual(t1, conversion_lanelet_network.find_traffic_light_by_id(100))
