import math
import os
import unittest
from typing import Tuple

from commonroad.common.file_writer import CommonRoadFileWriter, OverwriteExistingFile
from commonroad.common.util import FileFormat
from commonroad.planning.planning_problem import PlanningProblemSet
from commonroad.scenario.scenario import Scenario
from lxml import etree

import crdesigner.map_conversion.osm2cr.converter_modules.converter as converter
from crdesigner.map_conversion.osm2cr.converter_modules.cr_operations.export import (
    convert_to_scenario,
)


class TestOSMToCommonRoadConversion(unittest.TestCase):
    """Test the conversion from an osm file to a CommonRoad Scenario file."""

    def setUp(self) -> None:
        self.out_path = os.path.dirname(os.path.realpath(__file__)) + "/.pytest_cache"
        if not os.path.isdir(self.out_path):
            os.makedirs(self.out_path)

    def load_and_convert(self, osm_file_name: str) -> Tuple[Scenario, str]:
        path = os.path.dirname(os.path.realpath(__file__)) + f"/../test_maps/osm/{osm_file_name}.osm"

        converted_path = os.path.join(self.out_path, osm_file_name + "_converted_scenario.xml")

        osm_graph = converter.GraphScenario(path).graph
        cr_scenario = convert_to_scenario(osm_graph)

        fw = CommonRoadFileWriter(scenario=cr_scenario, planning_problem_set=PlanningProblemSet())
        fw.write_to_file(
            filename=self.out_path + "/" + osm_file_name + "_converted_scenario.xml",
            overwrite_existing_file=OverwriteExistingFile.ALWAYS,
        )

        return cr_scenario, converted_path

    def osm2cr_conversion_ids(self, converted_path: str):
        """Test if Scenario IDs are correctly ordered ascending"""

        parser = etree.XMLParser(remove_blank_text=True)
        converted = etree.parse(converted_path, parser=parser).getroot()

        # test ascending lanelet ids
        id_counter = 0
        for element in converted.iter("lanelet"):
            self.assertGreater(int(element.attrib["id"]), id_counter)
            id_counter = int(element.attrib["id"])
        # test ascending traffic sign / traffic light ids
        id_counter = 0
        for element in converted.iter("trafficSign"):
            self.assertGreater(int(element.attrib["id"]), id_counter)
            id_counter = int(element.attrib["id"])
        for element in converted.iter("trafficLight"):
            self.assertGreater(int(element.attrib["id"]), id_counter)
            id_counter = int(element.attrib["id"])
        # test ascending intersection ids
        id_counter = 0
        for element in converted.iter("intersection"):
            self.assertGreater(int(element.attrib["id"]), id_counter)
            id_counter = int(element.attrib["id"])

    def osm2cr_conversion_geonames(self, converted_path: str):
        """
        Test if Geonames username is set in config. In default settings, it should be not
        """

        parser = etree.XMLParser(remove_blank_text=True)
        converted = etree.parse(converted_path, parser=parser).getroot()

        location = converted.find("location")
        # test geonamesID
        self.assertEqual(location.find("geoNameId").text, "-999")
        # test if lat was set
        self.assertNotEqual(location.find("gpsLatitude").text, "999")
        # test if lng was set
        self.assertNotEqual(location.find("gpsLongitude").text, "999")

    def osm2cr_conversion_lane_width(self, cr_scenario: Scenario):
        """Test if every lanelet is wider than the given minimum distance of 2.5 meters"""

        min_distance = 1.5

        for lanelet in cr_scenario.lanelet_network.lanelets:
            for l_v, r_v in zip(lanelet.left_vertices, lanelet.right_vertices):
                distance = math.sqrt((r_v[0] - l_v[0]) ** 2 + (r_v[1] - l_v[1]) ** 2)
                self.assertGreaterEqual(distance, min_distance)

    def osm2cr_scenario_write_validates(self, cr_scenario: Scenario, osm_file_name: str):
        """Test if created CommonRoad scenario validates"""
<<<<<<< HEAD
        fw = CommonRoadFileWriter(
            scenario=cr_scenario, planning_problem_set=cr_planning_problem, file_format=FileFormat.XML
        )
=======
        fw = CommonRoadFileWriter(scenario=cr_scenario, planning_problem_set=PlanningProblemSet())
>>>>>>> 961311c1
        fw.write_to_file(
            filename=self.out_path + "/" + osm_file_name + "_written.xml",
            overwrite_existing_file=OverwriteExistingFile.ALWAYS,
            check_validity=True,
        )

    def execute_tests(self, osm_file_name: str):
        cr_scenario, converted_path = self.load_and_convert(osm_file_name)
        self.osm2cr_conversion_ids(converted_path)
        self.osm2cr_conversion_geonames(converted_path)
        self.osm2cr_conversion_lane_width(cr_scenario)
        self.osm2cr_scenario_write_validates(cr_scenario, osm_file_name)

    def test_garching_intersection(self):
        """Testing if a single small intersection can be converted without error"""
        # Warning, ground truth has mayor converting errors
        self.execute_tests("garching_intersection")

    def test_haimhausen(self):
        """
        Testing if a small town with traffic lights, complicated road networks
        and large osm filesize can be converted on default settings
        """
        self.execute_tests("haimhausen")

    def test_map_without_crossing_nodes(self):
        """
        Test whether map without crossing nodes can be converted (there was once a bug)
        """
        self.execute_tests("map_without_crossing_nodes")<|MERGE_RESOLUTION|>--- conflicted
+++ resolved
@@ -92,13 +92,9 @@
 
     def osm2cr_scenario_write_validates(self, cr_scenario: Scenario, osm_file_name: str):
         """Test if created CommonRoad scenario validates"""
-<<<<<<< HEAD
         fw = CommonRoadFileWriter(
-            scenario=cr_scenario, planning_problem_set=cr_planning_problem, file_format=FileFormat.XML
+            scenario=cr_scenario, planning_problem_set=PlanningProblemSet(), file_format=FileFormat.XML
         )
-=======
-        fw = CommonRoadFileWriter(scenario=cr_scenario, planning_problem_set=PlanningProblemSet())
->>>>>>> 961311c1
         fw.write_to_file(
             filename=self.out_path + "/" + osm_file_name + "_written.xml",
             overwrite_existing_file=OverwriteExistingFile.ALWAYS,
