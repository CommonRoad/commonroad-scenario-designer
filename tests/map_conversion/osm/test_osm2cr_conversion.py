--- conflicted
+++ resolved
@@ -1,13 +1,10 @@
 import math
 import os
 import unittest
-<<<<<<< HEAD
 import math
 
 from commonroad.common.util import FileFormat
 from lxml import etree
-=======
->>>>>>> 8cbc42c6
 from typing import Tuple
 
 from commonroad.common.file_reader import CommonRoadFileReader
@@ -94,14 +91,10 @@
         self, cr_scenario: Scenario, cr_planning_problem: PlanningProblemSet, osm_file_name: str
     ):
         """Test if created CommonRoad scenario validates"""
-<<<<<<< HEAD
         fw = CommonRoadFileWriter(
             scenario=cr_scenario,
             planning_problem_set=cr_planning_problem,
             file_format=FileFormat.XML)
-=======
-        fw = CommonRoadFileWriter(scenario=cr_scenario, planning_problem_set=cr_planning_problem)
->>>>>>> 8cbc42c6
         fw.write_to_file(
             filename=self.out_path + "/" + osm_file_name + "_written.xml",
             overwrite_existing_file=OverwriteExistingFile.ALWAYS,
