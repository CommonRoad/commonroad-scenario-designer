import math
import os
import unittest
from typing import Tuple

<<<<<<< HEAD
import crdesigner.map_conversion.osm2cr.converter_modules.converter as converter
from crdesigner.common.file_reader import CRDesignerFileReader
from crdesigner.common.file_writer import CRDesignerFileWriter, OverwriteExistingFile
from commonroad.scenario.scenario import Scenario
=======
from commonroad.common.file_writer import CommonRoadFileWriter, OverwriteExistingFile
>>>>>>> 961311c1
from commonroad.planning.planning_problem import PlanningProblemSet
from commonroad.scenario.scenario import Scenario
from lxml import etree

import crdesigner.map_conversion.osm2cr.converter_modules.converter as converter
from crdesigner.map_conversion.osm2cr.converter_modules.cr_operations.export import (
    convert_to_scenario,
)


class TestOSMToCommonRoadConversion(unittest.TestCase):
    """Test the conversion from an osm file to a CommonRoad Scenario file."""

    def setUp(self) -> None:
        self.out_path = os.path.dirname(os.path.realpath(__file__)) + "/.pytest_cache"
        if not os.path.isdir(self.out_path):
            os.makedirs(self.out_path)

    def load_and_convert(self, osm_file_name: str) -> Tuple[Scenario, str]:
        path = os.path.dirname(os.path.realpath(__file__)) + f"/../test_maps/osm/{osm_file_name}.osm"

        converted_path = os.path.join(self.out_path, osm_file_name + "_converted_scenario.xml")

<<<<<<< HEAD
        # create and save converter scenario
        graph_scenario = converter.GraphScenario(path)
        graph_scenario.save_as_cr(converted_path)
        cr_scenario, cr_planning_problem = CRDesignerFileReader(converted_path).open()
=======
        osm_graph = converter.GraphScenario(path).graph
        cr_scenario = convert_to_scenario(osm_graph)

        fw = CommonRoadFileWriter(scenario=cr_scenario, planning_problem_set=PlanningProblemSet())
        fw.write_to_file(
            filename=self.out_path + "/" + osm_file_name + "_converted_scenario.xml",
            overwrite_existing_file=OverwriteExistingFile.ALWAYS,
        )
>>>>>>> 961311c1

        return cr_scenario, converted_path

    def osm2cr_conversion_ids(self, converted_path: str):
        """Test if Scenario IDs are correctly ordered ascending"""

        parser = etree.XMLParser(remove_blank_text=True)
        converted = etree.parse(converted_path, parser=parser).getroot()

        # test ascending lanelet ids
        id_counter = 0
        for element in converted.iter("lanelet"):
            self.assertGreater(int(element.attrib["id"]), id_counter)
            id_counter = int(element.attrib["id"])
        # test ascending traffic sign / traffic light ids
        id_counter = 0
        for element in converted.iter("trafficSign"):
            self.assertGreater(int(element.attrib["id"]), id_counter)
            id_counter = int(element.attrib["id"])
        for element in converted.iter("trafficLight"):
            self.assertGreater(int(element.attrib["id"]), id_counter)
            id_counter = int(element.attrib["id"])
        # test ascending intersection ids
        id_counter = 0
        for element in converted.iter("intersection"):
            self.assertGreater(int(element.attrib["id"]), id_counter)
            id_counter = int(element.attrib["id"])

    def osm2cr_conversion_geonames(self, converted_path: str):
        """
        Test if Geonames username is set in config. In default settings, it should be not
        """

        parser = etree.XMLParser(remove_blank_text=True)
        converted = etree.parse(converted_path, parser=parser).getroot()

        location = converted.find("location")
        # test geonamesID
        self.assertEqual(location.find("geoNameId").text, "-999")
        # test if lat was set
        self.assertNotEqual(location.find("gpsLatitude").text, "999")
        # test if lng was set
        self.assertNotEqual(location.find("gpsLongitude").text, "999")

    def osm2cr_conversion_lane_width(self, cr_scenario: Scenario):
        """Test if every lanelet is wider than the given minimum distance of 2.5 meters"""

        min_distance = 1.5

        for lanelet in cr_scenario.lanelet_network.lanelets:
            for l_v, r_v in zip(lanelet.left_vertices, lanelet.right_vertices):
                distance = math.sqrt((r_v[0] - l_v[0]) ** 2 + (r_v[1] - l_v[1]) ** 2)
                self.assertGreaterEqual(distance, min_distance)

    def osm2cr_scenario_write_validates(self, cr_scenario: Scenario, osm_file_name: str):
        """Test if created CommonRoad scenario validates"""
<<<<<<< HEAD
        fw = CRDesignerFileWriter(
            scenario=cr_scenario,
            planning_problem_set=cr_planning_problem)
=======
        fw = CommonRoadFileWriter(scenario=cr_scenario, planning_problem_set=PlanningProblemSet())
>>>>>>> 961311c1
        fw.write_to_file(
            filename=self.out_path + "/" + osm_file_name + "_written.xml",
            overwrite_existing_file=OverwriteExistingFile.ALWAYS,
            check_validity=True,
        )

    def execute_tests(self, osm_file_name: str):
        cr_scenario, converted_path = self.load_and_convert(osm_file_name)
        self.osm2cr_conversion_ids(converted_path)
        self.osm2cr_conversion_geonames(converted_path)
        self.osm2cr_conversion_lane_width(cr_scenario)
        self.osm2cr_scenario_write_validates(cr_scenario, osm_file_name)

    def test_garching_intersection(self):
        """Testing if a single small intersection can be converted without error"""
        # Warning, ground truth has mayor converting errors
        self.execute_tests("garching_intersection")

    def test_haimhausen(self):
        """
        Testing if a small town with traffic lights, complicated road networks
        and large osm filesize can be converted on default settings
        """
        self.execute_tests("haimhausen")

    def test_map_without_crossing_nodes(self):
        """
        Test whether map without crossing nodes can be converted (there was once a bug)
        """
        self.execute_tests("map_without_crossing_nodes")<|MERGE_RESOLUTION|>--- conflicted
+++ resolved
@@ -3,14 +3,10 @@
 import unittest
 from typing import Tuple
 
-<<<<<<< HEAD
 import crdesigner.map_conversion.osm2cr.converter_modules.converter as converter
 from crdesigner.common.file_reader import CRDesignerFileReader
 from crdesigner.common.file_writer import CRDesignerFileWriter, OverwriteExistingFile
 from commonroad.scenario.scenario import Scenario
-=======
-from commonroad.common.file_writer import CommonRoadFileWriter, OverwriteExistingFile
->>>>>>> 961311c1
 from commonroad.planning.planning_problem import PlanningProblemSet
 from commonroad.scenario.scenario import Scenario
 from lxml import etree
@@ -34,21 +30,16 @@
 
         converted_path = os.path.join(self.out_path, osm_file_name + "_converted_scenario.xml")
 
-<<<<<<< HEAD
         # create and save converter scenario
         graph_scenario = converter.GraphScenario(path)
         graph_scenario.save_as_cr(converted_path)
         cr_scenario, cr_planning_problem = CRDesignerFileReader(converted_path).open()
-=======
-        osm_graph = converter.GraphScenario(path).graph
-        cr_scenario = convert_to_scenario(osm_graph)
 
         fw = CommonRoadFileWriter(scenario=cr_scenario, planning_problem_set=PlanningProblemSet())
         fw.write_to_file(
             filename=self.out_path + "/" + osm_file_name + "_converted_scenario.xml",
             overwrite_existing_file=OverwriteExistingFile.ALWAYS,
         )
->>>>>>> 961311c1
 
         return cr_scenario, converted_path
 
@@ -105,13 +96,7 @@
 
     def osm2cr_scenario_write_validates(self, cr_scenario: Scenario, osm_file_name: str):
         """Test if created CommonRoad scenario validates"""
-<<<<<<< HEAD
-        fw = CRDesignerFileWriter(
-            scenario=cr_scenario,
-            planning_problem_set=cr_planning_problem)
-=======
-        fw = CommonRoadFileWriter(scenario=cr_scenario, planning_problem_set=PlanningProblemSet())
->>>>>>> 961311c1
+        fw = CRDesignerFileWriter(scenario=cr_scenario, planning_problem_set=PlanningProblemSet())
         fw.write_to_file(
             filename=self.out_path + "/" + osm_file_name + "_written.xml",
             overwrite_existing_file=OverwriteExistingFile.ALWAYS,
