--- conflicted
+++ resolved
@@ -7,14 +7,8 @@
 
 from commonroad.scenario.lanelet import StopLine, LineMarking, Lanelet, LaneletNetwork
 from commonroad.scenario.traffic_sign import *
-<<<<<<< HEAD
 from commonroad.common.common_scenario import Location, GeoTransformation
 from commonroad.scenario.scenario import TrafficSign
-=======
-from commonroad.scenario.traffic_light import TrafficLight
-from commonroad.scenario.scenario import TrafficSign, Location, GeoTransformation
-
->>>>>>> 3ed5aa19
 from crdesigner.config.lanelet2_config import lanelet2_config
 from crdesigner.map_conversion.lanelet2.lanelet2cr import _add_closest_traffic_sign_to_lanelet, \
     _add_stop_line_to_lanelet
@@ -562,11 +556,7 @@
         # check the cycle of the converted traffic light
         traffic_light: TrafficLight = l2cr.lanelet_network.traffic_lights[0]
 
-<<<<<<< HEAD
-        first_color = traffic_light.traffic_light_cycle.cycle_elements[0]._state.value
-=======
         first_color = traffic_light.traffic_light_cycle.cycle_elements[0].state.value
->>>>>>> 3ed5aa19
         first_duration = traffic_light.traffic_light_cycle.cycle_elements[0].duration
         self.assertEqual(first_color, 'red')
         self.assertEqual(first_duration, 5)
