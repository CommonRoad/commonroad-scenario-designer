import io
import os
import sys
import unittest

<<<<<<< HEAD
from commonroad.scenario.lanelet import StopLine, LineMarking, Lanelet, LaneletNetwork
from commonroad.scenario.traffic_sign import *
from commonroad.common.common_scenario import Location, GeoTransformation
from commonroad.scenario.scenario import TrafficSign
=======
import numpy as np
from commonroad.scenario.lanelet import Lanelet, LaneletNetwork, LineMarking, StopLine
from commonroad.scenario.scenario import GeoTransformation, Location
from commonroad.scenario.traffic_light import TrafficLight
from commonroad.scenario.traffic_sign import (
    TrafficSign,
    TrafficSignIDGermany,
    TrafficSignIDSpain,
    TrafficSignIDUsa,
)
from lxml import etree
from pyproj import CRS, Transformer

>>>>>>> 8cbc42c6
from crdesigner.config.lanelet2_config import lanelet2_config
from crdesigner.map_conversion.lanelet2.lanelet2 import (
    Node,
    RegulatoryElement,
    Way,
    WayRelation,
)
from crdesigner.map_conversion.lanelet2.lanelet2_parser import Lanelet2Parser
from crdesigner.map_conversion.lanelet2.lanelet2cr import (
    Lanelet2CRConverter,
    _add_closest_traffic_sign_to_lanelet,
    _add_stop_line_to_lanelet,
    _two_vertices_coincide,
)

with open(f"{os.path.dirname(os.path.realpath(__file__))}/../test_maps/lanelet2/traffic_speed_limit_utm.osm") as fh:
    osm = Lanelet2Parser(etree.parse(fh).getroot()).parse()


def contains(list, filter):
    for x in list:
        if filter(x):
            return True
    return False


# map of the generated id's for the lanelet CR format. Copied from the source code as
# there are problems generating the code.


map = {
    "-1775219": 31,
    "-1775268": 32,
    "-1775303": 33,
    "-1775308": 34,
    "-1775222": 35,
    "-1775263": 36,
    "-1775273": 37,
    "-1775283": 38,
    "-1775451": 39,
    "-1775227": 40,
    "-1775232": 41,
    "-1775298": 42,
    "-1775431": 43,
    "-1775238": 44,
    "-1775278": 45,
    "-1775288": 46,
    "-1775240": 47,
    "-1775426": 48,
    "-1775293": 49,
    "-1775247": 50,
    "-1775253": 51,
    "-1775248": 52,
    "-1775441": 53,
    "-1775258": 54,
    "-1775446": 55,
    "-1775436": 56,
}


class TestLanelet2CRConverter(unittest.TestCase):
    def setUp(self) -> None:
        self._config = lanelet2_config

    def test_init(self):
        l2cr = Lanelet2CRConverter()
        # testing the initialization values without opening the scenario
        self.assertIsNone(l2cr._left_way_ids)
        self.assertIsNone(l2cr._right_way_ids)
        self.assertIsNone(l2cr.first_left_pts)
        self.assertIsNone(l2cr.last_left_pts)
        self.assertIsNone(l2cr.first_right_pts)
        self.assertIsNone(l2cr.last_right_pts)
        self.assertIsNone(l2cr.osm)
        self.assertIsNone(l2cr.lanelet_network)
        self.assertIsNone(l2cr.origin_utm)

        # testing the default proj
        crs_to = CRS(self._config.proj_string_l2)
        crs_from = CRS("ETRF89")
        transformer = Transformer.from_proj(crs_from, crs_to)
        self.assertEqual(l2cr.transformer.definition, transformer.definition)

    def test_custom_proj_string_init(self):
        self._config.proj_string_l2 = "+proj=utm +zone=59 +south"
        crs_to = CRS(self._config.proj_string_l2)
        crs_from = CRS("ETRF89")
        transformer = Transformer.from_proj(crs_from, crs_to)
        l2cr = Lanelet2CRConverter()
        self.assertEqual(l2cr.transformer.definition, transformer.definition)

    def test_call(self):
        l2cr = Lanelet2CRConverter()  # object referred to as "self" in the source code
        scenario = l2cr(osm)
        origin_lat = min([node.lat for node in l2cr.osm.nodes.values()])
        origin_lon = min([node.lon for node in l2cr.osm.nodes.values()])  # use left-most lower corner as origin

        # test if the osm is the same as the imported one
        self.assertEqual(l2cr.osm, osm)

        # test the use of leftmost bottom point as an origin
        self.assertEqual(l2cr.origin_utm, (0, 0))

        # test the default scenario_id
        self.assertEqual(scenario.scenario_id.country_id, "ZAM")
        self.assertEqual(scenario.scenario_id.map_name, "MUC")
        self.assertEqual(scenario.scenario_id.map_id, 1)

        # test the scenario values given in the constructor
        self.assertEqual(scenario.dt, 0.1)
<<<<<<< HEAD
        self.assertEqual(scenario.lanelet_network.location,
                         Location(gps_latitude=origin_lat, gps_longitude=origin_lon,
                                  geo_transformation=GeoTransformation(geo_reference=lanelet2_config.proj_string_l2)))
=======
        self.assertEqual(
            scenario.location,
            Location(
                gps_latitude=origin_lat,
                gps_longitude=origin_lon,
                geo_transformation=GeoTransformation(geo_reference=lanelet2_config.proj_string_l2),
            ),
        )
>>>>>>> 8cbc42c6

        # test the class of the lanelet network
        self.assertEqual(l2cr.lanelet_network.__class__, LaneletNetwork)

        # test if the lanelet networks are equal
        self.assertEqual(scenario.lanelet_network, l2cr.lanelet_network)

    def test__add_closest_traffic_sign_to_lanelet(self):
        # testing the function by creating a list of lanelets and a list of signs and checking the result

        # lanelet1
        right_vertices = np.array([[0, 0], [1, 0], [2, 0]])
        left_vertices = np.array([[0, 1], [1, 1], [2, 1]])
        center_vertices = np.array([[0, 0.5], [1, 0.5], [2, 0.5]])
        lanelet1 = Lanelet(left_vertices, center_vertices, right_vertices, 1)

        # lanelet2
        left_vertices2 = np.array([[10, 0], [11, 0], [12, 0]])
        right_vertices2 = np.array([[10, 1], [11, 1], [12, 1]])
        center_vertices2 = np.array([[10, 0.5], [11, 0.5], [12, 0.5]])
        lanelet2 = Lanelet(left_vertices2, center_vertices2, right_vertices2, 2)

        sign1 = TrafficSign(1, [], set(), np.array([[3, 0], [3, 0]]), False)  # should be closest to lanelet1
        sign2 = TrafficSign(2, [], set(), np.array([[15, 0], [15, 0]]), False)  # should be closest to lanelet2
        # should be closest to lanelet1, but the sign 1 is closer, so this won't be added.
        sign3 = TrafficSign(3, [], set(), np.array([[4, 0], [4, 0]]), False)

        # adding lanelets and signs to the list, as that is the format of input
        listlanelet = [lanelet1, lanelet2]
        listsign = [sign1, sign2, sign3]

        # calling the function
        returnedSigns = _add_closest_traffic_sign_to_lanelet(listlanelet, listsign)

        # testing the signs assigned to lanelets
        self.assertEqual(lanelet1.traffic_signs, {1})
        self.assertEqual(lanelet2.traffic_signs, {2})

        # testing the return value of the function
        for i in returnedSigns:
            if i.traffic_sign_id == 1:
                self.assertEqual(i, sign1)
            if i.traffic_sign_id == 2:
                self.assertEqual(i, sign2)

    def test__add_stop_line_to_lanelet(self):
        # lanelet1
        right_vertices = np.array([[0, 0], [1, 0], [2, 0]])
        left_vertices = np.array([[0, 1], [1, 1], [2, 1]])
        center_vertices = np.array([[0, 0.5], [1, 0.5], [2, 0.5]])
        lanelet1 = Lanelet(left_vertices, center_vertices, right_vertices, 1)

        # lanelet2
        left_vertices2 = np.array([[10, 0], [11, 0], [12, 0]])
        right_vertices2 = np.array([[10, 1], [11, 1], [12, 1]])
        center_vertices2 = np.array([[10, 0.5], [11, 0.5], [12, 0.5]])
        lanelet2 = Lanelet(left_vertices2, center_vertices2, right_vertices2, 2)

        # stopLine that should not be referred to any of the lanelets
        left_point = np.array([5, 1])
        right_point = np.array([5, 0])
        stopLine = StopLine(left_point, right_point, LineMarking.DASHED)
        _add_stop_line_to_lanelet([lanelet1, lanelet2], [stopLine])
        self.assertFalse(lanelet1.stop_line)  # none is read as false
        self.assertFalse(lanelet2.stop_line)  # none is read as false

        # stopLine that should be referred to lanelet1
        left_point = np.array([2, 1])
        right_point = np.array([2, 0])
        stopLine = StopLine(left_point, right_point, LineMarking.DASHED)
        _add_stop_line_to_lanelet([lanelet1, lanelet2], [stopLine])
        self.assertCountEqual(lanelet1.stop_line.start, [2, 1])
        self.assertCountEqual(lanelet1.stop_line.end, [2, 0])

        # stopLine that should be referred to lanelet2
        left_point = np.array([11, 1])
        right_point = np.array([11, 0])
        stopLine = StopLine(left_point, right_point, LineMarking.DASHED)
        _add_stop_line_to_lanelet([lanelet1, lanelet2], [stopLine])
        self.assertCountEqual(lanelet2.stop_line.start, [11, 1])
        self.assertCountEqual(lanelet2.stop_line.end, [11, 0])

    def test__right_of_way_to_traffic_sign(self):
        supportedCountryList = [TrafficSignIDGermany, TrafficSignIDUsa, TrafficSignIDSpain]
        l2cr = Lanelet2CRConverter()  # object referred to as "self" in the source code
        l2cr(osm)

        # declaring our right_of_way_relation used for this testing
        right_of_way_relation = list(osm.right_of_way_relations.values())[-1]

        right_of_way_relation.serialize_to_xml()

        # calling the function and getting the parameters that we will test
        yield_signs, priority_signs, yield_lanelets, priority_lanelets, stop_lines = l2cr._right_of_way_to_traffic_sign(
            right_of_way_relation, map
        )

        # getting the way signs from the osm to compare them with the CR signs
        traffic_sign_ways = [l2cr.osm.find_way_by_id(r) for r in right_of_way_relation.refers]
        signs = yield_signs + priority_signs
        for traffic_sign_way in traffic_sign_ways:
            # getting the positions of the way
            traffic_sign_node = osm.find_node_by_id(traffic_sign_way.nodes[0])
            x, y = l2cr.transformer.transform(float(traffic_sign_node.lat), float(traffic_sign_node.lon))
            x -= l2cr.origin_utm[0]
            y -= l2cr.origin_utm[1]
            for sign in signs:
                # comparing the position, so we know that those are the 2 same signs
                if sign.position[0] == x and sign.position[1] == y:
                    # reformatting the priority to fit the cr format
                    subtype = traffic_sign_way.tag_dict.get("subtype")[2:]  # from "de206" to "206"

                    trafficSignFound = 0
                    for country in supportedCountryList:
                        for countrySign in country:
                            if countrySign.value == subtype:
                                traffic_sign_type = country(countrySign.value)
                                trafficSignFound = 1
                    if trafficSignFound == 0:
                        raise NotImplementedError(
                            f"Lanelet type {traffic_sign_way.tag_dict['subtype']} not implemented"
                        )
                    # testing the traffic sign type property
                    self.assertEqual(traffic_sign_type, sign.traffic_sign_elements[0].traffic_sign_element_id)

        # testing to see if the priority signs have been assigned to the appropriate priority lanelets

        # taking out each lanelet which id is in the "priority lanelet" list
        for pl in priority_lanelets:
            for ll in l2cr.lanelet_network.lanelets:
                if ll.lanelet_id == pl:
                    # taking out signs from the previously selected lanelet, so it could be checked
                    # if the sign has the same position as a sign in the "priority signs" list
                    for sign_id in ll.traffic_signs:
                        ts = next(x for x in l2cr.lanelet_network.traffic_signs if x.traffic_sign_id == sign_id)

                        # checking if those signs are in the same position
                        prio_sign = next(
                            x
                            for x in priority_signs
                            if x.position[0] == ts.position[0] and x.position[1] == ts.position[1]
                        )
                        self.assertTrue(prio_sign)

        # same logic just with yield lanelets and yield signs
        for yl in yield_lanelets:
            for ll in l2cr.lanelet_network.lanelets:
                if ll.lanelet_id == yl:
                    for sign_id in ll.traffic_signs:
                        ts = next(x for x in l2cr.lanelet_network.traffic_signs if x.traffic_sign_id == sign_id)
                        yield_sign = next(
                            x
                            for x in yield_signs
                            if x.position[0] == ts.position[0] and x.position[1] == ts.position[1]
                        )
                        self.assertTrue(yield_sign)

        self.assertTrue(yield_lanelets)
        self.assertTrue(priority_lanelets)

        capturedOutput = io.StringIO()  # create StringIO object so the printf of the function won't show
        sys.stdout = capturedOutput
        # inserting an empty list in the function
        yield_signs, priority_signs, yield_lanelets, priority_lanelets, stop_lines = l2cr._right_of_way_to_traffic_sign(
            right_of_way_relation, {}
        )
        sys.stdout = sys.__stdout__
        # as the map is empty, function will never create new lanelets
        self.assertFalse(yield_lanelets)
        self.assertFalse(priority_lanelets)

    def test__fix_relation_unequal_ways(self):
        l2cr = Lanelet2CRConverter()  # object referred to as "self" in the source code
        l2cr(osm)

        # creating nodes for the right way
        nr1 = Node(1, 0, 0)
        nr2 = Node(2, 1e-5, 0)
        nr3 = Node(3, 2e-5, 0)

        # creating nodes for the left way, which will have a node that is missing on position (1,1)
        nl1 = Node(4, 0, 1e-5)
        nl2 = Node(5, 2e-5, 1e-5)

        # creating ways
        right_way = Way(1, ["1", "2", "3"])
        left_way = Way(2, ["4", "5"])

        # adding nodes and the ways to our osm, so we could check the result of the function
        osm.add_node(nr1)
        osm.add_node(nr2)
        osm.add_node(nr3)
        osm.add_node(nl1)
        osm.add_node(nl2)
        # osm.add_node(nl3)
        osm.add_way(right_way)
        osm.add_way(left_way)

        l2cr._fix_relation_unequal_ways(left_way, right_way)

        # check if left_way has got one more node
        self.assertEqual(len(left_way.nodes), 3)

        # check the position of the new node / it should be in (1,1)
        self.assertEqual(float(l2cr.osm.nodes["1006"].lat), 1e-5)
        self.assertEqual(float(l2cr.osm.nodes["1006"].lon), 1e-5)

        # note: when the longer path had (1,2,3), and shorter (1,2) - the function did not create the third on 3.

        right_way = Way(3, ["1", "2"])
        left_way = Way(4, ["4", "5"])
        osm.add_way(right_way)
        osm.add_way(left_way)

        l2cr._fix_relation_unequal_ways(left_way, right_way)
        self.assertEqual(right_way.nodes, ["1", "2"])
        self.assertEqual(left_way.nodes, ["4", "5"])

        right_way = Way(5, ["1", "2"])
        left_way = Way(6, ["3", "4", "5"])
        osm.add_way(right_way)
        osm.add_way(left_way)

        l2cr._fix_relation_unequal_ways(left_way, right_way)
        self.assertEqual(len(right_way.nodes), 3)
        self.assertEqual(len(left_way.nodes), 3)

        self.assertEqual(right_way.nodes, ["1", "1003", "2"])
        self.assertEqual(left_way.nodes, ["3", "4", "5"])

    def test__find_lanelet_ids_of_suitable_nodes(self):
        l2cr = Lanelet2CRConverter()  # object referred to as "self" in the source code
        l2cr(osm)

        # creating nodes
        nr1 = Node("1", 0, 0)
        nr2 = Node("2", 1e-5, 0)
        nr3 = Node("3", 2e-5, 0)

        # adding the nodes to the osm
        osm.add_node(nr1)
        osm.add_node(nr2)
        osm.add_node(nr3)

        # creating a node dict for our function
        nodes_dict = {"1": [11], "2": [22], "3": [33]}

        # calling a function
        val1 = l2cr._find_lanelet_ids_of_suitable_nodes(nodes_dict, "1")
        self.assertListEqual(val1, [11, 11])  # 11 for the same node and 11 for the node in proximity

        val2 = l2cr._find_lanelet_ids_of_suitable_nodes(nodes_dict, "2")
        self.assertListEqual(val2, [22, 22])

        # add a node that will be close by to 1
        nr4 = Node("4", 0, 2e-10)
        osm.add_node(nr4)
        nodes_dict["4"] = [44]
        val = l2cr._find_lanelet_ids_of_suitable_nodes(nodes_dict, "1")
        self.assertListEqual(val, [11, 11, 44])
        try:
            # it should throw an exception as there is no key 10 in the node dictionary
            l2cr._find_lanelet_ids_of_suitable_nodes(nodes_dict, "10")
        except AttributeError:
            self.assertRaises(AttributeError)

    def test_node_distance(self):
        l2cr = Lanelet2CRConverter()  # object referred to as "self" in the source code
        l2cr(osm)

        # creating our nodes
        nr1 = Node("1", 0, 0)
        nr2 = Node("2", 1e-5, 0)

        # adding the nodes to the osm
        osm.add_node(nr1)
        osm.add_node(nr2)

        # calling the function
        function_distance = l2cr.node_distance("1", "2")

        # calculating the distance based on our proj. and L2 distance
        vec1 = np.array(l2cr.transformer.transform(float(nr1.lat), float(nr1.lon)))
        vec2 = np.array(l2cr.transformer.transform(float(nr2.lat), float(nr2.lon)))
        real_dist = np.linalg.norm(vec1 - vec2)
        self.assertEqual(function_distance, real_dist)

    def test__convert_way_to_vertices(self):
        l2cr = Lanelet2CRConverter()  # object referred to as "self" in the source code
        l2cr(osm)

        # creating nodes
        nr1 = Node(1, 0, 0)
        nr2 = Node(2, 0, 1e-51)
        nl1 = Node(3, 1e-5, 0)
        nl2 = Node(4, 1e-5, 1e-5)

        # adding the nodes to the osm
        osm.add_node(nr1)
        osm.add_node(nr2)
        osm.add_node(nl1)
        osm.add_node(nl2)

        # creating a way
        way = Way(1, ["1", "2", "3", "4"])

        # calling a function
        vert = l2cr._convert_way_to_vertices(way)

        self.assertEqual(len(vert), len(way.nodes))
        # make sure that there are same number of vertices as nodes

        # test the position of the vertices
        list = [nr1, nr2, nl1, nl2]
        ctr = 0
        for v in vert:
            # getting the x and y coordinates
            x, y = l2cr.transformer.transform(float(list[ctr].lat), float(list[ctr].lon))
            ctr += 1
            # transforming the coordinates to match the vertices geolocation
            x -= l2cr.origin_utm[0]
            y -= l2cr.origin_utm[1]
            self.assertEqual(v[0], x)
            self.assertEqual(v[1], y)

    def test_check_for_predecessor(self):
        l2cr = Lanelet2CRConverter()
        # object referred to as "self" in the source code

        # creating custom nodes
        n1r1 = Node(1, 0, 0)
        n1r2 = Node(2, 0, 1e-5)
        n1l1 = Node(3, 1e-5, 0)
        n1l2 = Node(4, 1e-5, 1e-5)

        # adding those nose to the osm
        osm.add_node(n1r1)
        osm.add_node(n1r2)
        osm.add_node(n1l1)
        osm.add_node(n1l2)

        # creating 2 ways that will be used for a way relation
        wayr1 = Way("11", ["1", "2"])
        osm.add_way(wayr1)
        wayl1 = Way("12", ["3", "4"])
        osm.add_way(wayl1)

        # creating a way relation
        wayrel = WayRelation("111", "12", "11")
        osm.add_way_relation(wayrel)

        # creating the nodes that have the same location as the ones already in our way_relation/lanelet
        n2r1 = Node("5", 0, 1e-5)
        n2l1 = Node("6", 1e-5, 1e-5)
        osm.add_node(n2r1)
        osm.add_node(n2l1)

        l2cr(osm)

        # calling the function
        val = l2cr._check_for_predecessors(n2l1.id_, n2r1.id_)

        # as our created way_relation has the same last nodes as the ones that we sent to the function,
        # val should be a list of one element (our wayrel id)
        self.assertEqual(val[0], wayrel.id_)

    def test_check_for_successor(self):
        l2cr = Lanelet2CRConverter()
        l2cr(osm)

        # creating custom nodes
        n1r1 = Node(1, 0, 0)
        n1r2 = Node(2, 0, 1e-5)
        n1l1 = Node(3, 1e-5, 0)
        n1l2 = Node(4, 1e-5, 1e-5)

        # adding those nose to the osm
        osm.add_node(n1r1)
        osm.add_node(n1r2)
        osm.add_node(n1l1)
        osm.add_node(n1l2)

        # creating 2 ways that will be used for a way relation
        wayr1 = Way("11", ["1", "2"])
        osm.add_way(wayr1)
        wayl1 = Way("12", ["3", "4"])
        osm.add_way(wayl1)

        # creating a way relation
        wayrel = WayRelation("111", "12", "11")
        osm.add_way_relation(wayrel)

        # creating the nodes that have the same location as the ones already in our way_relation/lanelet
        n2r1 = Node("5", 0, 0)
        n2l1 = Node("6", 1e-5, 0)
        osm.add_node(n2r1)
        osm.add_node(n2l1)

        l2cr(osm)

        # calling the function
        val = l2cr._check_for_successors(n2l1.id_, n2r1.id_)

        # as our created way_relation has the same last nodes as the ones that we sent to the function,
        # val should be a list of one element (our wayrel id)
        self.assertEqual(val[0], wayrel.id_)
        return

    def test_convert_way_to_vertices(self):
        l2cr = Lanelet2CRConverter()

        # creating custom nodes
        n1r1 = Node(100, 0, 0)
        n1r2 = Node(200, 0, 1e-5)
        n1l1 = Node(300, 1e-5, 0)
        n1l2 = Node(400, 1e-5, 1e-5)

        # adding those nose to the osm
        osm.add_node(n1r1)
        osm.add_node(n1r2)
        osm.add_node(n1l1)
        osm.add_node(n1l2)

        # creating 2 ways that will be used for a way relation
        way = Way("1111", ["100", "200", "300", "400"])
        osm.add_way(way)
        l2cr(osm)

        lanelet = l2cr._convert_way_to_vertices(way)

        # test the position of the lanelets vertices
        list = [n1r1, n1r2, n1l1, n1l2]
        ctr = 0
        for v in lanelet:
            # getting the x and y coordinates
            x, y = l2cr.transformer.transform(float(list[ctr].lat), float(list[ctr].lon))
            ctr += 1
            # transforming the coordinates to match the vertices geolocation
            x -= l2cr.origin_utm[0]
            y -= l2cr.origin_utm[1]
            self.assertEqual(v[0], x)
            self.assertEqual(v[1], y)

    def test__two_vertices_coincide(self):
        v1 = np.array([[0, 0], [0, 1]])
        v2 = np.array([[0, 0], [0, 1]])
        self.assertTrue(_two_vertices_coincide(v1, v2, self._config.adjacent_way_distance_tolerance))

        v1 = np.array([[5, 0], [5, 1]])
        v2 = np.array([[0, 0], [0, 1]])
        self.assertFalse(_two_vertices_coincide(v1, v2, self._config.adjacent_way_distance_tolerance))

    def test_traffic_light_conversion(self):
        l2cr = Lanelet2CRConverter()
        l2cr(osm)
        tl_way = Way(1, list(osm.nodes)[0:3], {"type": "traffic_light", "subtype": "red_yellow_green"})
        tl_way_relation = RegulatoryElement(
            2, refers=list("1"), tag_dict={"subtype": "traffic_light", "type": "regulatory_element"}
        )
        osm.add_way(tl_way)
        osm.add_regulatory_element(tl_way_relation)

        # compare the number of traffic lights before and after the function
        tl_before = len(l2cr.lanelet_network.traffic_lights)
        l2cr.traffic_light_conversion(tl_way, map)
        tl_after = len(l2cr.lanelet_network.traffic_lights)
        self.assertEqual(tl_before + 1, tl_after)

        # check the cycle of the converted traffic light
        traffic_light: TrafficLight = l2cr.lanelet_network.traffic_lights[0]

        first_color = traffic_light.traffic_light_cycle.cycle_elements[0].state.value
        first_duration = traffic_light.traffic_light_cycle.cycle_elements[0].duration
        self.assertEqual(first_color, "red")
        self.assertEqual(first_duration, 5)

        second_color = traffic_light.traffic_light_cycle.cycle_elements[1]._state.value
        second_duration = traffic_light.traffic_light_cycle.cycle_elements[1].duration
        self.assertEqual(second_color, "yellow")
        self.assertEqual(second_duration, 5)

        third_color = traffic_light.traffic_light_cycle.cycle_elements[2]._state.value
        third_duration = traffic_light.traffic_light_cycle.cycle_elements[2].duration
        self.assertEqual(third_color, "green")
        self.assertEqual(third_duration, 5)


if __name__ == "__main__":
    unittest.main()<|MERGE_RESOLUTION|>--- conflicted
+++ resolved
@@ -3,12 +3,10 @@
 import sys
 import unittest
 
-<<<<<<< HEAD
 from commonroad.scenario.lanelet import StopLine, LineMarking, Lanelet, LaneletNetwork
 from commonroad.scenario.traffic_sign import *
 from commonroad.common.common_scenario import Location, GeoTransformation
 from commonroad.scenario.scenario import TrafficSign
-=======
 import numpy as np
 from commonroad.scenario.lanelet import Lanelet, LaneletNetwork, LineMarking, StopLine
 from commonroad.scenario.scenario import GeoTransformation, Location
@@ -22,7 +20,6 @@
 from lxml import etree
 from pyproj import CRS, Transformer
 
->>>>>>> 8cbc42c6
 from crdesigner.config.lanelet2_config import lanelet2_config
 from crdesigner.map_conversion.lanelet2.lanelet2 import (
     Node,
@@ -133,20 +130,9 @@
 
         # test the scenario values given in the constructor
         self.assertEqual(scenario.dt, 0.1)
-<<<<<<< HEAD
         self.assertEqual(scenario.lanelet_network.location,
                          Location(gps_latitude=origin_lat, gps_longitude=origin_lon,
                                   geo_transformation=GeoTransformation(geo_reference=lanelet2_config.proj_string_l2)))
-=======
-        self.assertEqual(
-            scenario.location,
-            Location(
-                gps_latitude=origin_lat,
-                gps_longitude=origin_lon,
-                geo_transformation=GeoTransformation(geo_reference=lanelet2_config.proj_string_l2),
-            ),
-        )
->>>>>>> 8cbc42c6
 
         # test the class of the lanelet network
         self.assertEqual(l2cr.lanelet_network.__class__, LaneletNetwork)
