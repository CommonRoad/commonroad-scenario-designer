import os
import time
import unittest

<<<<<<< HEAD
=======
from commonroad.common.file_writer import (  # type: ignore
    CommonRoadFileWriter,
    OverwriteExistingFile,
)
>>>>>>> 961311c1
from commonroad.planning.planning_problem import PlanningProblemSet  # type: ignore
from commonroad.scenario.scenario import Scenario, Tag  # type: ignore
from lxml import etree  # type: ignore

<<<<<<< HEAD
from crdesigner.common.file_writer import CRDesignerFileWriter, OverwriteExistingFile
from crdesigner.config.gui_config import utm_default, pseudo_mercator
from crdesigner.config.lanelet2_config import lanelet2_config
=======
from crdesigner.common.config.general_config import general_config
from crdesigner.common.config.gui_config import utm_default
from crdesigner.common.config.lanelet2_config import lanelet2_config
>>>>>>> 961311c1
from crdesigner.map_conversion.common.utils import generate_unique_id
from crdesigner.map_conversion.lanelet2.cr2lanelet import CR2LaneletConverter
from crdesigner.map_conversion.lanelet2.lanelet2_parser import Lanelet2Parser
from crdesigner.map_conversion.lanelet2.lanelet2cr import Lanelet2CRConverter
from tests.map_conversion.utils import elements_equal


def get_tmp_dir():
    return os.path.dirname(os.path.abspath(__file__)) + "/.pytest_cache" + "/"


class TestLanelet2ToCommonRoadConversion(unittest.TestCase):
    """Tests the conversion from an osm file to a CommonRoad xml file."""

    @staticmethod
    def load_and_convert(
        osm_file_name: str, translate: bool = False, proj_string: str = None, file_path: str = None
    ) -> Scenario:
        """Loads and converts osm file to a scenario

        :param osm_file_name: name of the osm file
        :param translate: Boolean indicating whether the map should be moved to the origin
        :param proj_string: string defining projection method from geo-coordinates
        :return: Scenario that corresponds to that osm file
        """
        generate_unique_id(0)  # reset ID counter for next test case
        cwd_path = os.path.dirname(os.path.abspath(__file__))
        out_path = cwd_path + "/.pytest_cache"
        if not os.path.isdir(out_path):
            os.makedirs(out_path)
        else:
            for dir_path, _, filenames in os.walk(out_path):
                for file in filenames:
                    if file.endswith(".xml"):
                        os.remove(os.path.join(dir_path, file))

        if file_path is None:
            file_path = os.path.dirname(os.path.realpath(__file__)) + f"/../test_maps/lanelet2/{osm_file_name}.osm"

        with open(
            file_path,
            "r",
        ) as fh:
            osm = Lanelet2Parser(etree.parse(fh).getroot()).parse()

        if proj_string is not None:
            general_config.proj_string_cr = proj_string
        if translate is not None:
            lanelet2_config.translate = translate
        osm2l = Lanelet2CRConverter()
        return osm2l(osm)

    def compare_maps(self, file_name: str, translate: bool = False, file_path: str = None) -> bool:
        """
        Test if the scenario is equal to the loaded xml file.
        Disregard the different dates.
        """
        xml_output_name = file_name
        translated = "" if not translate else "_translated"

        cr_file_path = (
            os.path.dirname(os.path.realpath(__file__)) + f"/../test_maps/lanelet2/{xml_output_name}{translated}.xml"
        )
        with open(
            cr_file_path,
            "r",
        ) as fh:
            parser = etree.XMLParser(remove_blank_text=True)
            tree_import = etree.parse(fh, parser=parser).getroot()
<<<<<<< HEAD
            writer = CRDesignerFileWriter(scenario=self.load_and_convert(file_name, translate=translate,
                                                                         file_path=file_path),
                                          planning_problem_set=PlanningProblemSet(), author="", affiliation="",
                                          source="CommonRoad Scenario Designer", tags={Tag.URBAN, Tag.HIGHWAY}, )
            writer.write_to_file(
                    get_tmp_dir() + xml_output_name
                    + translated + ".xml", OverwriteExistingFile.ALWAYS)
=======
            writer = CommonRoadFileWriter(
                scenario=self.load_and_convert(file_name, translate=translate, file_path=file_path),
                planning_problem_set=PlanningProblemSet(),
                author="",
                affiliation="",
                source="CommonRoad Scenario Designer",
                tags={Tag.URBAN, Tag.HIGHWAY},
            )
            writer.write_to_file(get_tmp_dir() + xml_output_name + translated + ".xml", OverwriteExistingFile.ALWAYS)
>>>>>>> 961311c1

            # set same date so this won't change the comparison
            date = time.strftime("%Y-%m-%d", time.localtime())
            tree_import.set("date", date)
            writer._file_writer.root_node.set("date", date)

            # compare both element trees
            return elements_equal(tree_import, writer._file_writer.root_node)

    def test_simple_map(self):
        """Simple test case file which includes successors and predecessors and adjacencies."""
        self.assertTrue(self.compare_maps("urban-1_lanelets_utm"))

    def test_simple_map_translated(self):
        """Simple test case file which includes successors and predecessors and adjacencies."""
        self.assertTrue(self.compare_maps("urban-1_lanelets_utm", translate=True))

    def test_merging_lanelets(self):
        """Basic test file including some splits and joins."""
        self.assertTrue(self.compare_maps("merging_lanelets_utm"))

    def test_map_with_priorities(self):
        """Basic test file including priorities."""
        self.assertTrue(self.compare_maps("traffic_priority_lanelets_utm"))

    def test_map_with_speed_limits(self):
        """Basic test file including speed limits."""
        self.assertTrue(self.compare_maps("traffic_speed_limit_utm"))

    @unittest.skip("there are minor differences between the file at the end of the pipeline")
    def test_geodetic_transformation(self):
        """
        Convert lanelet2 to CR, then back to lanelet2 and again to CR in order to test
        whether the projection works correctly.
        More precisely: when converting from lanelet2 to CR, the method for projecting geodesic
        coordinates can be configured and is stored in the CR-scenario. When converting back
        to lanelet2, this stored projection method should be considered.
        """
        lanelet2_file_name = "urban-1_lanelets_utm"
        proj_string = utm_default

        cr_scenario = self.load_and_convert(lanelet2_file_name, proj_string=proj_string)
        l2osm = CR2LaneletConverter()
        lanelet2 = l2osm(cr_scenario)
        lanelet2_converted_file_name = f"{lanelet2_file_name}__converted"
        lanelet2_converted_file_path = f"{get_tmp_dir()}{lanelet2_converted_file_name}.osm"
        etree.ElementTree(lanelet2).write(lanelet2_converted_file_path, pretty_print=True)

        self.assertTrue(self.compare_maps(lanelet2_file_name, file_path=lanelet2_converted_file_path))<|MERGE_RESOLUTION|>--- conflicted
+++ resolved
@@ -2,26 +2,14 @@
 import time
 import unittest
 
-<<<<<<< HEAD
-=======
-from commonroad.common.file_writer import (  # type: ignore
-    CommonRoadFileWriter,
-    OverwriteExistingFile,
-)
->>>>>>> 961311c1
 from commonroad.planning.planning_problem import PlanningProblemSet  # type: ignore
 from commonroad.scenario.scenario import Scenario, Tag  # type: ignore
 from lxml import etree  # type: ignore
 
-<<<<<<< HEAD
 from crdesigner.common.file_writer import CRDesignerFileWriter, OverwriteExistingFile
-from crdesigner.config.gui_config import utm_default, pseudo_mercator
-from crdesigner.config.lanelet2_config import lanelet2_config
-=======
 from crdesigner.common.config.general_config import general_config
 from crdesigner.common.config.gui_config import utm_default
 from crdesigner.common.config.lanelet2_config import lanelet2_config
->>>>>>> 961311c1
 from crdesigner.map_conversion.common.utils import generate_unique_id
 from crdesigner.map_conversion.lanelet2.cr2lanelet import CR2LaneletConverter
 from crdesigner.map_conversion.lanelet2.lanelet2_parser import Lanelet2Parser
@@ -91,16 +79,7 @@
         ) as fh:
             parser = etree.XMLParser(remove_blank_text=True)
             tree_import = etree.parse(fh, parser=parser).getroot()
-<<<<<<< HEAD
-            writer = CRDesignerFileWriter(scenario=self.load_and_convert(file_name, translate=translate,
-                                                                         file_path=file_path),
-                                          planning_problem_set=PlanningProblemSet(), author="", affiliation="",
-                                          source="CommonRoad Scenario Designer", tags={Tag.URBAN, Tag.HIGHWAY}, )
-            writer.write_to_file(
-                    get_tmp_dir() + xml_output_name
-                    + translated + ".xml", OverwriteExistingFile.ALWAYS)
-=======
-            writer = CommonRoadFileWriter(
+            writer = CRDesignerFileWriter(
                 scenario=self.load_and_convert(file_name, translate=translate, file_path=file_path),
                 planning_problem_set=PlanningProblemSet(),
                 author="",
@@ -109,7 +88,6 @@
                 tags={Tag.URBAN, Tag.HIGHWAY},
             )
             writer.write_to_file(get_tmp_dir() + xml_output_name + translated + ".xml", OverwriteExistingFile.ALWAYS)
->>>>>>> 961311c1
 
             # set same date so this won't change the comparison
             date = time.strftime("%Y-%m-%d", time.localtime())
