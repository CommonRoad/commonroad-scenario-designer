import contextlib
import io
import os
import unittest
import warnings
from pathlib import Path
from typing import List

import numpy as np
import pytest
from commonroad.scenario.obstacle import ObstacleType
<<<<<<< HEAD
from crdesigner.common.file_writer import CRDesignerFileWriter, OverwriteExistingFile
from crdesigner.common.file_reader import CRDesignerFileReader
from crdesigner.map_conversion.sumo_map.config import SumoConfig
from crdesigner.map_conversion.sumo_map.cr2sumo.converter import CR2SumoMapConverter
=======
>>>>>>> 961311c1
from parameterized import parameterized
from sumocr.interface.sumo_simulation import SumoSimulation

from crdesigner.map_conversion.sumo_map.config import SumoConfig
from crdesigner.map_conversion.sumo_map.cr2sumo.converter import CR2SumoMapConverter


class TestCommonRoadToSUMOConversion(unittest.TestCase):
    """Tests the conversion from a CommonRoad map to a SUMO .net.xml file"""

    proj_string = ""
    scenario_name = None
    cwd_path = None
    scenario = None
    out_path = os.path.join(os.path.dirname(os.path.abspath(__file__)), ".pytest_cache/sumo_map")
    _outfile_extensions = (".xml", "sumo.cfg", ".mp4")
    avg_velocities = []
    colliding_ids = 0

    @property
    def out_path_test(self):
        out_path = os.path.join(self.out_path, str(self.id()).split(".")[2])
        if not os.path.isdir(out_path):
            os.makedirs(out_path, exist_ok=True)
        return out_path

    def read_cr_file(self, cr_file_name: str, folder="test_maps/sumo"):
        """Load the osm file and convert it to a scenario."""
        if not self.scenario_name:
            self.scenario_name = cr_file_name

        self.cwd_path = str(Path(__file__).parent.parent)

        self.path = os.path.join(self.cwd_path, folder, cr_file_name + ".xml")

        self.scenario, planning_problem = CRDesignerFileReader(self.path).open()

        # translate scenario to center
        centroid = np.mean(
            np.concatenate([la.center_vertices for la in self.scenario.lanelet_network.lanelets]), axis=0
        )
        self.scenario.translate_rotate(-centroid, 0)
        planning_problem.translate_rotate(-centroid, 0)
        config = SumoConfig.from_scenario(self.scenario)
        config.veh_distribution[ObstacleType.PEDESTRIAN] = 0.0
        # convert to SUMO
        wrapper = CR2SumoMapConverter(self.scenario, config)
        return config, wrapper

    def sumo_run(self, config: SumoConfig, converter: CR2SumoMapConverter, tls_lanelet_ids: List[int]) -> str:
        # was the conversion successful?
        conversion_successful = converter.create_sumo_files(self.out_path_test)
        self.assertTrue(conversion_successful)

        # can we generate traffic light systems?
        if tls_lanelet_ids:
            self.assertTrue(
                all(converter.auto_generate_traffic_light_system(lanelet_id) for lanelet_id in tls_lanelet_ids)
            )

        simulation = SumoSimulation()
        f = io.StringIO()
        with contextlib.redirect_stderr(f):
            simulation.initialize(config, converter)

            for _ in range(config.simulation_steps):
                simulation.simulate_step()
            simulation.stop()

        simulated_scenario = simulation.commonroad_scenarios_all_time_steps()
        self.assertIsNotNone(simulated_scenario)

        # write simulated scenario to disk
<<<<<<< HEAD
        CRDesignerFileWriter(simulated_scenario, None, author=self.scenario.author,
                affiliation=self.scenario.affiliation, source=self.scenario.source, tags=self.scenario.tags,
                location=self.scenario.location).write_scenario_to_file(
                os.path.join(os.path.dirname(self.path), self.scenario_name + ".simulated.xml"),
                overwrite_existing_file=OverwriteExistingFile.ALWAYS)
=======
        CommonRoadFileWriter(
            simulated_scenario,
            None,
            author=self.scenario.author,
            affiliation=self.scenario.affiliation,
            source=self.scenario.source,
            tags=self.scenario.tags,
            location=self.scenario.location,
        ).write_scenario_to_file(
            os.path.join(os.path.dirname(self.path), self.scenario_name + ".simulated.xml"),
            overwrite_existing_file=OverwriteExistingFile.ALWAYS,
        )
>>>>>>> 961311c1
        return f.getvalue()

    @staticmethod
    def validate_output(captured):
        lines = captured.split("\n")
        keywords = ["teleporting", "collision"]
        for keyword in keywords:
            matches = [line for line in lines if keyword in line]
            err_str = "\n".join(matches)
            if len(matches) > 0:
                warnings.warn(f"Simulation Error, {keyword} found {len(matches)} times in stderr:" + "\n" + err_str)

    @parameterized.expand(
        [
            ["USA_Peach-3_3_T-1", []],
            ["DEU_garching-1_1", [270]],
            ["DEU_garching-1_2", []],
            ["ZAM_intersectandcrossing-1_0", [56]],
            ["ZAM_merging-1_1", [107]],
            ["USA_urban_1", [105]],
            ["DEU_AAH-1_8007_T-1", [154]],
            #    ["DEU_AAH-2_19000_T-1", [118]],
            #    ["DEU_Guetersloh-20_4_T-1", []],
            ["DEU_Muc-13_1_T-1", [257, 253]],
            #    ["USA_Lanker-2_13_T-1", [3670]],
            #    ["ARG_Carcarana-10_5_T-1", [6758, 6712, 6917, 8325]],
            #    ["ARG_Carcarana-10_2_T-1", [6917, 6988, 8325]],
            ["BEL_Putte-10_1_T-1", []],
            ["BEL_Putte-1_3_T-1", [6077]],
            #    ["BEL_Zaventem-4_1_T-1", []],
            ["DEU_BadEssen-1_6_T-1", [23452]],
            #    ["DEU_Guetersloh-11_2_T-1", [80457]],
            #    ["DEU_Guetersloh-5_2_T-1", []],
            #    ["DEU_Hennigsdorf-1_2_T-1", []],
            #    ["DEU_Hennigsdorf-16_3_T-1", []],
            ["DEU_Hennigsdorf-18_2_T-1", []],
            ["DEU_Hennigsdorf-9_3_T-1", []],
            #     ["DEU_Meckenheim-2_4_T-1", []],
            #     ["DEU_Moabit-6_1_T-1", []],
            ["DEU_Moelln-12_1_T-1", []],
            #    ["DEU_Moelln-2_1_T-1", []],
            #     ["DEU_Moelln-9_1_T-1", []],
            #     ["DEU_Muehlhausen-12_4_T-1", []],
            #     ["DEU_Muehlhausen-13_6_T-1", []],
            #     ["DEU_Rheinbach-2_5_T-1", []],
            #    ["DEU_Speyer-4_3_T-1", []],
            #    ["ESP_Almansa-1_1_T-1", []],
            #    ["ESP_Berga-4_1_T-1", []],
            #    ["ESP_Cambre-3_3_T-1", []],
            #    ["ESP_Ceuta-1_2_T-1", []],
            #    ["ESP_Ceuta-1_3_T-1", []],
            ["ESP_Inca-3_2_T-1", []],
            #    ["ESP_Inca-7_1_T-1", []],
            #    ["ESP_SantBoideLlobregat-11_3_T-1", []],
            #    ["ESP_Toledo-8_3_T-1", []],
            #    ["FRA_Miramas-4_6_T-1", []],
            #    ["GRC_Perama-2_2_T-1", []],
            #    ["HRV_Pula-12_2_T-1", []],
            #    ["HRV_Pula-4_1_T-1", []],
            #    ["HRV_Pula-4_5_T-1", []],
            #    ["ITA_Siderno-1_2_T-1", []],
            #    ["ITA_Siderno-8_2_T-1", []],
            ["USA_US101-3_1_T-1", []],
            #    ["ZAM_Tjunction-1_56_T-1", []],
            ["ZAM_Zip-1_54_T-1", []],
            #    ["ZAM_MergingTrafficSign-1_1_T-1", []],
            #    ["ZAM_MergingTrafficSign-1_2_T-1", []],
            ["ZAM_TrafficLightTest-1_1-T-1", []],
            ["ZAM_TrafficLightTest-1_2-T-1", []],
            ["ZAM_TrafficLightLanes-1_1_T-1", []],
        ]
    )
    @pytest.mark.parallel
    def test_parameterized_sumo_run(self, cr_file_name: str, tls: List[int]):
        config, converter = self.read_cr_file(cr_file_name)
        out = self.sumo_run(config, converter, tls)
        self.validate_output(out)

    # @parameterized.expand([
    #     # ["ESP_Ceuta-1_2_T-1", []],
    #     # ["USA_Peach-3_3_T-1", []],
    #     ["USA_Lanker-2_13_T-1", []],
    # ])
    # def test_ngsim_conversion(self, cr_file_name: str, tls: List[int]):
    #     config, wrapper = self.read_cr_file(cr_file_name)
    #     out = self.sumo_run(config, wrapper, tls)
    #     # print(err.getvalue())
    #     self.validate_output(out)
    #
    # @parameterized.expand([
    #     # ["ESP_Ceuta-1_2_T-1", []],
    #     # ["USA_Peach-3_3_T-1", []],
    #     ["KA-Suedtangente-atlatec", []],
    # ])
    # def test_opendrive_source(self, cr_file_name: str, tls: List[int]):
    #     """Test with maps that have been converted from openDRIVE"""
    #     config, wrapper = self.read_cr_file(cr_file_name, folder="opendrive")
    #     out = self.sumo_run(config, wrapper, tls)
    #     # print(err.getvalue())
    #     self.validate_output(out)
    #     self.tearDown()

    # @parameterized.expand([
    #     ["USA_Peach-3_3_T-1", []],
    # ])
    # def convert_scenario_to_net_file(self, cr_file_name: str, tls: List[int]):
    #     # load CR scenario and translate to origo
    #     scenario, planning_problem_set = CommonRoadFileReader(scenario_file).open()
    #     conf.country_id = scenario.scenario_id.country_id
    #     scenario.scenario_id.obstacle_behavior = "I"
    #     conf.scenario_name = str(scenario.scenario_id)
    #     conf.presimulation_steps = 0
    #     output_folder = os.path.join(output_folder_path, conf.scenario_name)
    #     os.makedirs(output_folder, exist_ok=True)
    #
    #     # convert scenario to SUMO files
    #     converter_config = SumoConfig()
    #     converter_config.scenario_name = str(scenario.scenario_id)
    #     converter_config.country_id = scenario.scenario_id.country_id
    #     converter = CR2SumoMapConverter(scenario, converter_config)<|MERGE_RESOLUTION|>--- conflicted
+++ resolved
@@ -9,13 +9,10 @@
 import numpy as np
 import pytest
 from commonroad.scenario.obstacle import ObstacleType
-<<<<<<< HEAD
 from crdesigner.common.file_writer import CRDesignerFileWriter, OverwriteExistingFile
 from crdesigner.common.file_reader import CRDesignerFileReader
 from crdesigner.map_conversion.sumo_map.config import SumoConfig
 from crdesigner.map_conversion.sumo_map.cr2sumo.converter import CR2SumoMapConverter
-=======
->>>>>>> 961311c1
 from parameterized import parameterized
 from sumocr.interface.sumo_simulation import SumoSimulation
 
@@ -89,14 +86,7 @@
         self.assertIsNotNone(simulated_scenario)
 
         # write simulated scenario to disk
-<<<<<<< HEAD
-        CRDesignerFileWriter(simulated_scenario, None, author=self.scenario.author,
-                affiliation=self.scenario.affiliation, source=self.scenario.source, tags=self.scenario.tags,
-                location=self.scenario.location).write_scenario_to_file(
-                os.path.join(os.path.dirname(self.path), self.scenario_name + ".simulated.xml"),
-                overwrite_existing_file=OverwriteExistingFile.ALWAYS)
-=======
-        CommonRoadFileWriter(
+        CRDesignerFileWriter(
             simulated_scenario,
             None,
             author=self.scenario.author,
@@ -108,7 +98,6 @@
             os.path.join(os.path.dirname(self.path), self.scenario_name + ".simulated.xml"),
             overwrite_existing_file=OverwriteExistingFile.ALWAYS,
         )
->>>>>>> 961311c1
         return f.getvalue()
 
     @staticmethod
