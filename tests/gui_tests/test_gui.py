--- conflicted
+++ resolved
@@ -260,8 +260,4 @@
         print(f"Opening a file failed with exception {str(e)}")
 
     assert expected_count_lanelets == actual_count_lanelets
-<<<<<<< HEAD
-    assert expecetd_count_traffic_signs == actual_count_traffic_signs
-=======
-    assert expected_count_traffic_signs == actual_count_traffic_signs
->>>>>>> 5acec7dc
+    assert expected_count_traffic_signs == actual_count_traffic_signs