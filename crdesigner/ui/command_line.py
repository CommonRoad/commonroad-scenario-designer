import inspect
from pathlib import Path
from typing import List, Optional

<<<<<<< HEAD
from typing_extensions import Annotated

from commonroad.planning.planning_problem import PlanningProblemSet
from commonroad.scenario.scenario import Tag
from commonroad.scenario.scenario import Scenario

from crdesigner.common.file_writer import CRDesignerFileWriter, OverwriteExistingFile
from crdesigner.common.file_reader import CRDesignerFileReader
from crdesigner.config.lanelet2_config import lanelet2_config
=======
import typer
from commonroad.common.file_reader import CommonRoadFileReader
from commonroad.common.file_writer import CommonRoadFileWriter, OverwriteExistingFile
from commonroad.planning.planning_problem import PlanningProblemSet
from commonroad.scenario.scenario import Scenario, Tag
from typing_extensions import Annotated

from crdesigner.common.config.general_config import general_config
from crdesigner.common.config.lanelet2_config import lanelet2_config
from crdesigner.map_conversion.map_conversion_interface import (
    commonroad_to_lanelet,
    commonroad_to_sumo,
    lanelet_to_commonroad,
    opendrive_to_commonroad,
    osm_to_commonroad,
    sumo_to_commonroad,
)
>>>>>>> 961311c1
from crdesigner.ui.gui.start_gui import start_gui
from crdesigner.verification_repairing.config import MapVerParams
from crdesigner.verification_repairing.map_verification_repairing import (
    verify_and_repair_dir_maps,
    verify_and_repair_scenario,
)

cli = typer.Typer(help="Toolbox for Map Conversion and Scenario Creation for Autonomous Vehicles")


def store_scenario(
    sc: Scenario, output_file: str, force_overwrite: bool, author: str, affiliation: str, tags: Optional[List[str]]
):
    """
    Stores CommonRoad scenario converted via CLI.

    @param sc: CommonRoad scenario.
    @param output_file: Path with file name, where CommonRoad scenario should be stored.
    @param force_overwrite: Boolean indicating whether an existing file should be overwritten.
    @param author: Author of CommonRoad scenario.
    @param affiliation: Affiliation of author of CommonRoad scenario.
    @param tags: Tags of CommonRoad scenario.
    """
    tags = set([Tag(t) for t in tags]) if tags is not None else None
<<<<<<< HEAD
    writer = CRDesignerFileWriter(scenario=sc, planning_problem_set=PlanningProblemSet(), author=author,
                                  affiliation=affiliation, source="CommonRoad Scenario Designer", tags=tags)
=======
    writer = CommonRoadFileWriter(
        scenario=sc,
        planning_problem_set=PlanningProblemSet(),
        author=author,
        affiliation=affiliation,
        source="CommonRoad Scenario Designer",
        tags=tags,
    )
>>>>>>> 961311c1
    if force_overwrite:
        writer.write_to_file(output_file, OverwriteExistingFile.ALWAYS)
    else:
        writer.write_to_file(output_file, OverwriteExistingFile.SKIP)


@cli.callback(invoke_without_command=True)
def main(
    ctx: typer.Context,
    input_file: Annotated[Optional[Path], typer.Option(help="Path to OpenDRIVE map")] = None,
    output_file: Annotated[Optional[Path], typer.Option(help="Path where CommonRoad map should be stored")] = None,
    force_overwrite: Annotated[bool, typer.Option(help="Overwrite existing CommonRoad file")] = False,
    author: Annotated[str, typer.Option(..., help="Your name")] = "",
    affiliation: Annotated[
        str, typer.Option(..., help="Your affiliation, e.g., university, research institute, company")
    ] = "",
    tags: Annotated[Optional[List[str]], typer.Option(help="Tags for the created map")] = None,
):
    if ctx.invoked_subcommand is None:
        start_gui(input_file.name)
    else:
        # copied from commonroad-dataset-converter
        frame = inspect.currentframe()
        assert frame is not None
        f_back = frame.f_back
        assert f_back is not None
        kwargs = inspect.getargvalues(f_back)[3]["kwargs"]
        values = locals()
        params = {k: values[k] for k in kwargs.keys() if k not in ["ctx"]}
        ctx.obj = params


@cli.command()
def gui(ctx: typer.Context):
    start_gui(ctx.obj["input_file"])


@cli.command()
def verify_map(ctx: typer.Context):
    sc, pp = CRDesignerFileReader(ctx.obj["input_file"]).open()
    sc, valid = verify_and_repair_scenario(sc)
    if not valid:
        writer = CRDesignerFileWriter(scenario=sc, planning_problem_set=pp)

        file_path = str(ctx.obj["output_file"]) if ctx.obj["output_file"] is not None else str(ctx.obj["input_file"])

        if not ctx.obj["force_overwrite"]:
            file_path = (
                file_path.replace(".xml", "") + "-repaired.xml"
                if file_path[-4:] == ".xml"
                else file_path.replace(".pb", "") + "-repaired.pb"
            )
        writer.write_to_file(file_path)


@cli.command()
def verify_dir(ctx: typer.Context):
    config = MapVerParams()
    config.evaluation.overwrite_scenario = ctx.obj["force_overwrite"]
    verify_and_repair_dir_maps(ctx.obj["input_file"], config)


@cli.command()
def odrcr(ctx: typer.Context):
    scenario = opendrive_to_commonroad(ctx.obj["input_file"])
    store_scenario(
        scenario,
        ctx.obj["output_file"],
        ctx.obj["force_overwrite"],
        ctx.obj["author"],
        ctx.obj["affiliation"],
        ctx.obj["tags"],
    )


@cli.command()
def lanelet2cr(
    ctx: typer.Context,
    proj: Annotated[Optional[str], typer.Option(..., help="Overwrite existing CommonRoad file")] = None,
    adjacencies: Annotated[
        bool,
        typer.Option(..., help="Detect left and right adjacencies of " "lanelets if they do not share a common way"),
    ] = True,
    left_driving: Annotated[
        bool, typer.Option(..., help="set to true if map describes a left driving " "system, e.g., in Great Britain")
    ] = False,
):
    config_lanelet2 = lanelet2_config
    if proj is not None:
        general_config.proj_string_cr = proj
    config_lanelet2.adjacencies = adjacencies
    config_lanelet2.left_driving = left_driving
    scenario = lanelet_to_commonroad(ctx.obj["input_file"], lanelet2_conf=config_lanelet2)
    store_scenario(
        scenario,
        ctx.obj["output_file"],
        ctx.obj["force_overwrite"],
        ctx.obj["author"],
        ctx.obj["affiliation"],
        ctx.obj["tags"],
    )


@cli.command()
def crlanelet2(
    ctx: typer.Context,
    proj: Annotated[Optional[str], typer.Option(..., help="Overwrite existing CommonRoad file")] = None,
    autoware: Annotated[bool, typer.Option(..., help="Overwrite existing CommonRoad file")] = False,
    local_coordinates: Annotated[bool, typer.Option(..., help="Overwrite existing CommonRoad file")] = False,
):
    config = lanelet2_config
    if proj is not None:
        general_config.proj_string_cr = proj
    config.autoware = autoware
    config.use_local_coordinates = local_coordinates
    commonroad_to_lanelet(ctx.obj["input_file"], ctx.obj["output_file"], config=config)


@cli.command()
def osmcr(ctx: typer.Context):
    scenario = osm_to_commonroad(ctx.obj["input_file"])
    store_scenario(
        scenario,
        ctx.obj["output_file"],
        ctx.obj["force_overwrite"],
        ctx.obj["author"],
        ctx.obj["affiliation"],
        ctx.obj["tags"],
    )


@cli.command()
def sumocr(ctx: typer.Context):
    scenario = sumo_to_commonroad(ctx.obj["input_file"])
    store_scenario(
        scenario,
        ctx.obj["output_file"],
        ctx.obj["force_overwrite"],
        ctx.obj["author"],
        ctx.obj["affiliation"],
        ctx.obj["tags"],
    )


@cli.command()
def crsumo(ctx: typer.Context):
    commonroad_to_sumo(ctx.obj["input_file"], ctx.obj["output_file"])


if __name__ == "__main__":
    cli()<|MERGE_RESOLUTION|>--- conflicted
+++ resolved
@@ -1,25 +1,15 @@
 import inspect
 from pathlib import Path
 from typing import List, Optional
-
-<<<<<<< HEAD
-from typing_extensions import Annotated
-
-from commonroad.planning.planning_problem import PlanningProblemSet
-from commonroad.scenario.scenario import Tag
-from commonroad.scenario.scenario import Scenario
-
-from crdesigner.common.file_writer import CRDesignerFileWriter, OverwriteExistingFile
-from crdesigner.common.file_reader import CRDesignerFileReader
-from crdesigner.config.lanelet2_config import lanelet2_config
-=======
 import typer
-from commonroad.common.file_reader import CommonRoadFileReader
-from commonroad.common.file_writer import CommonRoadFileWriter, OverwriteExistingFile
+import inspect
+
 from commonroad.planning.planning_problem import PlanningProblemSet
 from commonroad.scenario.scenario import Scenario, Tag
 from typing_extensions import Annotated
 
+from crdesigner.common.file_writer import CRDesignerFileWriter, OverwriteExistingFile
+from crdesigner.common.file_reader import CRDesignerFileReader
 from crdesigner.common.config.general_config import general_config
 from crdesigner.common.config.lanelet2_config import lanelet2_config
 from crdesigner.map_conversion.map_conversion_interface import (
@@ -30,7 +20,6 @@
     osm_to_commonroad,
     sumo_to_commonroad,
 )
->>>>>>> 961311c1
 from crdesigner.ui.gui.start_gui import start_gui
 from crdesigner.verification_repairing.config import MapVerParams
 from crdesigner.verification_repairing.map_verification_repairing import (
@@ -55,11 +44,7 @@
     @param tags: Tags of CommonRoad scenario.
     """
     tags = set([Tag(t) for t in tags]) if tags is not None else None
-<<<<<<< HEAD
-    writer = CRDesignerFileWriter(scenario=sc, planning_problem_set=PlanningProblemSet(), author=author,
-                                  affiliation=affiliation, source="CommonRoad Scenario Designer", tags=tags)
-=======
-    writer = CommonRoadFileWriter(
+    writer = CRDesignerFileWriter(
         scenario=sc,
         planning_problem_set=PlanningProblemSet(),
         author=author,
@@ -67,7 +52,6 @@
         source="CommonRoad Scenario Designer",
         tags=tags,
     )
->>>>>>> 961311c1
     if force_overwrite:
         writer.write_to_file(output_file, OverwriteExistingFile.ALWAYS)
     else:
