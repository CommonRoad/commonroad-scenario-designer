--- conflicted
+++ resolved
@@ -1,11 +1,3 @@
-<<<<<<< HEAD
-from PyQt5.QtCore import *
-from PyQt5.QtGui import *
-from PyQt5.QtWidgets import *
-from crdesigner.ui.gui.utilities.toolbox_ui import Toolbox
-from crdesigner.config.gui_config import gui_config as config
-from commonroad.scenario.obstacle import ObstacleType
-=======
 import math
 from typing import Optional
 
@@ -16,7 +8,6 @@
     ObstacleType,
     StaticObstacle,
 )
->>>>>>> 3dbb3c7b
 from matplotlib.backends.backend_qt5agg import FigureCanvasQTAgg as FigureCanvas
 from matplotlib.backends.backend_qt5agg import NavigationToolbar2QT as NavigationToolbar
 from matplotlib.figure import Figure
