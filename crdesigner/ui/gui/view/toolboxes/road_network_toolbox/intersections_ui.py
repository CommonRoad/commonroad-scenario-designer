from typing import Optional

from PyQt6.QtWidgets import *
from PyQt6.QtCore import *

from crdesigner.config.logging import logger
from crdesigner.ui.gui.model.scenario_model import ScenarioModel
from crdesigner.ui.gui.utilities.toolbox_ui import CheckableComboBox
from crdesigner.ui.gui.view.toolboxes.road_network_toolbox.road_network_toolbox_ui.road_network_toolbox_ui import \
    RoadNetworkToolboxUI

from commonroad.scenario.traffic_sign import *


class AddIntersectionUI:

    def __init__(self, scenario_model: ScenarioModel, road_network_toolbox_ui: RoadNetworkToolboxUI):
        self.road_network_toolbox_ui = road_network_toolbox_ui
        self.scenario_model = scenario_model

    # TODO: Nowhere used
    def update_incomings(self):
        """
        Updates incoming table information.
        """
        selected_intersection = self.scenario_model.find_intersection_by_id(
                int(self.road_network_toolbox_ui.selected_intersection.currentText()))
        for inc in selected_intersection.incomings:
            self.road_network_toolbox_ui.intersection_incomings_table.setItem(0, 0, inc.incoming_id)

    @logger.log
    def remove_incoming(self):
        """
        Removes a row from the intersection incoming table.
        """
        num_rows = self.road_network_toolbox_ui.intersection_incomings_table.rowCount()
        self.road_network_toolbox_ui.intersection_incomings_table.removeRow(num_rows - 1)
        self.update_left_of_combobox()

    def update_left_of_combobox(self, incoming_ids: List[str] = None):
        """
        Collects all incoming IDs in incoming table and updates left of combobox

        @param incoming_ids: List of available incoming IDs.
        """
        if incoming_ids is None:
            incoming_ids = [self.road_network_toolbox_ui.intersection_incomings_table.item(row, 0).text() for row in
                            range(self.road_network_toolbox_ui.intersection_incomings_table.rowCount())]
        for row in range(self.road_network_toolbox_ui.intersection_incomings_table.rowCount()):
            combo_box_left_of = QComboBox()
            combo_box_left_of.addItems(incoming_ids)
            if row != self.road_network_toolbox_ui.intersection_incomings_table.rowCount() - 1:
                index = self.road_network_toolbox_ui.intersection_incomings_table.cellWidget(row, 5).findText(
                        self.road_network_toolbox_ui.intersection_incomings_table.cellWidget(row, 5).currentText(),
                        Qt.MatchFlag.MatchFixedString)
            else:
                index = -1
            self.road_network_toolbox_ui.intersection_incomings_table.setCellWidget(row, 5, combo_box_left_of)
            if index >= 0:
                self.road_network_toolbox_ui.intersection_incomings_table.cellWidget(row, 5).setCurrentIndex(index)

    def set_default_intersection_information(self):
        self.road_network_toolbox_ui.selected_intersection.clear()
        self.road_network_toolbox_ui.selected_intersection.addItems(
                ["None"] + [str(item) for item in self.scenario_model.collect_intersection_ids()])
        self.road_network_toolbox_ui.selected_intersection.setCurrentIndex(0)

        self.road_network_toolbox_ui.intersection_crossings.clear()
        self.road_network_toolbox_ui.intersection_crossings.addItems(
                ["None"] + [str(item) for item in self.scenario_model.collect_lanelet_ids()])
        self.road_network_toolbox_ui.intersection_crossings.setCurrentIndex(0)

        self.road_network_toolbox_ui.intersection_lanelet_to_fit.clear()
        self.road_network_toolbox_ui.intersection_lanelet_to_fit.addItems(["None"] + [
            str(item) for item in self.scenario_model.collect_incoming_lanelet_ids_from_intersection(
                    self.road_network_toolbox_ui.selected_intersection.currentText())])
        self.road_network_toolbox_ui.intersection_lanelet_to_fit.setCurrentIndex(0)

        self.road_network_toolbox_ui.other_lanelet_to_fit.clear()
        self.road_network_toolbox_ui.other_lanelet_to_fit.addItems(
                ["None"] + [str(item) for item in self.scenario_model.collect_lanelet_ids()])
        self.road_network_toolbox_ui.other_lanelet_to_fit.setCurrentIndex(0)

        self.road_network_toolbox_ui.intersection_incomings_table.setRowCount(0)

    def update_intersection_information(self):
        """
        Updates information of intersection widget based on intersection ID selected by the user.
        """
        if self.road_network_toolbox_ui.selected_intersection.currentText() not in ["", "None"]:
            selected_intersection_id = int(self.road_network_toolbox_ui.selected_intersection.currentText())
            intersection = self.scenario_model.find_intersection_by_id(selected_intersection_id)
            self.road_network_toolbox_ui.intersection_incomings_table.setRowCount(0)
            incoming_ids = [str(inc.incoming_id) for inc in intersection.incomings]
            for incoming in intersection.incomings:
                self.add_incoming_to_table(False, incoming_ids)
                num_rows = self.road_network_toolbox_ui.intersection_incomings_table.rowCount()
                self.road_network_toolbox_ui.intersection_incomings_table.setItem(num_rows - 1, 0, QTableWidgetItem(
                        str(incoming.incoming_id)))
                self.road_network_toolbox_ui.intersection_incomings_table.cellWidget(num_rows - 1, 1).set_checked_items(
                        [str(la_id) for la_id in incoming.incoming_lanelets])
                self.road_network_toolbox_ui.intersection_incomings_table.cellWidget(num_rows - 1, 2).set_checked_items(
                        [str(la_id) for la_id in incoming.outgoing_left])
                self.road_network_toolbox_ui.intersection_incomings_table.cellWidget(num_rows - 1, 3).set_checked_items(
                        [str(la_id) for la_id in incoming.outgoing_straight])
                self.road_network_toolbox_ui.intersection_incomings_table.cellWidget(num_rows - 1, 4).set_checked_items(
                        [str(la_id) for la_id in incoming.outgoing_right])
<<<<<<< HEAD
                index = self.road_network_toolbox_ui.intersection_incomings_table.cellWidget(num_rows - 1, 5).findText(
                        str(incoming.outgoing_left))
                self.road_network_toolbox_ui.intersection_incomings_table.cellWidget(num_rows - 1, 5).setCurrentIndex(
                        index)
=======
                # index =
                #     self.road_network_toolbox_ui.intersection_incomings_table.cellWidget(num_rows - 1, 5).findText(
                #         str(incoming.left_of))
                # self.road_network_toolbox_ui.intersection_incomings_table.cellWidget(num_rows - 1, 5).setCurrentIndex(
                #         index)
>>>>>>> bb9a2fea
            self.road_network_toolbox_ui.intersection_crossings.set_checked_items(
                    [str(cr) for cr in intersection.crossings])

            self.road_network_toolbox_ui.intersection_lanelet_to_fit.clear()
            current_text = self.road_network_toolbox_ui.selected_intersection.currentText()
            self.road_network_toolbox_ui.intersection_lanelet_to_fit.addItems(["None"] + [
                str(item) for item in self.scenario_model.collect_incoming_lanelet_ids_from_intersection(current_text)])
            self.road_network_toolbox_ui.intersection_lanelet_to_fit.setCurrentIndex(0)

    @logger.log
    def add_incoming_to_table(self, new_incoming: bool = True, incoming_ids: Optional[List[str]] = None):
        """
        Adds a row to the intersection incoming table.
        Only a default entry is created the user has to specify the incoming afterward manually.

        @param new_incoming: Boolean indicating whether this will be an new incoming or from a new intersection
        @param incoming_ids: List of available incoming IDs.
        """
        if not self.scenario_model.scenario_created():
            self.road_network_toolbox_ui.mwindow.text_browser.append("_Warning:_ Create a new file")
            return

        num_rows = self.road_network_toolbox_ui.intersection_incomings_table.rowCount()
        self.road_network_toolbox_ui.intersection_incomings_table.insertRow(num_rows)
        lanelet_ids = [str(la_id) for la_id in self.scenario_model.collect_lanelet_ids()]
        if new_incoming:
            self.road_network_toolbox_ui.intersection_incomings_table.setItem(
                    num_rows, 0, QTableWidgetItem(str(self.scenario_model.generate_object_id())))
        combo_box_lanelets = CheckableComboBox()
        combo_box_lanelets.addItems(lanelet_ids)
        self.road_network_toolbox_ui.intersection_incomings_table.setCellWidget(num_rows, 1, combo_box_lanelets)
        combo_box_successors_left = CheckableComboBox()
        combo_box_successors_left.addItems(lanelet_ids)
        self.road_network_toolbox_ui.intersection_incomings_table.setCellWidget(num_rows, 2, combo_box_successors_left)
        combo_box_successors_straight = CheckableComboBox()
        combo_box_successors_straight.addItems(lanelet_ids)
        self.road_network_toolbox_ui.intersection_incomings_table.setCellWidget(num_rows, 3,
                                                                                combo_box_successors_straight)
        combo_box_successors_right = CheckableComboBox()
        combo_box_successors_right.addItems(lanelet_ids)
        self.road_network_toolbox_ui.intersection_incomings_table.setCellWidget(num_rows, 4, combo_box_successors_right)
        self.update_left_of_combobox(incoming_ids)

    def initialize_intersection_information(self):
        """
        Initializes GUI elements with intersection information.
        """
        self.road_network_toolbox_ui.intersection_diameter.setText("10")
        self.road_network_toolbox_ui.intersection_lanelet_width.setText("3.0")
        self.road_network_toolbox_ui.intersection_incoming_length.setText("20")<|MERGE_RESOLUTION|>--- conflicted
+++ resolved
@@ -105,18 +105,11 @@
                         [str(la_id) for la_id in incoming.outgoing_straight])
                 self.road_network_toolbox_ui.intersection_incomings_table.cellWidget(num_rows - 1, 4).set_checked_items(
                         [str(la_id) for la_id in incoming.outgoing_right])
-<<<<<<< HEAD
-                index = self.road_network_toolbox_ui.intersection_incomings_table.cellWidget(num_rows - 1, 5).findText(
-                        str(incoming.outgoing_left))
-                self.road_network_toolbox_ui.intersection_incomings_table.cellWidget(num_rows - 1, 5).setCurrentIndex(
-                        index)
-=======
                 # index =
                 #     self.road_network_toolbox_ui.intersection_incomings_table.cellWidget(num_rows - 1, 5).findText(
                 #         str(incoming.left_of))
                 # self.road_network_toolbox_ui.intersection_incomings_table.cellWidget(num_rows - 1, 5).setCurrentIndex(
                 #         index)
->>>>>>> bb9a2fea
             self.road_network_toolbox_ui.intersection_crossings.set_checked_items(
                     [str(cr) for cr in intersection.crossings])
 
