from PyQt6.QtCore import Qt
from PyQt6.QtGui import QDoubleValidator, QFont, QIntValidator
from PyQt6.QtWidgets import (
    QCheckBox,
    QComboBox,
    QFormLayout,
    QFrame,
    QGroupBox,
    QLabel,
    QLineEdit,
    QPushButton,
    QTableWidget,
    QVBoxLayout,
)

from crdesigner.ui.gui.utilities.toolbox_ui import CheckableComboBox


class IntersectionsWidget:
    """
    Inherits the intersection widget setup
    """

    def __init__(self, toolbox):
        self.toolbox = toolbox

    def create_intersection_widget(self):
        widget_intersection = QFrame(self.toolbox.tree)
        layout_intersection = QVBoxLayout(widget_intersection)

        label_intersection_templates = QLabel("Intersection Templates")
        label_intersection_templates.setFont(QFont("Arial", 11, QFont.Weight.Bold))

        self.toolbox.intersection_diameter = QLineEdit()
        self.toolbox.intersection_diameter.setValidator(QIntValidator())
        self.toolbox.intersection_diameter.setMaxLength(2)
        self.toolbox.intersection_diameter.setAlignment(Qt.AlignmentFlag.AlignRight)

        self.toolbox.intersection_lanelet_width = QLineEdit()
        self.toolbox.intersection_lanelet_width.setValidator(QDoubleValidator())
        self.toolbox.intersection_lanelet_width.setMaxLength(4)
        self.toolbox.intersection_lanelet_width.setAlignment(Qt.AlignmentFlag.AlignRight)

        self.toolbox.intersection_incoming_length = QLineEdit()
        self.toolbox.intersection_incoming_length.setValidator(QDoubleValidator())
        self.toolbox.intersection_incoming_length.setMaxLength(4)
        self.toolbox.intersection_incoming_length.setAlignment(Qt.AlignmentFlag.AlignRight)

        self.toolbox.intersection_with_traffic_signs = QCheckBox("Add Traffic Signs")
        self.toolbox.intersection_with_traffic_lights = QCheckBox("Add Traffic Lights")

        self.toolbox.button_three_way_intersection = QPushButton("Add Three-way Intersection")
        self.toolbox.button_four_way_intersection = QPushButton("Add Four-way Intersection")

        label_update_intersection = QLabel("Add/Update/Remove Intersection")
        label_update_intersection.setFont(QFont("Arial", 11, QFont.Weight.Bold))

        self.toolbox.selected_intersection = QComboBox()

        self.toolbox.intersection_incomings_label = QLabel("Incomings:")
        self.toolbox.intersection_incomings_table = QTableWidget()
        self.toolbox.intersection_incomings_table.setColumnCount(6)
        self.toolbox.intersection_incomings_table.setHorizontalHeaderLabels(
<<<<<<< HEAD
                ['ID', 'Lanelets', 'Out. Left', 'Out. Straight', 'Out. Right', 'Left of'])
=======
            ["ID", "Lanelets", "Suc. Left", "Suc. Straight", "Suc. Right", "Left Of"]
        )
>>>>>>> 8cbc42c6
        self.toolbox.intersection_incomings_table.resizeColumnsToContents()
        self.toolbox.intersection_incomings_table.setMaximumHeight(175)
        self.toolbox.button_add_incoming = QPushButton("Add Incoming")
        self.toolbox.button_add_incoming.setMinimumWidth(135)
        self.toolbox.button_remove_incoming = QPushButton("Remove Incoming")
        self.toolbox.intersection_crossings = CheckableComboBox()

        self.toolbox.button_add_intersection = QPushButton("Add Intersection")
        self.toolbox.button_remove_intersection = QPushButton("Remove Intersection")
        self.toolbox.button_update_intersection = QPushButton("Update Intersection")

        label_intersection_fitting = QLabel("Intersection Fitting")
        label_intersection_fitting.setFont(QFont("Arial", 11, QFont.Weight.Bold))
        self.toolbox.intersection_lanelet_to_fit = QComboBox()
        self.toolbox.other_lanelet_to_fit = QComboBox()
        self.toolbox.button_fit_intersection = QPushButton("Fit to intersection")
        self.toolbox.intersection_fitting_groupbox = QGroupBox("Intersection fitting")

        intersection_templates_layout = QFormLayout()
        intersection_template_groupbox = QGroupBox()
        intersection_template_groupbox.setLayout(intersection_templates_layout)
        intersection_templates_layout.addRow(label_intersection_templates)
        intersection_templates_layout.addRow("Diameter [m]:", self.toolbox.intersection_diameter)
        intersection_templates_layout.addRow("Lanelet Width [m]:", self.toolbox.intersection_lanelet_width)
        intersection_templates_layout.addRow("Incoming Length [m]:", self.toolbox.intersection_incoming_length)
        intersection_templates_layout.addRow(
            self.toolbox.intersection_with_traffic_signs, self.toolbox.intersection_with_traffic_lights
        )
        intersection_templates_layout.addRow(self.toolbox.button_three_way_intersection)
        intersection_templates_layout.addRow(self.toolbox.button_four_way_intersection)
        intersection_templates_layout.addRow(self.toolbox.button_fit_intersection)
        layout_intersection.addWidget(intersection_template_groupbox)

        intersection_adding_updating_layout = QFormLayout()
        intersection_adding_updating_groupbox = QGroupBox()
        intersection_adding_updating_groupbox.setLayout(intersection_adding_updating_layout)
        intersection_adding_updating_layout.addRow(label_update_intersection)
        intersection_adding_updating_layout.addRow("Selected Intersection:", self.toolbox.selected_intersection)
        intersection_incoming_layout = QFormLayout()
        intersection_incoming_groupbox = QGroupBox()
        intersection_incoming_groupbox.setLayout(intersection_incoming_layout)
        intersection_incoming_layout.addRow(self.toolbox.intersection_incomings_label)
        intersection_incoming_layout.addRow(self.toolbox.intersection_incomings_table)
        intersection_incoming_layout.addRow(self.toolbox.button_add_incoming, self.toolbox.button_remove_incoming)
        intersection_adding_updating_layout.addRow(intersection_incoming_groupbox)
        intersection_adding_updating_layout.addRow("Crossing Lanelets:", self.toolbox.intersection_crossings)
        intersection_adding_updating_layout.addRow(self.toolbox.button_add_intersection)
        intersection_adding_updating_layout.addRow(self.toolbox.button_remove_intersection)
        intersection_adding_updating_layout.addRow(self.toolbox.button_update_intersection)
        intersection_adding_updating_layout.addRow(self.toolbox.button_fit_intersection)
        layout_intersection.addWidget(intersection_adding_updating_groupbox)

        intersection_fitting_layout = QFormLayout()
        intersection_fitting_groupbox = QGroupBox()
        intersection_fitting_groupbox.setLayout(intersection_fitting_layout)
        intersection_fitting_layout.addRow(label_intersection_fitting)
        intersection_fitting_layout.addRow("Incoming Lanelet:", self.toolbox.intersection_lanelet_to_fit)
        intersection_fitting_layout.addRow("Preceding Lanelet:", self.toolbox.other_lanelet_to_fit)
        intersection_fitting_layout.addRow(self.toolbox.button_fit_intersection)
        layout_intersection.addWidget(intersection_fitting_groupbox)

        title_intersection = "Intersection"
        return title_intersection, widget_intersection<|MERGE_RESOLUTION|>--- conflicted
+++ resolved
@@ -61,12 +61,7 @@
         self.toolbox.intersection_incomings_table = QTableWidget()
         self.toolbox.intersection_incomings_table.setColumnCount(6)
         self.toolbox.intersection_incomings_table.setHorizontalHeaderLabels(
-<<<<<<< HEAD
                 ['ID', 'Lanelets', 'Out. Left', 'Out. Straight', 'Out. Right', 'Left of'])
-=======
-            ["ID", "Lanelets", "Suc. Left", "Suc. Straight", "Suc. Right", "Left Of"]
-        )
->>>>>>> 8cbc42c6
         self.toolbox.intersection_incomings_table.resizeColumnsToContents()
         self.toolbox.intersection_incomings_table.setMaximumHeight(175)
         self.toolbox.button_add_incoming = QPushButton("Add Incoming")
