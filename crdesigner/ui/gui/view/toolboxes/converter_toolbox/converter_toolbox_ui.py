--- conflicted
+++ resolved
@@ -146,11 +146,7 @@
             self.osm_conversion_coordinate_longitude = QLineEdit()
             self.osm_conversion_coordinate_longitude.setValidator(QDoubleValidator())
             self.osm_conversion_coordinate_longitude.setAlignment(Qt.AlignmentFlag.AlignRight)
-<<<<<<< HEAD
-            self.osm_conversion_coordinate_longitude.setText("11.668124")
-=======
             self.osm_conversion_coordinate_longitude.setText("11.658142")
->>>>>>> 5278b1eb
             self.osm_download_map_range = QSpinBox()
             self.osm_download_map_range.setMinimum(0)
             self.osm_download_map_range.setMaximum(10000)
