from typing import List, Union

from commonroad.common.util import Interval
from PyQt6 import QtCore, QtGui, QtWidgets
from PyQt6.QtWidgets import (
    QCheckBox,
    QDialog,
    QDoubleSpinBox,
    QFormLayout,
    QLabel,
    QLineEdit,
    QSpinBox,
    QTextEdit,
)

from crdesigner.common.config.config_base import Attribute
from crdesigner.ui.gui.utilities.size_policy import (
    create_size_policy_for_settings_elements,
)


def _extract_interval(interval: str) -> Interval:
    try:
        split = interval.split(",")
        return Interval(float(split[0].strip()), float(split[1].strip()))
    except Exception:
        return Interval(0, 0)


def _extract_list(str_list: str) -> List:
    ret = []
    try:
        ret = [int(e.strip()) for e in str_list.split(",")]
    except Exception:
        pass

    try:
        ret = [float(e.strip()) for e in str_list.split(",")]
    except Exception:
        pass

    try:
        ret = [e.strip() for e in str_list.split(",")]
    except Exception:
        pass

    return ret


class SettingsTabUI:
    """
    Class for creating the settings tabs based of the Attributes and their layout.
    """

    def __init__(
        self,
        layout: List[List[Union[Attribute, str]]],
        settings_ui,
        factor: float,
        widthf: int,
        widthm: int,
        height: int,
        font_size: int,
    ):
        """Initialize the settings tab."""
        self.factor = factor
        self.widthf = int(widthf * factor)
        self.widthm = int(widthm * factor)
        self.height = int(height)
        self.font_size = font_size

        self.scrollArea = QtWidgets.QScrollArea(settings_ui.tabWidget)
        self.scrollArea.setWidgetResizable(True)
        self.scrollArea.setObjectName("scrollArea")
        self.scrollAreaLayout = QtWidgets.QGridLayout(self.scrollArea)

        # single content widget for adding to the scrollArea
        # otherwise scrolling is disabled
        self.contentWrapper = QtWidgets.QWidget()
        self.contentWrapper.setObjectName("ContentWrapper")
        self.HBoxLayout = QtWidgets.QHBoxLayout(self.contentWrapper)
        self.HBoxLayout.setObjectName("gridLayout")
        self.HBoxLayout.setAlignment(QtCore.Qt.AlignmentFlag.AlignLeft)
        self.HBoxLayout.setAlignment(QtCore.Qt.AlignmentFlag.AlignTop)

        # creating columns
        self.content = []
        self.formLayout = []
        for i in range(len(layout)):
            self.content.append(QtWidgets.QWidget(self.contentWrapper))
            self.content[i].setObjectName("scrollAreaWidgetContents_" + str(i))
            self.formLayout.append(QtWidgets.QFormLayout(self.content[i]))
            self.formLayout[i].setObjectName("form_" + str(i))
            self.content[i].setMinimumSize(int(860 * factor), 820)
            self.content[i].setLayout(self.formLayout[i])
            self.HBoxLayout.addWidget(self.content[i])

        for column, attributes in enumerate(layout):
            for attribute in attributes:
                if isinstance(attribute, str):
                    self._add_label(attribute, column, attributes.index(attribute) != 0)
                else:
                    if attribute.value_type == bool:
                        self._add_checkbox(attribute, column)
                    elif attribute.value_type == int:
                        self._add_int_spinbox(attribute, column)
                    elif attribute.value_type == float:
                        self._add_float_spinbox(attribute, column)
                    elif attribute.value_type == str:
                        if attribute.options is not None:
                            self._add_str_dropdown(attribute, column)
                        else:
                            self._add_str_textbox(attribute, column)
                    elif attribute.value_type == dict:
                        self._add_sub_window(attribute, column)
                    elif attribute.value_type == Interval:
                        self._add_interval_str(attribute, column)
                    elif attribute.value_type == list:
                        self._add_list_str(attribute, column)

        self.scrollArea.setWidget(self.contentWrapper)

    def _add_label(self, name: str, column: int, spacer: bool = True):
        if spacer:
            self.formLayout[column].addRow(QtWidgets.QLabel(self.content[column]))

        label = QtWidgets.QLabel(self.content[column])
        label.setFont(QtGui.QFont("Arial", 11, QtGui.QFont.Weight.Bold))
        label.setObjectName("label_" + name)
        label.setText(name)
        self.formLayout[column].addRow(label)

    def _add_checkbox(self, attribute: Attribute, column: int):
        # Create the layout
        hbox, label = self._create_hbox_label(attribute, column)

        # Create the checkbox
        checkbox = QtWidgets.QCheckBox(self.content[column])
        checkbox.setObjectName(f"chk_{attribute.display_name}")
        checkbox.setMinimumSize(self.widthm, self.height)
        checkbox.setChecked(attribute.value)

        # Connect the checkbox to the attribute
        checkbox.stateChanged.connect(lambda value: attribute.set_value(value == QtCore.Qt.CheckState.Checked.value))
        attribute.subscribe(lambda value: checkbox.setChecked(value))

        # Add label and checkbox to the layout
        self._insert_in_hbox(attribute, column, hbox, label, checkbox)

    def _add_int_spinbox(self, attribute: Attribute, column: int):
        self._add_spinbox(attribute, column, QtWidgets.QSpinBox(self.content[column]))

    def _add_float_spinbox(self, attribute: Attribute, column: int):
        self._add_spinbox(attribute, column, QtWidgets.QDoubleSpinBox(self.content[column]))

    def _add_spinbox(self, attribute: Attribute, column: int, spinbox):
        # Create the layout
        hbox, label = self._create_hbox_label(attribute, column)

        # Fill the spinbox for the value
        spinbox.setSuffix("")
        spinbox.setPrefix("")
        if attribute.options is not None and type(attribute.options) is tuple:
            spinbox.setMinimum(attribute.options[0])
            spinbox.setMaximum(attribute.options[1])
        spinbox.setProperty("value", attribute.value)
        spinbox.setObjectName(f"sb_{attribute.display_name}")
        spinbox.setMinimumSize(self.widthm, self.height)

        # Connect the spinbox to the attribute
        spinbox.valueChanged.connect(lambda value: attribute.set_value(value))
        attribute.subscribe(lambda value: spinbox.setValue(value))

        # Add label and spinbox to the layout
        self._insert_in_hbox(attribute, column, hbox, label, spinbox)

    def _add_str_dropdown(self, attribute: Attribute, column: int):
        # Create the layout
        hbox, label = self._create_hbox_label(attribute, column)

        # Create the dropdown for the value
        dropdown = QtWidgets.QComboBox(self.content[column])
        dropdown.setObjectName(f"dd_{attribute.display_name}")
        for option in attribute.options:
            dropdown.addItem(option)
        dropdown.setCurrentIndex(attribute.options.index(attribute.value))
        dropdown.setMinimumSize(self.widthm, self.height)
        dropdown.setSizePolicy(create_size_policy_for_settings_elements())

        # Connect the dropdown to the attribute
        dropdown.currentIndexChanged.connect(lambda value: attribute.set_value(attribute.options[value]))
        attribute.subscribe(lambda value: dropdown.setCurrentIndex(attribute.options.index(attribute.value)))

        # Add label and dropdown to the layout
        self._insert_in_hbox(attribute, column, hbox, label, dropdown)

    def _add_interval_str(self, attribute: Attribute[Interval], column: int):
        # Create the layout
        hbox, label = self._create_hbox_label(attribute, column)

        # Create the textbox for the value
        textbox = QtWidgets.QLineEdit(self.content[column])
        textbox.setObjectName(f"tb_{attribute.display_name}")
        textbox.setText(str(attribute.value.start) + "," + str(attribute.value.end))
        textbox.setMinimumSize(self.widthm, self.height)
        textbox.setSizePolicy(create_size_policy_for_settings_elements())

        # Connect the textbox to the attribute
        textbox.textChanged.connect(lambda value: attribute.set_value(_extract_interval(value)))
        attribute.subscribe(lambda value: textbox.setText(str(value.start) + "," + str(value.end)))

        # Add label and textbox to the layout
        self._insert_in_hbox(attribute, column, hbox, label, textbox)

    def _add_list_str(self, attribute: Attribute[list], column: int):
        # Create the layout
        hbox, label = self._create_hbox_label(attribute, column)

        # Create the textbox for the value
        textbox = QTextEdit(self.content[column])
        textbox.setObjectName(f"tb_{attribute.display_name}")
        textbox.setText(", ".join([str(e) for e in attribute.value]))
        textbox.setSizePolicy(create_size_policy_for_settings_elements())

        # Limit the textbox to two lines
        textbox.setFixedHeight(self.font_size * 2 * 5 + 20)

        # Set the width of the QTextEdit to match QLineEdit
        textbox.setMinimumWidth(self.widthm)  # adjust the value as per your requirement

        # Connect the textbox to the attribute
        textbox.textChanged.connect(lambda: attribute.set_value(_extract_list(textbox.toPlainText())))
        attribute.subscribe(lambda value: textbox.setText(",".join([str(e) for e in value])))

        # Add label and textbox to the layout
        self._insert_in_hbox(attribute, column, hbox, label, textbox)

    def _add_str_textbox(self, attribute: Attribute, column: int):
        # Create the layout
        hbox, label = self._create_hbox_label(attribute, column)

        # Create the textbox for the value
        textbox = QtWidgets.QLineEdit(self.content[column])
        textbox.setObjectName(f"tb_{attribute.display_name}")
        textbox.setText(attribute.value)
        textbox.setMinimumSize(self.widthm, self.height)
        textbox.setSizePolicy(create_size_policy_for_settings_elements())

        # Connect the textbox to the attribute
        textbox.textChanged.connect(lambda value: attribute.set_value(value))
        attribute.subscribe(lambda value: textbox.setText(value))

        # Add label and textbox to the layout
        self._insert_in_hbox(attribute, column, hbox, label, textbox)

    def _create_hbox_label(self, attribute: Attribute, column: int):
        # Create the layout
        hbox = QtWidgets.QHBoxLayout()
        hbox.setObjectName(f"hbox_{attribute.display_name}")

        # Create the label
        label = QtWidgets.QLabel(self.content[column])
        label.setObjectName(f"label_{attribute.display_name}")
        label.setMinimumSize(self.widthf, self.height)
        label.setText(attribute.display_name)
        label.setToolTip(attribute.description)

        return hbox, label

    def _insert_in_hbox(
        self,
        attribute: Attribute,
        column: int,
        hbox: QtWidgets.QHBoxLayout,
        label: QtWidgets.QLabel,
        widget: QtWidgets.QWidget,
    ):
        # Add label and textbox to the layout
        hbox.addWidget(label)
        hbox.addWidget(widget)

        # Add optional unit or empty label
        unit = QtWidgets.QLabel(self.content[column])
        unit.setObjectName(f"label_{attribute.display_name}_unit")
        if attribute.unit is not None:
            unit.setText(attribute.unit)
        else:
            unit.setText("d/m")
        hbox.addWidget(unit)

        # Add the layout to the form
        self.formLayout[column].addRow(hbox)

    def _add_sub_window(self, attribute, column):
        # Create the layout
        hbox, label = self._create_hbox_label(attribute, column)
        dialog = self._create_dialog(attribute)

        # Create button
        button = QtWidgets.QPushButton(self.content[column])
        button.setObjectName(f"btn_{attribute.display_name}")
        button.setText(attribute.display_name)
        button.setMinimumSize(self.widthf, self.height)
        button.setSizePolicy(create_size_policy_for_settings_elements())

        # Connect the button to dialog
        button.clicked.connect(lambda: dialog.exec())

        # Add label and button to the layout
        self._insert_in_hbox(attribute, column, hbox, label, button)

    def _create_dialog(self, attribute: Attribute[dict]) -> QDialog:
        # Create the dialog
        dialog = QDialog()
        dialog.setObjectName(f"dlg_{attribute.display_name}")
        dialog.resize(400, 200)

        # Define a stylesheet with the desired font size and apply it to the settings window
        stylesheet = "QWidget { font-size: %dpt; }" % self.font_size
        dialog.setStyleSheet(stylesheet)

        # Create the layout
        layout = QFormLayout(dialog)
        dialog.setLayout(layout)

        # Add the attributes to the dialog
        for name, value in attribute.value.items():
            label = QLabel(dialog)
            label.setObjectName(f"label_{name}")
            label.setText(name if isinstance(name, str) else name.name)

            if isinstance(value, bool):
                input_widget = QCheckBox(dialog)
                input_widget.setChecked(value)
                input_widget.stateChanged.connect(
<<<<<<< HEAD
                    lambda _state, _name=name: attribute.value.update({_name: _state == QtCore.Qt.Checked})
=======
                    lambda _state, _name=name: attribute.value.update(
                        {_name: _state == QtCore.Qt.CheckState.Checked.value}
                    )
>>>>>>> 5278b1eb
                )
                attribute.subscribe(lambda _value, _name=name, _iw=input_widget: _iw.setChecked(_value[_name]))

            elif isinstance(value, int):
                input_widget = QSpinBox(dialog)
                input_widget.setValue(value)
                input_widget.valueChanged.connect(lambda _value, _name=name: attribute.value.update({_name: _value}))
                attribute.subscribe(lambda _value, _name=name, _iw=input_widget: _iw.setValue(_value[_name]))

            elif isinstance(value, float):
                input_widget = QDoubleSpinBox(dialog)
                input_widget.setValue(value)
                input_widget.valueChanged.connect(lambda _value, _name=name: attribute.value.update({_name: _value}))
                attribute.subscribe(lambda _value, _name=name, _iw=input_widget: _iw.setValue(_value[_name]))

            elif isinstance(value, str):
                input_widget = QLineEdit(dialog)
                input_widget.setText(value)
                input_widget.textChanged.connect(lambda _value, _name=name: attribute.value.update({_name: _value}))
                attribute.subscribe(lambda _value, _name=name, _iw=input_widget: _iw.setText(_value[_name]))

            else:
                continue

            layout.addRow(label, input_widget)

        # Create button box
        button_box = QtWidgets.QDialogButtonBox(QtCore.Qt.Orientation.Horizontal)
        button_box.setStandardButtons(
            QtWidgets.QDialogButtonBox.StandardButton.Cancel | QtWidgets.QDialogButtonBox.StandardButton.Ok
        )
        button_box.setObjectName("button_box")

        # Connect button box to dialog
        button_box.accepted.connect(dialog.hide)
        button_box.rejected.connect(lambda: (dialog.hide(), attribute.reset()))

        # Add button box to layout
        layout.addRow(button_box)

        return dialog<|MERGE_RESOLUTION|>--- conflicted
+++ resolved
@@ -333,13 +333,9 @@
                 input_widget = QCheckBox(dialog)
                 input_widget.setChecked(value)
                 input_widget.stateChanged.connect(
-<<<<<<< HEAD
-                    lambda _state, _name=name: attribute.value.update({_name: _state == QtCore.Qt.Checked})
-=======
                     lambda _state, _name=name: attribute.value.update(
                         {_name: _state == QtCore.Qt.CheckState.Checked.value}
                     )
->>>>>>> 5278b1eb
                 )
                 attribute.subscribe(lambda _value, _name=name, _iw=input_widget: _iw.setChecked(_value[_name]))
 
