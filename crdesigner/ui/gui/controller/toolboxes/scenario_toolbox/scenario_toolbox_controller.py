--- conflicted
+++ resolved
@@ -1311,7 +1311,6 @@
             self.scenario_toolbox_ui.geo_reference.setEditable(True)
 
     def update_scenario_location(self):
-<<<<<<< HEAD
         """
         updates the sceanrio geo transformation settings and if necessary starts the process for the translation
         """
@@ -1322,16 +1321,8 @@
             translation = np.array([x_translation, y_translation])
 
             self.current_scenario.update_translate_scenario(
-                    translation, copy.deepcopy(self.scenario_toolbox_ui.geo_reference.currentText()))
+                translation, copy.deepcopy(self.scenario_toolbox_ui.geo_reference.currentText())
+            )
         else:
             self.text_browser.append("Please add the location to the scenario. Than the scenario can be translated to "
-                                     "a new position")
-=======
-        x_translation = self.get_float(self.scenario_toolbox_ui.x_translation)
-        y_translation = self.get_float(self.scenario_toolbox_ui.y_translation)
-        translation = np.array([x_translation, y_translation])
-
-        self.current_scenario.update_translate_scenario(
-            translation, copy.deepcopy(self.scenario_toolbox_ui.geo_reference.currentText())
-        )
->>>>>>> 08448f02
+                                     "a new position")