--- conflicted
+++ resolved
@@ -100,14 +100,10 @@
             in self.road_network_toolbox_ui.referenced_lanelets_traffic_sign.get_checked_items()
         ):
             self.road_network_toolbox_ui.referenced_lanelets_traffic_sign.uncheck_items("None")
-<<<<<<< HEAD
         country_signs = globals()[
             "TrafficSignID"
             + SupportedTrafficSignCountry(self.scenario_model.get_country_id()).name.capitalize()
         ]
-=======
-
->>>>>>> 819ccac8
         traffic_sign_elements = []
         referenced_lanelets = {
             int(la)
@@ -138,14 +134,7 @@
                     self.road_network_toolbox_ui.traffic_sign_element_table.item(row, 1).text()
                 ]
             traffic_sign_elements.append(
-<<<<<<< HEAD
                 TrafficSignElement(country_signs[sign_id], additional_value)
-=======
-                TrafficSignElement(
-                    TrafficSignIDCountries[self.scenario_model.get_country_id()][sign_id],
-                    additional_value,
-                )
->>>>>>> 819ccac8
             )
 
         if len(traffic_sign_elements) == 0:
