from typing import Union

from commonroad.scenario.lanelet import Lanelet
from PyQt6.QtCore import Qt, pyqtSlot
from PyQt6.QtWidgets import QDockWidget

from crdesigner.common.config.osm_config import osm_config as config
from crdesigner.ui.gui.controller.toolboxes.road_network_toolbox.aerial_image_controller import (
    AddAerialImageController,
)
from crdesigner.ui.gui.controller.toolboxes.road_network_toolbox.intersections_controller import (
    AddIntersectionController,
)
from crdesigner.ui.gui.controller.toolboxes.road_network_toolbox.lanelet_controller import (
    AddLaneletController,
)
from crdesigner.ui.gui.controller.toolboxes.road_network_toolbox.traffic_lights_controller import (
    AddTrafficLightsController,
)
from crdesigner.ui.gui.controller.toolboxes.road_network_toolbox.traffic_signs_controller import (
    AddTrafficSignController,
)
from crdesigner.ui.gui.model.scenario_model import ScenarioModel
from crdesigner.ui.gui.utilities.waitingspinnerwidget import QtWaitingSpinner
from crdesigner.ui.gui.view.toolboxes.road_network_toolbox.road_network_toolbox_ui.road_network_toolbox_ui import (
    RoadNetworkToolboxUI,
)


class RoadNetworkController(
    QDockWidget,
):
    def __init__(self, mwindow):
        super().__init__("Road Network Toolbox")
        self.scenario_model = mwindow.scenario_model
        self.road_network_toolbox_ui = RoadNetworkToolboxUI(mwindow)
        self.adjust_ui()
        self.mwindow = mwindow
        self.text_browser = mwindow.crdesigner_console_wrapper.text_browser
        self.last_added_lanelet_id = None
        self.tmp_folder = mwindow.tmp_folder
        self.selection_changed_callback = mwindow.animated_viewer_wrapper.cr_viewer.update_plot
        self.initialized = False
        self.update = False
        self.updated_lanelet = False
        self.aerial_map_threshold = config.AERIAL_IMAGE_THRESHOLD

        self.lanelet_controller = AddLaneletController(self, self.scenario_model, self.road_network_toolbox_ui)
        self.traffic_sign_controller = AddTrafficSignController(self, self.scenario_model, self.road_network_toolbox_ui)
        self.traffic_lights_controller = AddTrafficLightsController(
            self, self.scenario_model, self.road_network_toolbox_ui
        )
        self.intersection_controller = AddIntersectionController(
            self, self.scenario_model, self.road_network_toolbox_ui
        )
        self.aerial_image_controller = AddAerialImageController(self, self.scenario_model, self.road_network_toolbox_ui)

        self.traffic_sign_controller.traffic_sign_ui.initialize_traffic_sign_information()
        self.traffic_lights_controller.traffic_lights_ui.initialize_traffic_light_information()
        self.intersection_controller.intersection_ui.initialize_intersection_information()
        self.set_default_road_network_list_information()

        self.connect_gui_elements()

    def adjust_ui(self):
        """Updates GUI properties like width, etc."""
        self.setFloating(True)
        self.setAllowedAreas(Qt.DockWidgetArea.LeftDockWidgetArea)
        self.setWidget(self.road_network_toolbox_ui)
        self.road_network_toolbox_ui.setMinimumWidth(375)

    def connect_gui_elements(self):
        self.initialized = False
        self.lanelet_controller.connect_gui_lanelet()
        self.traffic_sign_controller.connect_gui_traffic_signs()
        self.traffic_lights_controller.connect_gui_traffic_lights()
        self.intersection_controller.connect_gui_intersection()
        self.aerial_image_controller.connect_gui_aerial_image()

    def refresh_toolbox(self, model: ScenarioModel):
        self.scenario_model = model
        self.set_default_road_network_list_information()

    def set_default_road_network_list_information(self):
        self.update = True

        self.lanelet_controller.lanelet_ui.set_default_lanelet_information()
        self.traffic_sign_controller.traffic_sign_ui.set_default_traffic_sign_information()
        self.traffic_lights_controller.traffic_lights_ui.set_default_traffic_lights_information()
        self.intersection_controller.intersection_ui.set_default_intersection_information()

        self.update = False

    def initialize_road_network_toolbox(self):
        self.traffic_sign_controller.traffic_sign_ui.initialize_traffic_sign_information()
        self.traffic_lights_controller.traffic_lights_ui.initialize_traffic_light_information()
        self.intersection_controller.intersection_ui.initialize_intersection_information()
        self.set_default_road_network_list_information()
        self.initialized = True

    def get_float(self, str) -> float:
        """
        Validates number and replace , with . to be able to insert german floats

        @return: string argument as valid float if not empty or not - else standard value 5
        """
        if str.text() == "-":
            self.text_browser.append("Inserted value of invalid. Standard value 5 will be used instead.")
        if str.text() and str.text() != "-":
            return float(str.text().replace(",", "."))
        else:
            return 5

    def selected_lanelet(self) -> Union[Lanelet, None]:
        return self.lanelet_controller.selected_lanelet()

    def disable_show_of_curved_lanelet(self, button_title: str = "") -> None:
        """
        If a section of the road network toolbox is pressed it is checked if the curved_lanelet should be shown

        :param button_title: Title of the section to differentiate which button is clicked
        """
<<<<<<< HEAD
        if (self.road_network_toolbox_ui.mwindow.animated_viewer_wrapper.cr_viewer.dynamic
                .current_edited_lanelet_scenario is None):
=======
        if (
            self.road_network_toolbox_ui.mwindow.animated_viewer_wrapper.cr_viewer.dynamic.current_curved_lanelet_scenario
            is None
        ):
>>>>>>> 439e701e
            return

        place_at_position = self.road_network_toolbox_ui.place_at_position.isChecked()
        connect_to_last_selection = self.road_network_toolbox_ui.connect_to_previous_selection.isChecked()
        connect_to_predecessors_selection = self.road_network_toolbox_ui.connect_to_predecessors_selection.isChecked()
        connect_to_successors_selection = self.road_network_toolbox_ui.connect_to_successors_selection.isChecked()
        if button_title == "Add Lanelet" and (
            place_at_position
            or connect_to_last_selection
            or connect_to_predecessors_selection
            or connect_to_successors_selection
        ):
            if self.road_network_toolbox_ui.curved_check_button is not None:
                self.road_network_toolbox_ui.mwindow.animated_viewer_wrapper.cr_viewer.dynamic.display_curved_lanelet(
                    self.road_network_toolbox_ui.curved_check_button.button.isChecked(), True
                )

        elif (
            button_title == "Lanelet Attributes"
            and self.road_network_toolbox_ui.selected_curved_checkbox.button.isChecked()
            and self.road_network_toolbox_ui.selected_curved_checkbox.button.isEnabled()
        ):
            self.road_network_toolbox_ui.mwindow.animated_viewer_wrapper.cr_viewer.dynamic.display_curved_lanelet(
                self.road_network_toolbox_ui.selected_curved_checkbox.button.isChecked(), False
            )

        elif (
            place_at_position
            or connect_to_last_selection
            or connect_to_predecessors_selection
            or connect_to_successors_selection
        ):
            if self.road_network_toolbox_ui.curved_check_button is not None:
                self.road_network_toolbox_ui.mwindow.animated_viewer_wrapper.cr_viewer.dynamic.display_curved_lanelet(
                    False
                )
                self.road_network_toolbox_ui.curved_check_button.setChecked(False)
        else:
            self.road_network_toolbox_ui.mwindow.animated_viewer_wrapper.cr_viewer.dynamic.display_curved_lanelet(False)
            self.road_network_toolbox_ui.selected_curved_checkbox.setChecked(False)

    @pyqtSlot(str)
    def stopSpinner(self, data):
        print(data)
        self.scenario_model.notify_all()
        self.road_network_toolbox_ui.Spinner.stop()

    def startSpinner(self, spinner: QtWaitingSpinner):
        if spinner.is_spinning():
            spinner.stop()
        spinner.start()<|MERGE_RESOLUTION|>--- conflicted
+++ resolved
@@ -120,15 +120,10 @@
 
         :param button_title: Title of the section to differentiate which button is clicked
         """
-<<<<<<< HEAD
-        if (self.road_network_toolbox_ui.mwindow.animated_viewer_wrapper.cr_viewer.dynamic
-                .current_edited_lanelet_scenario is None):
-=======
         if (
-            self.road_network_toolbox_ui.mwindow.animated_viewer_wrapper.cr_viewer.dynamic.current_curved_lanelet_scenario
+            self.road_network_toolbox_ui.mwindow.animated_viewer_wrapper.cr_viewer.dynamic.current_edited_lanelet_scenario
             is None
         ):
->>>>>>> 439e701e
             return
 
         place_at_position = self.road_network_toolbox_ui.place_at_position.isChecked()
