<<<<<<< HEAD
from commonroad.scenario.intersection import IncomingGroup, Intersection

from crdesigner.config.logging import logger
from crdesigner.ui.gui.model.scenario_model import ScenarioModel
from crdesigner.ui.gui.view.toolboxes.road_network_toolbox.intersections_ui import AddIntersectionUI
from crdesigner.ui.gui.view.toolboxes.road_network_toolbox.road_network_toolbox_ui.road_network_toolbox_ui import \
    RoadNetworkToolboxUI
from commonroad.scenario.traffic_sign import *
=======
from commonroad.scenario.intersection import Intersection, IntersectionIncomingElement

from crdesigner.config.logging import logger
from crdesigner.ui.gui.model.scenario_model import ScenarioModel
from crdesigner.ui.gui.view.toolboxes.road_network_toolbox.intersections_ui import (
    AddIntersectionUI,
)
from crdesigner.ui.gui.view.toolboxes.road_network_toolbox.road_network_toolbox_ui.road_network_toolbox_ui import (
    RoadNetworkToolboxUI,
)
>>>>>>> 8cbc42c6


class AddIntersectionController:
    def __init__(
        self, road_network_controller, scenario_model: ScenarioModel, road_network_toolbox_ui: RoadNetworkToolboxUI
    ):
        self.scenario_model = scenario_model
        self.road_network_toolbox_ui = road_network_toolbox_ui
        self.road_network_controller = road_network_controller
        self.intersection_ui = AddIntersectionUI(self.scenario_model, self.road_network_toolbox_ui)

    def connect_gui_intersection(self):
        self.road_network_toolbox_ui.button_four_way_intersection.clicked.connect(
            lambda: self.add_four_way_intersection()
        )
        self.road_network_toolbox_ui.button_three_way_intersection.clicked.connect(
            lambda: self.add_three_way_intersection()
        )
        self.road_network_toolbox_ui.selected_intersection.currentTextChanged.connect(
            lambda: self.intersection_ui.update_intersection_information()
        )
        self.road_network_toolbox_ui.button_add_incoming.clicked.connect(
            lambda: self.intersection_ui.add_incoming_to_table()
        )
        self.road_network_toolbox_ui.button_remove_incoming.clicked.connect(
            lambda: self.intersection_ui.remove_incoming()
        )
        self.road_network_toolbox_ui.button_fit_intersection.clicked.connect(lambda: self.fit_intersection())
        self.road_network_toolbox_ui.button_add_intersection.clicked.connect(lambda: self.add_intersection())
        self.road_network_toolbox_ui.button_remove_intersection.clicked.connect(lambda: self.remove_intersection())
        self.road_network_toolbox_ui.button_update_intersection.clicked.connect(lambda: self.update_intersection())

    def add_four_way_intersection(self):
        """
        Adds a four-way intersection to the scenario.
        """
        if self.road_network_controller.mwindow.play_activated:
            self.road_network_controller.text_browser.append("Please stop the animation first.")
            return

        if not self.scenario_model.scenario_created():
            self.road_network_controller.text_browser.append("_Warning:_ Create a new file")
            return
        width = self.road_network_controller.get_float(self.road_network_toolbox_ui.intersection_lanelet_width)
        diameter = int(self.road_network_toolbox_ui.intersection_diameter.text())
        incoming_length = int(self.road_network_toolbox_ui.intersection_incoming_length.text())
        add_traffic_signs = self.road_network_toolbox_ui.intersection_with_traffic_signs.isChecked()
        add_traffic_lights = self.road_network_toolbox_ui.intersection_with_traffic_lights.isChecked()

        self.scenario_model.create_four_way_intersection(
            width, diameter, incoming_length, add_traffic_signs, add_traffic_lights
        )
        self.road_network_controller.set_default_road_network_list_information()

    def add_three_way_intersection(self):
        """
        Adds a three-way intersection to the scenario.
        """
        if self.road_network_controller.mwindow.play_activated:
            self.road_network_controller.text_browser.append("Please stop the animation first.")
            return

        if not self.scenario_model.scenario_created():
            self.road_network_controller.text_browser.append("_Warning:_ Create a new file")
            return
        width = self.road_network_controller.get_float(self.road_network_toolbox_ui.intersection_lanelet_width)
        diameter = int(self.road_network_toolbox_ui.intersection_diameter.text())
        incoming_length = int(self.road_network_toolbox_ui.intersection_incoming_length.text())
        add_traffic_signs = self.road_network_toolbox_ui.intersection_with_traffic_signs.isChecked()
        add_traffic_lights = self.road_network_toolbox_ui.intersection_with_traffic_lights.isChecked()

        self.scenario_model.create_three_way_intersection(
            width, diameter, incoming_length, add_traffic_signs, add_traffic_lights
        )
        self.road_network_controller.set_default_road_network_list_information()

    @logger.log
    def fit_intersection(self):
        """
        Rotates and translates a complete intersection so that it is attached to a user-defined lanelet.
        """
        if self.road_network_controller.mwindow.play_activated:
            self.road_network_controller.text_browser.append("Please stop the animation first.")
            return

        if (
            self.road_network_toolbox_ui.selected_intersection.currentText() not in ["", "None"]
            and self.road_network_toolbox_ui.other_lanelet_to_fit.currentText() not in ["", "None"]
            and self.road_network_toolbox_ui.intersection_lanelet_to_fit.currentText() not in ["", "None"]
        ):
            selected_intersection_id = int(self.road_network_toolbox_ui.selected_intersection.currentText())
            predecessor_id = int(self.road_network_toolbox_ui.other_lanelet_to_fit.currentText())
            successor_id = int(self.road_network_toolbox_ui.intersection_lanelet_to_fit.currentText())

            self.scenario_model.fit_intersection(selected_intersection_id, predecessor_id, successor_id)

    @logger.log
    def add_intersection(self, intersection_id: int = None):
        """
        Adds an intersection to the scenario.
        """
        if self.road_network_controller.mwindow.play_activated:
            self.road_network_controller.text_browser.append("Please stop the animation first.")
            return

        if not self.scenario_model.scenario_created():
            self.road_network_controller.text_browser.append("_Warning:_ Create a new file")
            return

        if intersection_id is None:
            intersection_id = self.scenario_model.generate_object_id()
        incomings = []
        for row in range(self.road_network_toolbox_ui.intersection_incomings_table.rowCount()):
            incoming_id = int(self.road_network_toolbox_ui.intersection_incomings_table.item(row, 0).text())
            incoming_lanelets = {
                int(item)
                for item in self.road_network_toolbox_ui.intersection_incomings_table.cellWidget(
                    row, 1
                ).get_checked_items()
            }
            if len(incoming_lanelets) < 1:
                self.road_network_controller.text_browser.append(
                    "_Warning:_ An incoming must consist at least of one lanelet."
                )
                print("intersections_controller.py/add_intersection: An incoming must consist at least of one lanelet.")
                return
            successor_left = {
                int(item)
                for item in self.road_network_toolbox_ui.intersection_incomings_table.cellWidget(
                    row, 2
                ).get_checked_items()
            }
            successor_straight = {
                int(item)
                for item in self.road_network_toolbox_ui.intersection_incomings_table.cellWidget(
                    row, 3
                ).get_checked_items()
            }
            successor_right = {
                int(item)
                for item in self.road_network_toolbox_ui.intersection_incomings_table.cellWidget(
                    row, 4
                ).get_checked_items()
            }
            if len(successor_left) + len(successor_right) + len(successor_straight) < 1:
                print("An incoming must consist at least of one successor")
                return
<<<<<<< HEAD
            left_of = int(self.road_network_toolbox_ui.intersection_incomings_table.cellWidget(row,5)
                          .currentText()) if self.road_network_toolbox_ui.intersection_incomings_table\
                                                                       .cellWidget(row, 5).currentText() != "" else None
            incoming = IncomingGroup(incoming_id=incoming_id,
                                     incoming_lanelets=incoming_lanelets,
                                     outgoing_right=successor_right,
                                     outgoing_straight=successor_straight,
                                     outgoing_left=successor_left)
=======
            left_of = (
                int(self.road_network_toolbox_ui.intersection_incomings_table.cellWidget(row, 5).currentText())
                if self.road_network_toolbox_ui.intersection_incomings_table.cellWidget(row, 5).currentText() != ""
                else None
            )
            incoming = IntersectionIncomingElement(
                incoming_id, incoming_lanelets, successor_right, successor_straight, successor_left, left_of
            )
>>>>>>> 8cbc42c6
            incomings.append(incoming)
        crossings = {int(item) for item in self.road_network_toolbox_ui.intersection_crossings.get_checked_items()}

        if len(incomings) > 1:
            intersection = Intersection(intersection_id, incomings)
            self.scenario_model.add_intersection(intersection)
            self.road_network_controller.set_default_road_network_list_information()
        else:
            self.road_network_controller.text_browser.append(
                "_Warning:_ An intersection must consist at least of two incomings."
            )
            print(
                "intersections_controller.py/add_intersection: An intersection must consist at least of two "
                "incomings."
            )

    def remove_intersection(self):
        """
        Removes selected intersection from lanelet network.
        """
        if self.road_network_controller.mwindow.play_activated:
            self.road_network_controller.text_browser.append("Please stop the animation first.")
            return

        if not self.scenario_model.scenario_created():
            self.road_network_controller.text_browser.append("_Warning:_ Create a new file")
            return

        if self.road_network_toolbox_ui.selected_intersection.currentText() not in ["", "None"]:
            selected_intersection_id = int(self.road_network_toolbox_ui.selected_intersection.currentText())
            selected_intersection = self.scenario_model.find_intersection_by_id(selected_intersection_id)
            lanelet_set = self.scenario_model.get_current_scenario().compute_member_lanelets(selected_intersection)
            self.remove_traffic_signs_and_lights_of_intersection(
                    self.collect_traffic_signs_of_intersection(lanelet_set),
                    self.collect_traffic_lights_of_intersection(lanelet_set))
            for lanelet in lanelet_set:
                self.scenario_model.remove_lanelet(lanelet)
            self.scenario_model.remove_intersection(selected_intersection_id)
            self.road_network_controller.set_default_road_network_list_information()

    @logger.log
    def collect_traffic_lights_of_intersection(self, lanelet_ids: Set[int]) -> Set[int]:
        traffic_lights = set()
        for lanelet_ID in lanelet_ids:
            traffic_lights.update(self.scenario_model.find_lanelet_by_id(lanelet_ID).traffic_lights)
        return traffic_lights

    def collect_traffic_signs_of_intersection(self, lanelet_ids: Set[int]) -> Set[int]:
        traffic_signs = set()
        for lanelet_ID in lanelet_ids:
            traffic_signs.update(self.scenario_model.find_lanelet_by_id(lanelet_ID).traffic_signs)
        return traffic_signs

    def remove_traffic_signs_and_lights_of_intersection(self, traffic_signs: Set[int], traffic_lights: Set[int]):
        for traffic_sign in traffic_signs:
            self.scenario_model.remove_traffic_sign(traffic_sign)

        for traffic_light in traffic_lights:
            self.scenario_model.remove_traffic_light(traffic_light)

    def update_intersection(self):
        """
        Updates a selected intersection from the scenario.
        """
        if self.road_network_controller.mwindow.play_activated:
            self.road_network_controller.text_browser.append("Please stop the animation first.")
            return

        if not self.scenario_model.scenario_created():
            self.road_network_controller.text_browser.append("_Warning:_ Create a new file")
            return

        if self.road_network_toolbox_ui.selected_intersection.currentText() not in ["", "None"]:
            selected_intersection_id = int(self.road_network_toolbox_ui.selected_intersection.currentText())
            self.scenario_model.update_intersection(selected_intersection_id)
            self.add_intersection(selected_intersection_id)<|MERGE_RESOLUTION|>--- conflicted
+++ resolved
@@ -1,14 +1,4 @@
-<<<<<<< HEAD
 from commonroad.scenario.intersection import IncomingGroup, Intersection
-
-from crdesigner.config.logging import logger
-from crdesigner.ui.gui.model.scenario_model import ScenarioModel
-from crdesigner.ui.gui.view.toolboxes.road_network_toolbox.intersections_ui import AddIntersectionUI
-from crdesigner.ui.gui.view.toolboxes.road_network_toolbox.road_network_toolbox_ui.road_network_toolbox_ui import \
-    RoadNetworkToolboxUI
-from commonroad.scenario.traffic_sign import *
-=======
-from commonroad.scenario.intersection import Intersection, IntersectionIncomingElement
 
 from crdesigner.config.logging import logger
 from crdesigner.ui.gui.model.scenario_model import ScenarioModel
@@ -18,7 +8,6 @@
 from crdesigner.ui.gui.view.toolboxes.road_network_toolbox.road_network_toolbox_ui.road_network_toolbox_ui import (
     RoadNetworkToolboxUI,
 )
->>>>>>> 8cbc42c6
 
 
 class AddIntersectionController:
@@ -166,7 +155,6 @@
             if len(successor_left) + len(successor_right) + len(successor_straight) < 1:
                 print("An incoming must consist at least of one successor")
                 return
-<<<<<<< HEAD
             left_of = int(self.road_network_toolbox_ui.intersection_incomings_table.cellWidget(row,5)
                           .currentText()) if self.road_network_toolbox_ui.intersection_incomings_table\
                                                                        .cellWidget(row, 5).currentText() != "" else None
@@ -175,16 +163,6 @@
                                      outgoing_right=successor_right,
                                      outgoing_straight=successor_straight,
                                      outgoing_left=successor_left)
-=======
-            left_of = (
-                int(self.road_network_toolbox_ui.intersection_incomings_table.cellWidget(row, 5).currentText())
-                if self.road_network_toolbox_ui.intersection_incomings_table.cellWidget(row, 5).currentText() != ""
-                else None
-            )
-            incoming = IntersectionIncomingElement(
-                incoming_id, incoming_lanelets, successor_right, successor_straight, successor_left, left_of
-            )
->>>>>>> 8cbc42c6
             incomings.append(incoming)
         crossings = {int(item) for item in self.road_network_toolbox_ui.intersection_crossings.get_checked_items()}
 
