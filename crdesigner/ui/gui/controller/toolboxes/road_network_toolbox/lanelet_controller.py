import copy
import math
from typing import List, Union

import numpy as np
from commonroad.scenario.lanelet import (
    Lanelet,
    LaneletType,
    LineMarking,
    RoadUser,
    StopLine,
)
from numpy import ndarray

from crdesigner.config.logging import logger
from crdesigner.ui.gui.model.scenario_model import ScenarioModel
from crdesigner.ui.gui.utilities.map_creator import MapCreator
from crdesigner.ui.gui.view.toolboxes.road_network_toolbox.lanelet_ui import (
    AddLaneletUI,
)
from crdesigner.ui.gui.view.toolboxes.road_network_toolbox.road_network_toolbox_ui.road_network_toolbox_ui import (
    RoadNetworkToolboxUI,
)


class AddLaneletController:
    def __init__(
        self, road_network_controller, scenario_model: ScenarioModel, road_network_toolbox_ui: RoadNetworkToolboxUI
    ):
        self.scenario_model = scenario_model
        self.road_network_toolbox_ui = road_network_toolbox_ui
        self.road_network_controller = road_network_controller
        self.lanelet_ui = AddLaneletUI(self.scenario_model, self.road_network_toolbox_ui)

    def lanelet_selection_changed(self):
        selected_lanelet = self.selected_lanelet()
        if selected_lanelet is not None:
            self.road_network_controller.mwindow.animated_viewer_wrapper.cr_viewer.dynamic.display_curved_lanelet(False)
            self.road_network_controller.selection_changed_callback(sel_lanelets=selected_lanelet)
            self.lanelet_ui.update_lanelet_information(selected_lanelet)

    def connect_gui_lanelet(self):
        self.road_network_toolbox_ui.button_add_lanelet.clicked.connect(lambda: self.add_lanelet())
        self.road_network_toolbox_ui.button_update_lanelet.clicked.connect(lambda: self.update_lanelet())
        self.road_network_toolbox_ui.selected_lanelet_update.currentIndexChanged.connect(
            lambda: self.lanelet_selection_changed()
        )

        # Lanelet buttons
        self.road_network_toolbox_ui.button_remove_lanelet.clicked.connect(lambda: self.remove_lanelet())
        self.road_network_toolbox_ui.button_attach_to_other_lanelet.clicked.connect(
            lambda: self.attach_to_other_lanelet()
        )

        # connect radiobuttons for adding to the adjust_add_sections function which shows and hides choices
        self.road_network_toolbox_ui.place_at_position.clicked.connect(
            lambda: self.road_network_toolbox_ui.add_lanelet_widget.adjust_add_sections()
        )
        self.road_network_toolbox_ui.connect_to_previous_selection.clicked.connect(
            lambda: self.road_network_toolbox_ui.add_lanelet_widget.adjust_add_sections()
        )
        self.road_network_toolbox_ui.connect_to_predecessors_selection.clicked.connect(
            lambda: self.road_network_toolbox_ui.add_lanelet_widget.adjust_add_sections()
        )
        self.road_network_toolbox_ui.connect_to_successors_selection.clicked.connect(
<<<<<<< HEAD
                lambda: self.road_network_toolbox_ui.add_lanelet_widget.adjust_add_sections())
        self.road_network_toolbox_ui.connect_to_selected_selection.clicked.connect(
                lambda: self.road_network_toolbox_ui.add_lanelet_widget.adjust_add_sections())
=======
            lambda: self.road_network_toolbox_ui.add_lanelet_widget.adjust_add_sections()
        )
>>>>>>> 4e18d517
        self.road_network_toolbox_ui.connecting_radio_button_group.buttonClicked.connect(
            lambda: self.lanelet_ui.initialize_basic_lanelet_information(
                self.road_network_controller.last_added_lanelet_id
            )
        )

        self.road_network_toolbox_ui.button_create_adjacent.clicked.connect(lambda: self.create_adjacent())
        self.road_network_toolbox_ui.button_connect_lanelets.clicked.connect(lambda: self.connect_lanelets())
        self.road_network_toolbox_ui.button_rotate_lanelet.clicked.connect(lambda: self.rotate_lanelet())
        self.road_network_toolbox_ui.button_translate_lanelet.clicked.connect(lambda: self.translate_lanelet())
        self.road_network_toolbox_ui.button_merge_lanelets.clicked.connect(lambda: self.merge_with_successor())

    @logger.log
    def add_lanelet(self, lanelet_id: int = None, left_vertices: np.array = None, right_vertices: np.array = None):
        """
        Adds a lanelet to the scenario based on the selected parameters by the user.

        @param lanelet_id: Id which the new lanelet should have.
        @param update: Boolean indicating whether lanelet is updated or newly created.
        @param left_vertices: Left boundary of lanelet which should be updated.
        @param right_vertices: Right boundary of lanelet which should be updated.
        """
        if not self.scenario_model.scenario_created():
            self.road_network_controller.text_browser.append("Please create first a new scenario.")
            return

        if self.road_network_controller.mwindow.play_activated:
            self.road_network_controller.text_browser.append("Please stop the animation first.")
            return

<<<<<<< HEAD
        if not self.road_network_toolbox_ui.place_at_position.isChecked() and not \
                self.road_network_toolbox_ui.connect_to_previous_selection.isChecked() and not \
                self.road_network_toolbox_ui.connect_to_successors_selection.isChecked() and not \
                self.road_network_toolbox_ui.connect_to_predecessors_selection.isChecked() and not \
                self.road_network_toolbox_ui.connect_to_selected_selection.isChecked():
=======
        if (
            not self.road_network_toolbox_ui.place_at_position.isChecked()
            and not self.road_network_toolbox_ui.connect_to_previous_selection.isChecked()
            and not self.road_network_toolbox_ui.connect_to_successors_selection.isChecked()
            and not self.road_network_toolbox_ui.connect_to_predecessors_selection.isChecked()
        ):
>>>>>>> 4e18d517
            self.road_network_controller.text_browser.append("Please select an adding option.")
            return

        predecessors = [int(pre) for pre in self.road_network_toolbox_ui.predecessors.get_checked_items()]
        successors = [int(suc) for suc in self.road_network_toolbox_ui.successors.get_checked_items()]

        place_at_position = self.road_network_toolbox_ui.place_at_position.isChecked()
        connect_to_last_selection = self.road_network_toolbox_ui.connect_to_previous_selection.isChecked()
        connect_to_predecessors_selection = self.road_network_toolbox_ui.connect_to_predecessors_selection.isChecked()
        connect_to_successors_selection = self.road_network_toolbox_ui.connect_to_successors_selection.isChecked()
        connect_to_selected = self.road_network_toolbox_ui.connect_to_selected_selection.isChecked()

        if connect_to_last_selection and self.road_network_controller.last_added_lanelet_id is None:
            self.road_network_controller.text_browser.append(
                "__Warning__: Previously add lanelet does not exist anymore. " "Change lanelet adding option."
            )
            return
        if connect_to_predecessors_selection and len(predecessors) == 0:
            self.road_network_controller.text_browser.append("__Warning__: No predecessors are selected.")
            return
        if connect_to_successors_selection and len(successors) == 0:
            self.road_network_controller.text_browser.append("__Warning__: No successors are selected.")
            return
        if connect_to_selected and self.selected_lanelet(lanelet_operation=True) is None:
            self.road_network_controller.text_browser.append("__Warning__: No lanelet selected.")
            return

        lanelet_start_pos_x = self.get_x_position_lanelet_start(False)
        lanelet_start_pos_y = self.get_y_position_lanelet_start(False)

        lanelet_width = self.road_network_controller.get_float(self.road_network_toolbox_ui.lanelet_width)
        """
        line_marking_left = LineMarking(self.road_network_toolbox_ui.line_marking_left.currentText())
        line_marking_right = LineMarking(self.road_network_toolbox_ui.line_marking_right.currentText())
        num_vertices = int(self.road_network_toolbox_ui.number_vertices.text())
        adjacent_left = (
            int(self.road_network_toolbox_ui.adjacent_left.currentText())
            if self.road_network_toolbox_ui.adjacent_left.currentText() != "None"
            else None
        )
        adjacent_right = (
            int(self.road_network_toolbox_ui.adjacent_right.currentText())
            if self.road_network_toolbox_ui.adjacent_right.currentText() != "None"
            else None
        )
        adjacent_left_same_direction = self.road_network_toolbox_ui.adjacent_left_same_direction.isChecked()
        adjacent_right_same_direction = self.road_network_toolbox_ui.adjacent_right_same_direction.isChecked()
<<<<<<< HEAD
        lanelet_type = {LaneletType(ty) for ty in self.road_network_toolbox_ui.lanelet_type.get_checked_items() if
                        ty != "None"}
        user_one_way = {RoadUser(user) for user in self.road_network_toolbox_ui.road_user_oneway.get_checked_items() if
                        user != "None"}
        user_bidirectional = {RoadUser(user) for user in
                              self.road_network_toolbox_ui.road_user_bidirectional.get_checked_items() if
                              user != "None"}

        traffic_signs = {int(sign) for sign in
                         self.road_network_toolbox_ui.lanelet_referenced_traffic_sign_ids.get_checked_items()}
        traffic_lights = {int(light) for light in
                          self.road_network_toolbox_ui.lanelet_referenced_traffic_light_ids.get_checked_items()}
        """
        (user_one_way, user_bidirectional, adjacent_left_same_direction, adjacent_right_same_direction, lanelet_type,
         adjacent_left, adjacent_right, num_vertices, traffic_signs, traffic_lights) = (set(), set(), True, True, set(),
                                                                                        None, None, 20, set(), set())
        line_marking_left = LineMarking('dashed')
        line_marking_right = LineMarking('dashed')
        print(user_one_way)
        print(user_bidirectional)
        print(adjacent_left_same_direction)
        print(adjacent_right_same_direction)
        print(lanelet_type)
        print(adjacent_left)
        print(adjacent_right)
        print(num_vertices)
        print(traffic_lights)
        print(traffic_signs)
        print(line_marking_left)
        print(line_marking_right)
        print(lanelet_width)

=======
        lanelet_type = {
            LaneletType(ty) for ty in self.road_network_toolbox_ui.lanelet_type.get_checked_items() if ty != "None"
        }
        user_one_way = {
            RoadUser(user)
            for user in self.road_network_toolbox_ui.road_user_oneway.get_checked_items()
            if user != "None"
        }
        user_bidirectional = {
            RoadUser(user)
            for user in self.road_network_toolbox_ui.road_user_bidirectional.get_checked_items()
            if user != "None"
        }

        traffic_signs = {
            int(sign) for sign in self.road_network_toolbox_ui.lanelet_referenced_traffic_sign_ids.get_checked_items()
        }
        traffic_lights = {
            int(light)
            for light in self.road_network_toolbox_ui.lanelet_referenced_traffic_light_ids.get_checked_items()
        }
>>>>>>> 4e18d517
        if self.road_network_toolbox_ui.stop_line_check_box.isChecked():
            if self.road_network_toolbox_ui.stop_line_beginning.isChecked():
                stop_line_at_end = False
                stop_line_at_beginning = True
                stop_line_marking = LineMarking(self.road_network_toolbox_ui.line_marking_stop_line.currentText())
                stop_line = StopLine(np.array([0, 0]), np.array([0, 0]), stop_line_marking, set(), set())
            elif self.road_network_toolbox_ui.stop_line_end.isChecked():
                stop_line_at_end = True
                stop_line_at_beginning = False
                stop_line_marking = LineMarking(self.road_network_toolbox_ui.line_marking_stop_line.currentText())
                stop_line = StopLine(np.array([0, 0]), np.array([0, 0]), stop_line_marking, set(), set())
        else:
            stop_line_at_end = False
            stop_line_at_beginning = False
            stop_line = None

        lanelet_length = self.road_network_controller.get_float(self.road_network_toolbox_ui.lanelet_length)
        lanelet_radius = self.road_network_controller.get_float(self.road_network_toolbox_ui.lanelet_radius)
        lanelet_angle = np.deg2rad(self.road_network_controller.get_float(self.road_network_toolbox_ui.lanelet_angle))
        add_curved_selection = self.road_network_toolbox_ui.curved_check_button.button.isChecked()

        if lanelet_id is None:
            lanelet_id = self.scenario_model.generate_object_id()
        if add_curved_selection:
            lanelet = MapCreator.create_curve(
                lanelet_width,
                lanelet_radius,
                lanelet_angle,
                num_vertices,
                lanelet_id,
                lanelet_type,
                predecessors,
                successors,
                adjacent_left,
                adjacent_right,
                adjacent_left_same_direction,
                adjacent_right_same_direction,
                user_one_way,
                user_bidirectional,
                line_marking_left,
                line_marking_right,
                stop_line,
                traffic_signs,
                traffic_lights,
                stop_line_at_end,
                stop_line_at_beginning,
            )
        else:
            lanelet = MapCreator.create_straight(
                lanelet_width,
                lanelet_length,
                num_vertices,
                lanelet_id,
                lanelet_type,
                predecessors,
                successors,
                adjacent_left,
                adjacent_right,
                adjacent_left_same_direction,
                adjacent_right_same_direction,
                user_one_way,
                user_bidirectional,
                line_marking_left,
                line_marking_right,
                stop_line,
                traffic_signs,
                traffic_lights,
                stop_line_at_end,
                stop_line_at_beginning,
            )

        if connect_to_last_selection:
            last_lanelet = self.scenario_model.find_lanelet_by_id(self.road_network_controller.last_added_lanelet_id)
            lanelet.translate_rotate(
                np.array([last_lanelet.center_vertices[-1][0], last_lanelet.center_vertices[-1][1]]), 0
            )
            MapCreator.fit_to_predecessor(last_lanelet, lanelet)
        elif connect_to_predecessors_selection:
            if len(predecessors) > 0:
                predecessor = self.scenario_model.find_lanelet_by_id(predecessors[0])
                lanelet.translate_rotate(
                    np.array([predecessor.center_vertices[-1][0], predecessor.center_vertices[-1][1]]), 0
                )
                MapCreator.fit_to_predecessor(predecessor, lanelet)
        elif connect_to_successors_selection:
            if len(successors) > 0:
                successor = self.scenario_model.find_lanelet_by_id(successors[0])

                x_start = successor.center_vertices[0][0] - lanelet_length
                y_start = successor.center_vertices[0][1]

                lanelet.translate_rotate(np.array([x_start, y_start]), 0)
                MapCreator.fit_to_successor(successor, lanelet)
        elif connect_to_selected:
            selected_lanelet = self.selected_lanelet(lanelet_operation=True)

            as_predecessor = self.road_network_toolbox_ui.as_predecessor.isChecked()
            as_successor = self.road_network_toolbox_ui.as_successor.isChecked()

            if as_predecessor:
                lanelet.translate_rotate(np.array([selected_lanelet.center_vertices[-1][0],
                                                   selected_lanelet.center_vertices[-1][1]]), 0)
                MapCreator.fit_to_predecessor(selected_lanelet, lanelet)
            elif as_predecessor:
                x_start = selected_lanelet.center_vertices[0][0] - lanelet_length
                y_start = selected_lanelet.center_vertices[0][1]

                lanelet.translate_rotate(np.array([x_start, y_start]), 0)
                MapCreator.fit_to_successor(selected_lanelet, lanelet)

        elif place_at_position:
            lanelet.translate_rotate(np.array([lanelet_start_pos_x, lanelet_start_pos_y]), 0)
            if not self.road_network_toolbox_ui.horizontal.isChecked():
                if self.road_network_toolbox_ui.select_end_position.isChecked():
                    rotation_angle = math.degrees(
                        math.asin((self.get_y_position_lanelet_end() - lanelet_start_pos_y) / lanelet_length)
                    )
                    # convert rotation_angle to positive angle since translate_rotate function only expects positive
                    # angle
                    if self.get_x_position_lanelet_end() < lanelet_start_pos_x:
                        rotation_angle = 180 - rotation_angle
                    if rotation_angle < 0:
                        rotation_angle = 360 + rotation_angle
                elif self.road_network_toolbox_ui.rotate.isChecked():
                    rotation_angle = int(self.road_network_toolbox_ui.rotation_angle_end.text())

                initial_vertex_x = lanelet.center_vertices[0]
                if rotation_angle > 360:
                    rotation_angle %= 360
                lanelet.translate_rotate(np.array([0, 0]), np.deg2rad(rotation_angle))
                lanelet.translate_rotate(initial_vertex_x - lanelet.center_vertices[0], 0.0)

        self.road_network_controller.last_added_lanelet_id = lanelet_id

        # uncheck all buttons and hide all selected boxes
        self.road_network_toolbox_ui.connecting_radio_button_group.setExclusive(False)
        if self.road_network_toolbox_ui.place_at_position.isChecked():
            self.road_network_toolbox_ui.place_at_position.click()
        elif self.road_network_toolbox_ui.connect_to_previous_selection.isChecked():
            self.road_network_toolbox_ui.connect_to_previous_selection.click()
        elif self.road_network_toolbox_ui.connect_to_predecessors_selection.isChecked():
            self.road_network_toolbox_ui.connect_to_predecessors_selection.click()
        elif self.road_network_toolbox_ui.connect_to_successors_selection.isChecked():
            self.road_network_toolbox_ui.connect_to_successors_selection.click()
        self.road_network_toolbox_ui.connecting_radio_button_group.setExclusive(True)

        self.scenario_model.add_lanelet(lanelet)
        self.road_network_controller.initialize_road_network_toolbox()
        self.road_network_toolbox_ui.mwindow.animated_viewer_wrapper.cr_viewer.dynamic.display_curved_lanelet(False)

    @logger.log
    def update_lanelet(self):
        """
        Updates a given lanelet based on the information configured by the user.
        """
        if self.road_network_controller.mwindow.play_activated:
            self.road_network_controller.text_browser.append("Please stop the animation first.")
            return

        selected_lanelet = self.selected_lanelet()
        if selected_lanelet is None:
            return
        new_lanelet = self.update_lanelet_information(self.selected_lanelet())

        self.road_network_controller.updated_lanelet = True
        self.scenario_model.update_lanelet(selected_lanelet, new_lanelet)
        self.road_network_toolbox_ui.mwindow.animated_viewer_wrapper.cr_viewer.dynamic.display_curved_lanelet(False)

    def update_lanelet_information(self, lanelet) -> Lanelet:
        """
        Checks whether the lanelet has a constatn curvature, and if yes it changes the attributes, otherwise a new
         lanelet with the properties is added through the add_editable_updated_lanelet_method

         :param lanelet: selected Lanelet on which the operstions should be applied
         :return: Lanelet with the updsted params
        """
        if self.lanelet_ui.lanelet_has_constant_curvature(lanelet):
            return self.add_editable_updated_lanelet(lanelet.lanelet_id, lanelet.left_vertices, lanelet.right_vertices)

        lanelet = copy.deepcopy(lanelet)
        lanelet.predecessor = [
            int(pre) for pre in self.road_network_toolbox_ui.selected_predecessors.get_checked_items()
        ]
        lanelet.successor = [int(suc) for suc in self.road_network_toolbox_ui.selected_successors.get_checked_items()]

        lanelet.line_marking_left_vertices = LineMarking(
            self.road_network_toolbox_ui.selected_line_marking_left.currentText()
        )
        lanelet.line_marking_right_vertices = LineMarking(
            self.road_network_toolbox_ui.selected_line_marking_right.currentText()
        )
        lanelet.adj_left = (
            int(self.road_network_toolbox_ui.selected_adjacent_left.currentText())
            if self.road_network_toolbox_ui.selected_adjacent_left.currentText() != "None"
            else None
        )
        lanelet.adj_right = (
            int(self.road_network_toolbox_ui.selected_adjacent_right.currentText())
            if self.road_network_toolbox_ui.selected_adjacent_right.currentText() != "None"
            else None
        )
        lanelet.adj_left_same_direction = self.road_network_toolbox_ui.selected_adjacent_left_same_direction.isChecked()
        lanelet.adj_right_same_direction = (
            self.road_network_toolbox_ui.selected_adjacent_right_same_direction.isChecked()
        )
        lanelet.lanelet_type = {
            LaneletType(ty)
            for ty in self.road_network_toolbox_ui.selected_lanelet_type.get_checked_items()
            if ty != "None"
        }
        lanelet.user_one_way = {
            RoadUser(user)
            for user in self.road_network_toolbox_ui.selected_road_user_oneway.get_checked_items()
            if user != "None"
        }
        lanelet.user_bidirectional = {
            RoadUser(user)
            for user in self.road_network_toolbox_ui.selected_road_user_bidirectional.get_checked_items()
            if user != "None"
        }

        lanelet.traffic_signs = {
            int(sign)
            for sign in self.road_network_toolbox_ui.selected_lanelet_referenced_traffic_sign_ids.get_checked_items()
        }
        lanelet.traffic_lights = {
            int(light)
            for light in self.road_network_toolbox_ui.selected_lanelet_referenced_traffic_light_ids.get_checked_items()
        }

        if self.road_network_toolbox_ui.selected_stop_line_box.isChecked():
            if lanelet.stop_line is None:
                if self.road_network_toolbox_ui.selected_stop_line_beginning.isChecked():
                    stop_line_marking = LineMarking(
                        self.road_network_toolbox_ui.selected_line_marking_stop_line.currentText()
                    )
                    lanelet.stop_line = StopLine(
                        lanelet.left_vertices[0], lanelet.right_vertices[0], stop_line_marking, set(), set()
                    )
                elif self.road_network_toolbox_ui.selected_stop_line_end.isChecked():
                    stop_line_marking = LineMarking(
                        self.road_network_toolbox_ui.selected_line_marking_stop_line.currentText()
                    )
                    lanelet.stop_line = StopLine(
                        lanelet.left_vertices[-1], lanelet.right_vertices[-1], stop_line_marking, set(), set()
                    )
                else:
                    stop_line_start_x = self.road_network_controller.get_float(
                        self.road_network_toolbox_ui.selected_stop_line_start_x
                    )
                    stop_line_end_x = self.road_network_controller.get_float(
                        self.road_network_toolbox_ui.selected_stop_line_end_x
                    )
                    stop_line_start_y = self.road_network_controller.get_float(
                        self.road_network_toolbox_ui.selected_stop_line_start_y
                    )
                    stop_line_end_y = self.road_network_controller.get_float(
                        self.road_network_toolbox_ui.selected_stop_line_end_y
                    )
                    stop_line_marking = LineMarking(
                        self.road_network_toolbox_ui.selected_line_marking_stop_line.currentText()
                    )
                    lanelet.stop_line = StopLine(
                        np.array([stop_line_start_x, stop_line_start_y]),
                        np.array([stop_line_end_x, stop_line_end_y]),
                        stop_line_marking,
                        set(),
                        set(),
                    )
            else:
                if self.road_network_toolbox_ui.selected_stop_line_beginning.isChecked():
                    lanelet.stop_line.start = lanelet.left_vertices[0]
                    lanelet.stop_line.end = lanelet.right_vertices[0]
                elif self.road_network_toolbox_ui.selected_stop_line_end.isChecked():
                    lanelet.stop_line.start = lanelet.left_vertices[-1]
                    lanelet.stop_line.end = lanelet.right_vertices[-1]
                else:
                    stop_line_start_x = self.road_network_controller.get_float(
                        self.road_network_toolbox_ui.selected_stop_line_start_x
                    )
                    stop_line_end_x = self.road_network_controller.get_float(
                        self.road_network_toolbox_ui.selected_stop_line_end_x
                    )
                    stop_line_start_y = self.road_network_controller.get_float(
                        self.road_network_toolbox_ui.selected_stop_line_start_y
                    )
                    stop_line_end_y = self.road_network_controller.get_float(
                        self.road_network_toolbox_ui.selected_stop_line_end_y
                    )
                    lanelet.stop_line.start = np.array([stop_line_start_x, stop_line_start_y])
                    lanelet.stop_line.end = np.array([stop_line_end_x, stop_line_end_y])

                lanelet.stop_line.line_marking = LineMarking(
                    self.road_network_toolbox_ui.selected_line_marking_stop_line.currentText()
                )

        if lanelet.lanelet_id != 0:
            self.road_network_controller.last_added_lanelet_id = lanelet.lanelet_id
        return lanelet

    def add_editable_updated_lanelet(
        self, lanelet_id: int, left_vertices: np.array = None, right_vertices: np.array = None
    ) -> Lanelet:
        """
        Adds an updated lanelet to the scenario based on the selected parameters by the user.
        The original lanelet has to be removed beforeward.

        @param lanelet_id: Id which the new lanelet should have.
        @param update: Boolean indicating whether lanelet is updated or newly created.
        @param left_vertices: Left boundary of lanelet which should be updated.
        @param right_vertices: Right boundary of lanelet which should be updated.

        :return: Lanelet to be added
        """
        predecessors = [int(pre) for pre in self.road_network_toolbox_ui.selected_predecessors.get_checked_items()]
        successors = [int(suc) for suc in self.road_network_toolbox_ui.selected_successors.get_checked_items()]

        lanelet_start_pos_x = self.get_x_position_lanelet_start(True)
        lanelet_start_pos_y = self.get_y_position_lanelet_start(True)

        lanelet_width = self.road_network_controller.get_float(self.road_network_toolbox_ui.selected_lanelet_width)
        line_marking_left = LineMarking(self.road_network_toolbox_ui.selected_line_marking_left.currentText())
        line_marking_right = LineMarking(self.road_network_toolbox_ui.selected_line_marking_right.currentText())
        num_vertices = int(self.road_network_toolbox_ui.selected_number_vertices.text())
        adjacent_left = (
            int(self.road_network_toolbox_ui.selected_adjacent_left.currentText())
            if self.road_network_toolbox_ui.selected_adjacent_left.currentText() != "None"
            else None
        )
        adjacent_right = (
            int(self.road_network_toolbox_ui.selected_adjacent_right.currentText())
            if self.road_network_toolbox_ui.selected_adjacent_right.currentText() != "None"
            else None
        )
        adjacent_left_same_direction = self.road_network_toolbox_ui.selected_adjacent_left_same_direction.isChecked()
        adjacent_right_same_direction = self.road_network_toolbox_ui.selected_adjacent_right_same_direction.isChecked()
        lanelet_type = {
            LaneletType(ty)
            for ty in self.road_network_toolbox_ui.selected_lanelet_type.get_checked_items()
            if ty != "None"
        }
        user_one_way = {
            RoadUser(user)
            for user in self.road_network_toolbox_ui.selected_road_user_oneway.get_checked_items()
            if user != "None"
        }
        user_bidirectional = {
            RoadUser(user)
            for user in self.road_network_toolbox_ui.selected_road_user_bidirectional.get_checked_items()
            if user != "None"
        }

        traffic_signs = {
            int(sign)
            for sign in self.road_network_toolbox_ui.selected_lanelet_referenced_traffic_sign_ids.get_checked_items()
        }
        traffic_lights = {
            int(light)
            for light in self.road_network_toolbox_ui.selected_lanelet_referenced_traffic_light_ids.get_checked_items()
        }
        if self.road_network_toolbox_ui.selected_stop_line_box.isChecked():
            if self.road_network_toolbox_ui.selected_stop_line_beginning.isChecked():
                stop_line_at_end = False
                stop_line_at_beginning = True
                stop_line_marking = LineMarking(
                    self.road_network_toolbox_ui.selected_line_marking_stop_line.currentText()
                )
                stop_line = StopLine(np.array([0, 0]), np.array([0, 0]), stop_line_marking, set(), set())
            elif self.road_network_toolbox_ui.selected_stop_line_end.isChecked():
                stop_line_at_end = True
                stop_line_at_beginning = False
                stop_line_marking = LineMarking(
                    self.road_network_toolbox_ui.selected_line_marking_stop_line.currentText()
                )
                stop_line = StopLine(np.array([0, 0]), np.array([0, 0]), stop_line_marking, set(), set())
            else:
                stop_line_start_x = self.road_network_controller.get_float(
                    self.road_network_toolbox_ui.selected_stop_line_start_x
                )
                stop_line_end_x = self.road_network_controller.get_float(
                    self.road_network_toolbox_ui.selected_stop_line_end_x
                )
                stop_line_start_y = self.road_network_controller.get_float(
                    self.road_network_toolbox_ui.selected_stop_line_start_y
                )
                stop_line_end_y = self.road_network_controller.get_float(
                    self.road_network_toolbox_ui.selected_stop_line_end_y
                )
                stop_line_marking = LineMarking(
                    self.road_network_toolbox_ui.selected_line_marking_stop_line.currentText()
                )
                stop_line_at_end = False
                stop_line_at_beginning = False
                stop_line = StopLine(
                    np.array([stop_line_start_x, stop_line_start_y]),
                    np.array([stop_line_end_x, stop_line_end_y]),
                    stop_line_marking,
                    set(),
                    set(),
                )
        else:
            stop_line_at_end = False
            stop_line_at_beginning = False
            stop_line = None

        lanelet_length = self.road_network_controller.get_float(self.road_network_toolbox_ui.selected_lanelet_length)
        lanelet_radius = self.road_network_controller.get_float(self.road_network_toolbox_ui.selected_lanelet_radius)
        lanelet_angle = np.deg2rad(
            self.road_network_controller.get_float(self.road_network_toolbox_ui.selected_lanelet_angle)
        )
        add_curved_selection = self.road_network_toolbox_ui.selected_curved_checkbox.button.isChecked()

        if stop_line is not None:
            stop_line_start = stop_line.start
            stop_line_end = stop_line.end

        if add_curved_selection:
            lanelet = MapCreator.create_curve(
                lanelet_width,
                lanelet_radius,
                lanelet_angle,
                num_vertices,
                lanelet_id,
                lanelet_type,
                predecessors,
                successors,
                adjacent_left,
                adjacent_right,
                adjacent_left_same_direction,
                adjacent_right_same_direction,
                user_one_way,
                user_bidirectional,
                line_marking_left,
                line_marking_right,
                stop_line,
                traffic_signs,
                traffic_lights,
                stop_line_at_end,
                stop_line_at_beginning,
            )

        else:
            lanelet = MapCreator.create_straight(
                lanelet_width,
                lanelet_length,
                num_vertices,
                lanelet_id,
                lanelet_type,
                predecessors,
                successors,
                adjacent_left,
                adjacent_right,
                adjacent_left_same_direction,
                adjacent_right_same_direction,
                user_one_way,
                user_bidirectional,
                line_marking_left,
                line_marking_right,
                stop_line,
                traffic_signs,
                traffic_lights,
                stop_line_at_end,
                stop_line_at_beginning,
            )

        lanelet.translate_rotate(np.array([lanelet_start_pos_x, lanelet_start_pos_y]), 0)

        rotation_angle = self._calc_angle(np.array([0, 1]), np.array([0, 0]), left_vertices[0], right_vertices[0])

        initial_vertex = lanelet.center_vertices[0]
        lanelet.translate_rotate(np.array([0, 0]), np.deg2rad(rotation_angle))
        lanelet.translate_rotate(initial_vertex - lanelet.center_vertices[0], 0.0)

        # rotation destroys position of stop line therefore save stop line position and afterwards set stop line
        # position again to right value
        if stop_line is not None and not stop_line_at_end and not stop_line_at_beginning:
            lanelet.stop_line.start = stop_line_start
            lanelet.stop_line.end = stop_line_end

        if lanelet_id != 0:
            self.road_network_controller.last_added_lanelet_id = lanelet_id
        return lanelet

    @logger.log
    def remove_lanelet(self):
        """
        Removes a selected lanelet from the scenario.
        """
        if self.road_network_controller.mwindow.play_activated:
            self.road_network_controller.text_browser.append("Please stop the animation first.")
            return

        selected_lanelet = self.selected_lanelet()
        if selected_lanelet is None:
            return

        if selected_lanelet.lanelet_id == self.road_network_controller.last_added_lanelet_id:
            self.road_network_controller.last_added_lanelet_id = None

        self.road_network_controller.mwindow.animated_viewer_wrapper.cr_viewer.dynamic.display_curved_lanelet(False)

        self.scenario_model.remove_lanelet(selected_lanelet.lanelet_id)
        self.road_network_controller.set_default_road_network_list_information()

    @logger.log
    def attach_to_other_lanelet(self):
        """
        Attaches a lanelet to another lanelet.
        @return:
        """
        if self.road_network_controller.mwindow.play_activated:
            self.road_network_controller.text_browser.append("Please stop the animation first.")
            return

        selected_lanelet_one = self.selected_lanelet(True)
        if selected_lanelet_one is None:
            return
        if self.road_network_toolbox_ui.selected_lanelet_two.currentText() != "None":
            selected_lanelet_two = self.scenario_model.find_lanelet_by_id(
                int(self.road_network_toolbox_ui.selected_lanelet_two.currentText())
            )
        else:
            self.road_network_controller.text_browser.append("No lanelet selected for [2].")
            return

        self.road_network_controller.mwindow.animated_viewer_wrapper.cr_viewer.dynamic.display_curved_lanelet(False)

        self.scenario_model.attach_to_other_lanelet(selected_lanelet_one, selected_lanelet_two)
        self.lanelet_ui.set_default_lanelet_operation_information()

    @logger.log
    def create_adjacent(self, selected_lanelets: List[Lanelet] = None, adj_left: bool = True):
        """
        Create adjacent lanelet given a selected lanelet

        @param selected_lanelets: List of Lanelets that should be added to the scenario
        @param adj_left: Indicator whether to add the lanelet on the left or right side of the lanelet
        """
        if selected_lanelets is None:
            selected_lanelets = []
        if self.road_network_controller.mwindow.play_activated:
            self.road_network_controller.text_browser.append("Please stop the animation first.")
            return
        if len(selected_lanelets) > 0:
            adjacent_left = adj_left
        else:
            selected_lanelets.append(self.selected_lanelet(True))
            adjacent_left = self.road_network_toolbox_ui.create_adjacent_left_selection.isChecked()

        added_lanelets = []

        for selected_lanelet in selected_lanelets:
            if selected_lanelet is None:
                return
            if selected_lanelet.predecessor:
                self.road_network_controller.text_browser.append(str(selected_lanelet.predecessor))
            if selected_lanelet.successor:
                self.road_network_controller.text_browser.append(str(selected_lanelet.successor))
            if (selected_lanelet.adj_left is not None and adjacent_left) or (
                selected_lanelet.adj_right is not None and not adjacent_left
            ):
                self.road_network_controller.text_browser.append("The Lanelet has already an adjacent Lanelet")
                return

            self.road_network_controller.mwindow.animated_viewer_wrapper.cr_viewer.dynamic.display_curved_lanelet(False)

            adjacent_same_direction = self.road_network_toolbox_ui.create_adjacent_same_direction_selection.isChecked()
            lanelet_width = float(
                str(np.linalg.norm(selected_lanelet.left_vertices[0] - selected_lanelet.right_vertices[0]))
            )
            line_marking_left = selected_lanelet.line_marking_left_vertices
            line_marking_right = selected_lanelet.line_marking_right_vertices
            lanelet_type = selected_lanelet.lanelet_type
            user_one_way = selected_lanelet.user_one_way
            user_bidirectional = selected_lanelet.user_bidirectional
            traffic_signs = selected_lanelet.traffic_signs
            traffic_lights = selected_lanelet.traffic_lights
            stop_line_at_end = False
            stop_line = None
            if selected_lanelet.stop_line is not None:
                stop_line_marking = selected_lanelet.stop_line.line_marking
                if all(selected_lanelet.stop_line.start == selected_lanelet.left_vertices[0]) and all(
                    selected_lanelet.stop_line.end == selected_lanelet.right_vertices[0]
                ):
                    # stop line at beginning
                    stop_line_at_end = False
                    stop_line = StopLine(np.array([0, 0]), np.array([0, 0]), stop_line_marking, set(), set())
                elif all(
                    selected_lanelet.stop_line.start
                    == selected_lanelet.left_vertices[len(selected_lanelet.left_vertices) - 1]
                ) and all(
                    selected_lanelet.stop_line.end
                    == selected_lanelet.right_vertices[len(selected_lanelet.right_vertices) - 1]
                ):
                    stop_line_at_end = True
                    stop_line = StopLine(np.array([0, 0]), np.array([0, 0]), stop_line_marking, set(), set())
                else:
                    stop_line_start_x = selected_lanelet.stop_line.start[0]
                    stop_line_end_x = selected_lanelet.stop_line.end[0]
                    stop_line_start_y = selected_lanelet.stop_line.start[1]
                    stop_line_end_y = selected_lanelet.stop_line.end[1]
                    stop_line = StopLine(
                        np.array([stop_line_start_x, stop_line_start_y]),
                        np.array([stop_line_end_x, stop_line_end_y]),
                        stop_line_marking,
                        set(),
                        set(),
                    )
            id_of_new_lanelet = self.scenario_model.generate_object_id()

            predecessors = []
            successors = []

            for pre_id in selected_lanelet.predecessor:
                predecessor = self.scenario_model.find_lanelet_by_id(int(pre_id))
                if predecessor.adj_left is not None and adjacent_left:
                    if predecessor.adj_left_same_direction != adjacent_same_direction:
                        self.road_network_controller.text_browser.append(
                            "The adjacents predecessor has not the same" " direction!"
                        )
                        return
                    if predecessor.adj_left_same_direction:
                        predecessors.append(predecessor.adj_left)
                        self.scenario_model.add_successor_to_lanelet(predecessor.adj_left, id_of_new_lanelet)
                    else:
                        successors.append(predecessor.adj_left)
                        self.scenario_model.add_predecessor_to_lanelet(predecessor.adj_left, id_of_new_lanelet)
                elif predecessor.adj_right is not None and not adjacent_left:
                    if predecessor.adj_right_same_direction != adjacent_same_direction:
                        self.road_network_controller.text_browser.append(
                            "The adjacents predecessor has not the same" " direction!"
                        )
                        return
                    if predecessor.adj_right_same_direction:
                        predecessors.append(predecessor.adj_right)
                        self.scenario_model.add_successor_to_lanelet(predecessor.adj_right, id_of_new_lanelet)
                    else:
                        successors.append(predecessor.adj_right)
                        self.scenario_model.add_predecessor_to_lanelet(predecessor.adj_right, id_of_new_lanelet)

            for suc_id in selected_lanelet.successor:
                successor = self.scenario_model.find_lanelet_by_id(int(suc_id))
                if successor.adj_left is not None and adjacent_left:
                    if successor.adj_left_same_direction != adjacent_same_direction:
                        self.road_network_controller.text_browser.append(
                            "The adjacents successor has not the same" " direction!"
                        )
                        return
                    if successor.adj_left_same_direction:
                        successors.append(successor.adj_left)
                        self.scenario_model.add_predecessor_to_lanelet(successor.adj_left, id_of_new_lanelet)
                    else:
                        predecessors.append(successor.adj_left)
                        self.scenario_model.add_successor_to_lanelet(successor.adj_left, id_of_new_lanelet)
                elif successor.adj_right is not None and not adjacent_left:
                    if successor.adj_right_same_direction != adjacent_same_direction:
                        self.road_network_controller.text_browser.append(
                            "The adjacents successor has not the same" " direction!"
                        )
                        return
                    if successor.adj_right_same_direction:
                        successors.append(successor.adj_right)
                        self.scenario_model.add_predecessor_to_lanelet(successor.adj_right, id_of_new_lanelet)
                    else:
                        predecessors.append(successor.adj_right)
                        self.scenario_model.add_successor_to_lanelet(successor.adj_right, id_of_new_lanelet)

            if adjacent_left:
                adjacent_lanelet = MapCreator.create_adjacent_lanelet(
                    adjacent_left,
                    selected_lanelet,
                    id_of_new_lanelet,
                    adjacent_same_direction,
                    lanelet_width,
                    lanelet_type,
                    predecessors,
                    successors,
                    user_one_way,
                    user_bidirectional,
                    line_marking_left,
                    line_marking_right,
                    stop_line,
                    traffic_signs,
                    traffic_lights,
                    stop_line_at_end,
                )
            else:
                adjacent_lanelet = MapCreator.create_adjacent_lanelet(
                    adjacent_left,
                    selected_lanelet,
                    id_of_new_lanelet,
                    adjacent_same_direction,
                    lanelet_width,
                    lanelet_type,
                    predecessors,
                    successors,
                    user_one_way,
                    user_bidirectional,
                    line_marking_left,
                    line_marking_right,
                    stop_line,
                    traffic_signs,
                    traffic_lights,
                    stop_line_at_end,
                )
            added_lanelets.append(adjacent_lanelet)

        if len(added_lanelets) > 0:
            self.last_added_lanelet_id = added_lanelets[len(added_lanelets) - 1].lanelet_id
            self.scenario_model.add_lanelet(added_lanelets)
            self.road_network_controller.set_default_road_network_list_information()
            self.lanelet_ui.set_default_lanelet_operation_information()
        else:
            self.road_network_controller.text_browser.append("Adjacent lanelet already exists.")

    @logger.log
    def connect_lanelets(self):
        """
        Connects two lanelets by adding a new lanelet using cubic spline interpolation.
        """
        if self.road_network_controller.mwindow.play_activated:
            self.road_network_controller.text_browser.append("Please stop the animation first.")
            return

        selected_lanelet_one = self.selected_lanelet(True)
        if selected_lanelet_one is None:
            return
        if self.road_network_toolbox_ui.selected_lanelet_two.currentText() != "None":
            selected_lanelet_two = self.scenario_model.find_lanelet_by_id(
                int(self.road_network_toolbox_ui.selected_lanelet_two.currentText())
            )
        else:
            self.road_network_controller.text_browser.append("No lanelet selected for [2].")
            return

        self.road_network_controller.mwindow.animated_viewer_wrapper.cr_viewer.dynamic.display_curved_lanelet(False)

        connected_lanelet = MapCreator.connect_lanelets(
            selected_lanelet_one, selected_lanelet_two, self.scenario_model.generate_object_id()
        )

        self.road_network_controller.last_added_lanelet_id = connected_lanelet.lanelet_id
        self.scenario_model.add_lanelet(connected_lanelet)
        self.road_network_controller.set_default_road_network_list_information()
        self.lanelet_ui.set_default_lanelet_operation_information()

    @logger.log
    def rotate_lanelet(self):
        """
        Rotates lanelet by a user-defined angle.
        """
        if self.road_network_controller.mwindow.play_activated:
            self.road_network_controller.text_browser.append("Please stop the animation first.")
            return

        selected_lanelet_one = self.selected_lanelet(True)
        if selected_lanelet_one is None:
            return

        self.road_network_controller.mwindow.animated_viewer_wrapper.cr_viewer.dynamic.display_curved_lanelet(False)
        rotation_angle = int(self.road_network_toolbox_ui.rotation_angle.text())
        self.scenario_model.rotate_lanelet(selected_lanelet_one.lanelet_id, rotation_angle)
        self.lanelet_ui.set_default_lanelet_operation_information()

    @logger.log
    def translate_lanelet(self):
        """
        Translates lanelet by user-defined x- and y-values.
        """
        if self.road_network_controller.mwindow.play_activated:
            self.road_network_controller.text_browser.append("Please stop the animation first.")
            return

        selected_lanelet_one = self.selected_lanelet(True)
        if selected_lanelet_one is None:
            return

        self.road_network_controller.mwindow.animated_viewer_wrapper.cr_viewer.dynamic.display_curved_lanelet(False)
        x_translation = self.road_network_controller.get_float(self.road_network_toolbox_ui.x_translation)
        y_translation = self.road_network_controller.get_float(self.road_network_toolbox_ui.y_translation)
        selected_lanelet_one.translate_rotate(np.array([x_translation, y_translation]), 0)

        self.scenario_model.translate_lanelet(selected_lanelet_one)
        self.lanelet_ui.set_default_lanelet_operation_information()

    def get_lanelet_from_toolbox(self, new_lanelet: bool) -> Lanelet:
        """
        Collects the information of the properties of the lanelet of the toolbox and creates with it a Lanelet
        which is than returned

        :return: Lanelet with the information given in the toolbox
        """
        if not self.scenario_model.scenario_created():
            self.road_network_controller.text_browser.append("Please create first a new scenario.")
            return

        if not new_lanelet:
            selected_lanelet = self.selected_lanelet()
            if selected_lanelet is None:
                return None
            return self.add_editable_updated_lanelet(0, selected_lanelet.left_vertices, selected_lanelet.right_vertices)

        predecessors = [int(pre) for pre in self.road_network_toolbox_ui.predecessors.get_checked_items()]
        successors = [int(suc) for suc in self.road_network_toolbox_ui.successors.get_checked_items()]

        place_at_position = self.road_network_toolbox_ui.place_at_position.isChecked()
        connect_to_last_selection = self.road_network_toolbox_ui.connect_to_previous_selection.isChecked()
        connect_to_predecessors_selection = self.road_network_toolbox_ui.connect_to_predecessors_selection.isChecked()
        connect_to_successors_selection = self.road_network_toolbox_ui.connect_to_successors_selection.isChecked()

        if connect_to_last_selection and self.road_network_controller.last_added_lanelet_id is None:
            self.road_network_controller.text_browser.append(
                "__Warning__: Previously add lanelet does not exist anymore. " "Change lanelet adding option."
            )
            return None
        if connect_to_predecessors_selection and len(predecessors) == 0:
            self.road_network_controller.text_browser.append("__Warning__: No predecessors are selected.")
            return None
        if connect_to_successors_selection and len(successors) == 0:
            self.road_network_controller.text_browser.append("__Warning__: No successors are selected.")
            return None

        lanelet_start_pos_x = self.get_x_position_lanelet_start(False)
        lanelet_start_pos_y = self.get_y_position_lanelet_start(False)

        lanelet_width = self.road_network_controller.get_float(self.road_network_toolbox_ui.lanelet_width)
        line_marking_left = LineMarking(self.road_network_toolbox_ui.line_marking_left.currentText())
        line_marking_right = LineMarking(self.road_network_toolbox_ui.line_marking_right.currentText())
        num_vertices = int(self.road_network_toolbox_ui.number_vertices.text())
        adjacent_left = (
            int(self.road_network_toolbox_ui.adjacent_left.currentText())
            if self.road_network_toolbox_ui.adjacent_left.currentText() != "None"
            else None
        )
        adjacent_right = (
            int(self.road_network_toolbox_ui.adjacent_right.currentText())
            if self.road_network_toolbox_ui.adjacent_right.currentText() != "None"
            else None
        )
        adjacent_left_same_direction = self.road_network_toolbox_ui.adjacent_left_same_direction.isChecked()
        adjacent_right_same_direction = self.road_network_toolbox_ui.adjacent_right_same_direction.isChecked()
        lanelet_type = {
            LaneletType(ty) for ty in self.road_network_toolbox_ui.lanelet_type.get_checked_items() if ty != "None"
        }
        user_one_way = {
            RoadUser(user)
            for user in self.road_network_toolbox_ui.road_user_oneway.get_checked_items()
            if user != "None"
        }
        user_bidirectional = {
            RoadUser(user)
            for user in self.road_network_toolbox_ui.road_user_bidirectional.get_checked_items()
            if user != "None"
        }

        traffic_signs = {
            int(sign) for sign in self.road_network_toolbox_ui.lanelet_referenced_traffic_sign_ids.get_checked_items()
        }
        traffic_lights = {
            int(light)
            for light in self.road_network_toolbox_ui.lanelet_referenced_traffic_light_ids.get_checked_items()
        }
        if self.road_network_toolbox_ui.stop_line_check_box.isChecked():
            if self.road_network_toolbox_ui.stop_line_beginning.isChecked():
                stop_line_at_end = False
                stop_line_at_beginning = True
                stop_line_marking = LineMarking(self.road_network_toolbox_ui.line_marking_stop_line.currentText())
                stop_line = StopLine(np.array([0, 0]), np.array([0, 0]), stop_line_marking, set(), set())
            elif self.road_network_toolbox_ui.stop_line_end.isChecked():
                stop_line_at_end = True
                stop_line_at_beginning = False
                stop_line_marking = LineMarking(self.road_network_toolbox_ui.line_marking_stop_line.currentText())
                stop_line = StopLine(np.array([0, 0]), np.array([0, 0]), stop_line_marking, set(), set())
        else:
            stop_line_at_end = False
            stop_line_at_beginning = False
            stop_line = None

        lanelet_length = self.road_network_controller.get_float(self.road_network_toolbox_ui.lanelet_length)
        lanelet_radius = self.road_network_controller.get_float(self.road_network_toolbox_ui.lanelet_radius)
        lanelet_angle = np.deg2rad(self.road_network_controller.get_float(self.road_network_toolbox_ui.lanelet_angle))

        lanelet_id = 0

        lanelet = MapCreator.create_curve(
            lanelet_width,
            lanelet_radius,
            lanelet_angle,
            num_vertices,
            lanelet_id,
            lanelet_type,
            predecessors,
            successors,
            adjacent_left,
            adjacent_right,
            adjacent_left_same_direction,
            adjacent_right_same_direction,
            user_one_way,
            user_bidirectional,
            line_marking_left,
            line_marking_right,
            stop_line,
            traffic_signs,
            traffic_lights,
            stop_line_at_end,
            stop_line_at_beginning,
        )

        if connect_to_last_selection:
            last_lanelet = self.scenario_model.find_lanelet_by_id(self.road_network_controller.last_added_lanelet_id)
            lanelet.translate_rotate(
                np.array([last_lanelet.center_vertices[-1][0], last_lanelet.center_vertices[-1][1]]), 0
            )
            MapCreator.fit_to_predecessor(last_lanelet, lanelet)
        elif connect_to_predecessors_selection:
            if len(predecessors) > 0:
                predecessor = self.scenario_model.find_lanelet_by_id(predecessors[0])
                lanelet.translate_rotate(
                    np.array([predecessor.center_vertices[-1][0], predecessor.center_vertices[-1][1]]), 0
                )
                MapCreator.fit_to_predecessor(predecessor, lanelet)
        elif connect_to_successors_selection:
            if len(successors) > 0:
                successor = self.scenario_model.find_lanelet_by_id(successors[0])

                x_start = successor.center_vertices[0][0] - lanelet_length
                y_start = successor.center_vertices[0][1]

                lanelet.translate_rotate(np.array([x_start, y_start]), 0)
                MapCreator.fit_to_successor(successor, lanelet)
        elif place_at_position:
            lanelet.translate_rotate(np.array([lanelet_start_pos_x, lanelet_start_pos_y]), 0)
            if not self.road_network_toolbox_ui.horizontal.isChecked():
                if self.road_network_toolbox_ui.select_end_position.isChecked():
                    rotation_angle = math.degrees(
                        math.asin((self.get_y_position_lanelet_end() - lanelet_start_pos_y) / lanelet_length)
                    )
                    # convert rotation_angle to positive angle since translate_rotate function only expects positive
                    # angle
                    if self.get_x_position_lanelet_end() < lanelet_start_pos_x:
                        rotation_angle = 180 - rotation_angle
                    if rotation_angle < 0:
                        rotation_angle = 360 + rotation_angle
                elif self.road_network_toolbox_ui.rotate.isChecked():
                    rotation_angle = int(self.road_network_toolbox_ui.rotation_angle_end.text())

                initial_vertex_x = lanelet.center_vertices[0]
                if rotation_angle > 360:
                    rotation_angle %= 360
                lanelet.translate_rotate(np.array([0, 0]), np.deg2rad(rotation_angle))
                lanelet.translate_rotate(initial_vertex_x - lanelet.center_vertices[0], 0.0)
        return lanelet

    @logger.log
    def merge_with_successor(self):
        """
        Merges a lanelet with its successor. If several successors exist, a new lanelet is created for each successor.
        """
        if self.road_network_controller.mwindow.play_activated:
            self.road_network_controller.text_browser.append("Please stop the animation first.")
            return

        selected_lanelet_one = self.selected_lanelet(True)
        if selected_lanelet_one is None:
            return

        self.road_network_controller.mwindow.animated_viewer_wrapper.cr_viewer.dynamic.display_curved_lanelet(False)
        self.scenario_model.merge_with_successor(selected_lanelet_one)
        self.lanelet_ui.set_default_lanelet_operation_information()

    def get_x_position_lanelet_start(self, update=False) -> float:
        """
        Extracts lanelet x-position of first center vertex.

        @return: x-position [m]
        """
        if not update:
            if (
                self.road_network_toolbox_ui.place_at_position.isChecked()
                and self.road_network_toolbox_ui.lanelet_start_position_x.text()
                and self.road_network_toolbox_ui.lanelet_start_position_x.text() != "-"
            ):
                return float(self.road_network_toolbox_ui.lanelet_start_position_x.text().replace(",", "."))
            else:
                return 0
        else:
            if (
                self.road_network_toolbox_ui.selected_lanelet_start_position_x.text()
                and self.road_network_toolbox_ui.selected_lanelet_start_position_x.text() != "-"
            ):
                return float(self.road_network_toolbox_ui.selected_lanelet_start_position_x.text().replace(",", "."))
            else:
                return 0

    def get_y_position_lanelet_start(self, update=False) -> float:
        """
        Extracts lanelet y-position of first center vertex.

        @return: y-position [m]
        """
        if not update:
            if (
                self.road_network_toolbox_ui.place_at_position.isChecked()
                and self.road_network_toolbox_ui.lanelet_start_position_y.text()
                and self.road_network_toolbox_ui.lanelet_start_position_y.text() != "-"
            ):
                return float(self.road_network_toolbox_ui.lanelet_start_position_y.text().replace(",", "."))
            else:
                return 0
        else:
            if (
                self.road_network_toolbox_ui.selected_lanelet_start_position_y.text()
                and self.road_network_toolbox_ui.selected_lanelet_start_position_y.text() != "-"
            ):
                return float(self.road_network_toolbox_ui.selected_lanelet_start_position_y.text().replace(",", "."))
            else:
                return 0

    def get_x_position_lanelet_end(self, update=False) -> float:
        """
        Extracts lanelet x-position of last center vertex.

        @return: x-position [m]
        """
        if not update:
            if (
                self.road_network_toolbox_ui.lanelet_end_position_x.text()
                and self.road_network_toolbox_ui.lanelet_end_position_x.text() != "-"
            ):
                return float(self.road_network_toolbox_ui.lanelet_end_position_x.text().replace(",", "."))
            else:
                return 0
        else:
            if (
                self.road_network_toolbox_ui.selected_lanelet_end_position_x.text()
                and self.road_network_toolbox_ui.selected_lanelet_end_position_x.text() != "-"
            ):
                return float(self.road_network_toolbox_ui.selected_lanelet_end_position_x.text().replace(",", "."))
            else:
                return 0

    def get_y_position_lanelet_end(self, update=False) -> float:
        """
        Extracts lanelet y-position of last center vertex.

        @return: y-position [m]
        """
        if not update:
            if (
                self.road_network_toolbox_ui.lanelet_end_position_y.text()
                and self.road_network_toolbox_ui.lanelet_end_position_y.text() != "-"
            ):
                return float(self.road_network_toolbox_ui.lanelet_end_position_y.text().replace(",", "."))
            else:
                return 0
        else:
            if (
                self.road_network_toolbox_ui.selected_lanelet_end_position_y.text()
                and self.road_network_toolbox_ui.selected_lanelet_end_position_y.text() != "-"
            ):
                return float(self.road_network_toolbox_ui.selected_lanelet_end_position_y.text().replace(",", "."))
            else:
                return 0

    def _calc_angle(
        self,
        left_vertice_point_one: ndarray,
        right_vertice_point_one: ndarray,
        left_vertice_point_two: ndarray,
        right_vertice_point_two: ndarray,
    ) -> float:
        """
        Calculates the angle between two given lines

        :param left_vertice_point_one: left point of the first line
        :param right_vertice_point_one: right point of the first line
        :param left_vertice_point_two: left point of the second line
        :param right_vertice_point_two: right point of the second line

        :return: Angle between the 2 lines as a float
        """
        line_origin = left_vertice_point_one[:2] - right_vertice_point_one[:2]
        line_lanelet = left_vertice_point_two[:2] - right_vertice_point_two[:2]
        norm_predecessor = np.linalg.norm(line_origin)
        norm_lanelet = np.linalg.norm(line_lanelet)
        dot_prod = np.dot(line_origin, line_lanelet)
        sign = line_lanelet[1] * line_origin[0] - line_lanelet[0] * line_origin[1]
        angle = np.arccos(dot_prod / (norm_predecessor * norm_lanelet))
        if sign > 0:
            angle = 2 * np.pi - angle
        return 360 - angle * (180 / math.pi)

    def selected_lanelet(self, lanelet_operation: bool = False) -> Union[Lanelet, None]:
        """
        Extracts the selected lanelet one
        :param lanelet_operation: is set to true if the request comes from the lanelet_opeartions widgete

        @return: Selected lanelet object.
        """
        if not self.road_network_controller.initialized:
            return
        if not self.scenario_model.scenario_created():
            self.road_network_controller.text_browser.append("create a new file")
            return None

        if lanelet_operation:
            if self.road_network_toolbox_ui.selected_lanelet_one.currentText() not in ["None", ""]:
                selected_lanelet = self.scenario_model.find_lanelet_by_id(
                    int(self.road_network_toolbox_ui.selected_lanelet_one.currentText())
                )
                return selected_lanelet
            elif (
                self.road_network_toolbox_ui.selected_lanelet_one.currentText() in ["None", ""]
                and not self.road_network_controller.update
            ):
                self.road_network_controller.text_browser.append("No lanelet selected.")
                return None

        else:
            if self.road_network_toolbox_ui.selected_lanelet_update.currentText() not in ["None", ""]:
                selected_lanelet = self.scenario_model.find_lanelet_by_id(
                    int(self.road_network_toolbox_ui.selected_lanelet_update.currentText())
                )
                return selected_lanelet
            elif (
                self.road_network_toolbox_ui.selected_lanelet_update.currentText() in ["None", ""]
                and not self.road_network_controller.update
            ):
                self.road_network_controller.text_browser.append("No lanelet selected.")
                return None<|MERGE_RESOLUTION|>--- conflicted
+++ resolved
@@ -63,14 +63,8 @@
             lambda: self.road_network_toolbox_ui.add_lanelet_widget.adjust_add_sections()
         )
         self.road_network_toolbox_ui.connect_to_successors_selection.clicked.connect(
-<<<<<<< HEAD
-                lambda: self.road_network_toolbox_ui.add_lanelet_widget.adjust_add_sections())
-        self.road_network_toolbox_ui.connect_to_selected_selection.clicked.connect(
-                lambda: self.road_network_toolbox_ui.add_lanelet_widget.adjust_add_sections())
-=======
             lambda: self.road_network_toolbox_ui.add_lanelet_widget.adjust_add_sections()
         )
->>>>>>> 4e18d517
         self.road_network_toolbox_ui.connecting_radio_button_group.buttonClicked.connect(
             lambda: self.lanelet_ui.initialize_basic_lanelet_information(
                 self.road_network_controller.last_added_lanelet_id
@@ -101,20 +95,11 @@
             self.road_network_controller.text_browser.append("Please stop the animation first.")
             return
 
-<<<<<<< HEAD
         if not self.road_network_toolbox_ui.place_at_position.isChecked() and not \
                 self.road_network_toolbox_ui.connect_to_previous_selection.isChecked() and not \
                 self.road_network_toolbox_ui.connect_to_successors_selection.isChecked() and not \
                 self.road_network_toolbox_ui.connect_to_predecessors_selection.isChecked() and not \
                 self.road_network_toolbox_ui.connect_to_selected_selection.isChecked():
-=======
-        if (
-            not self.road_network_toolbox_ui.place_at_position.isChecked()
-            and not self.road_network_toolbox_ui.connect_to_previous_selection.isChecked()
-            and not self.road_network_toolbox_ui.connect_to_successors_selection.isChecked()
-            and not self.road_network_toolbox_ui.connect_to_predecessors_selection.isChecked()
-        ):
->>>>>>> 4e18d517
             self.road_network_controller.text_browser.append("Please select an adding option.")
             return
 
@@ -162,19 +147,27 @@
         )
         adjacent_left_same_direction = self.road_network_toolbox_ui.adjacent_left_same_direction.isChecked()
         adjacent_right_same_direction = self.road_network_toolbox_ui.adjacent_right_same_direction.isChecked()
-<<<<<<< HEAD
-        lanelet_type = {LaneletType(ty) for ty in self.road_network_toolbox_ui.lanelet_type.get_checked_items() if
-                        ty != "None"}
-        user_one_way = {RoadUser(user) for user in self.road_network_toolbox_ui.road_user_oneway.get_checked_items() if
-                        user != "None"}
-        user_bidirectional = {RoadUser(user) for user in
-                              self.road_network_toolbox_ui.road_user_bidirectional.get_checked_items() if
-                              user != "None"}
-
-        traffic_signs = {int(sign) for sign in
-                         self.road_network_toolbox_ui.lanelet_referenced_traffic_sign_ids.get_checked_items()}
-        traffic_lights = {int(light) for light in
-                          self.road_network_toolbox_ui.lanelet_referenced_traffic_light_ids.get_checked_items()}
+        lanelet_type = {
+            LaneletType(ty) for ty in self.road_network_toolbox_ui.lanelet_type.get_checked_items() if ty != "None"
+        }
+        user_one_way = {
+            RoadUser(user)
+            for user in self.road_network_toolbox_ui.road_user_oneway.get_checked_items()
+            if user != "None"
+        }
+        user_bidirectional = {
+            RoadUser(user)
+            for user in self.road_network_toolbox_ui.road_user_bidirectional.get_checked_items()
+            if user != "None"
+        }
+        
+        traffic_signs = {
+            int(sign) for sign in self.road_network_toolbox_ui.lanelet_referenced_traffic_sign_ids.get_checked_items()
+        }
+        traffic_lights = {
+            int(light)
+            for light in self.road_network_toolbox_ui.lanelet_referenced_traffic_light_ids.get_checked_items()
+        }
         """
         (user_one_way, user_bidirectional, adjacent_left_same_direction, adjacent_right_same_direction, lanelet_type,
          adjacent_left, adjacent_right, num_vertices, traffic_signs, traffic_lights) = (set(), set(), True, True, set(),
@@ -195,29 +188,6 @@
         print(line_marking_right)
         print(lanelet_width)
 
-=======
-        lanelet_type = {
-            LaneletType(ty) for ty in self.road_network_toolbox_ui.lanelet_type.get_checked_items() if ty != "None"
-        }
-        user_one_way = {
-            RoadUser(user)
-            for user in self.road_network_toolbox_ui.road_user_oneway.get_checked_items()
-            if user != "None"
-        }
-        user_bidirectional = {
-            RoadUser(user)
-            for user in self.road_network_toolbox_ui.road_user_bidirectional.get_checked_items()
-            if user != "None"
-        }
-
-        traffic_signs = {
-            int(sign) for sign in self.road_network_toolbox_ui.lanelet_referenced_traffic_sign_ids.get_checked_items()
-        }
-        traffic_lights = {
-            int(light)
-            for light in self.road_network_toolbox_ui.lanelet_referenced_traffic_light_ids.get_checked_items()
-        }
->>>>>>> 4e18d517
         if self.road_network_toolbox_ui.stop_line_check_box.isChecked():
             if self.road_network_toolbox_ui.stop_line_beginning.isChecked():
                 stop_line_at_end = False
