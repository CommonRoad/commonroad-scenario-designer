import copy
import math
from typing import List, Optional, Union

import numpy as np
from commonroad.scenario.lanelet import (
    Lanelet,
    LaneletType,
    LineMarking,
    RoadUser,
    StopLine,
)
from numpy import ndarray

from crdesigner.common.logging import logger
from crdesigner.ui.gui.model.scenario_model import ScenarioModel
from crdesigner.ui.gui.utilities.map_creator import MapCreator
from crdesigner.ui.gui.view.toolboxes.road_network_toolbox.lanelet_ui import (
    AddLaneletUI,
)
from crdesigner.ui.gui.view.toolboxes.road_network_toolbox.road_network_toolbox_ui.road_network_toolbox_ui import (
    RoadNetworkToolboxUI,
)


class AddLaneletController:
    def __init__(
        self, road_network_controller, scenario_model: ScenarioModel, road_network_toolbox_ui: RoadNetworkToolboxUI
    ):
        self.scenario_model = scenario_model
        self.road_network_toolbox_ui = road_network_toolbox_ui
        self.road_network_controller = road_network_controller
        self.lanelet_ui = AddLaneletUI(self.scenario_model, self.road_network_toolbox_ui)

    def lanelet_selection_changed(self):
        selected_lanelet = self.selected_lanelet()
        if selected_lanelet is not None:
            self.road_network_controller.mwindow.animated_viewer_wrapper.cr_viewer.dynamic.display_curved_lanelet(False)
            self.road_network_controller.selection_changed_callback(sel_lanelets=selected_lanelet)
            self.lanelet_ui.update_lanelet_information(selected_lanelet)

    def connect_gui_lanelet(self):
        self.road_network_toolbox_ui.button_add_lanelet.clicked.connect(lambda: self.add_lanelet())
        self.road_network_toolbox_ui.button_update_lanelet.clicked.connect(lambda: self.update_lanelet())
        self.road_network_toolbox_ui.selected_lanelet_update.currentIndexChanged.connect(
            lambda: self.lanelet_selection_changed()
        )

        # Lanelet buttons
        self.road_network_toolbox_ui.button_remove_lanelet.clicked.connect(lambda: self.remove_lanelet())
        self.road_network_toolbox_ui.button_attach_to_other_lanelet.clicked.connect(
            lambda: self.attach_to_other_lanelet()
        )

        # connect radiobuttons for adding to the adjust_add_sections function which shows and hides choices
        self.road_network_toolbox_ui.place_at_position.clicked.connect(
            lambda: self.road_network_toolbox_ui.add_lanelet_widget.adjust_add_sections()
        )
        self.road_network_toolbox_ui.connect_to_previous_selection.clicked.connect(
            lambda: self.road_network_toolbox_ui.add_lanelet_widget.adjust_add_sections()
        )
        self.road_network_toolbox_ui.connect_to_predecessors_selection.clicked.connect(
            lambda: self.road_network_toolbox_ui.add_lanelet_widget.adjust_add_sections()
        )
        self.road_network_toolbox_ui.connect_to_successors_selection.clicked.connect(
            lambda: self.road_network_toolbox_ui.add_lanelet_widget.adjust_add_sections()
        )
        self.road_network_toolbox_ui.connect_to_selected_selection.clicked.connect(
            lambda: self.road_network_toolbox_ui.add_lanelet_widget.adjust_add_sections()
        )
        self.road_network_toolbox_ui.connecting_radio_button_group.buttonClicked.connect(
            lambda: self.lanelet_ui.initialize_basic_lanelet_information(
                self.road_network_controller.last_added_lanelet_id
            )
        )

        self.road_network_toolbox_ui.button_create_adjacent.clicked.connect(lambda: self.create_adjacent())
        self.road_network_toolbox_ui.button_connect_lanelets.clicked.connect(lambda: self.connect_lanelets())
        self.road_network_toolbox_ui.button_rotate_lanelet.clicked.connect(lambda: self.rotate_lanelet())
        self.road_network_toolbox_ui.button_translate_lanelet.clicked.connect(lambda: self.translate_lanelet())
        self.road_network_toolbox_ui.button_merge_lanelets.clicked.connect(lambda: self.merge_with_successor())

    @logger.log
    def add_lanelet(self, lanelet_id: int = None, left_vertices: np.array = None, right_vertices: np.array = None):
        """
        Adds a lanelet to the scenario based on the selected parameters by the user.

        @param lanelet_id: Id which the new lanelet should have.
        @param update: Boolean indicating whether lanelet is updated or newly created.
        @param left_vertices: Left boundary of lanelet which should be updated.
        @param right_vertices: Right boundary of lanelet which should be updated.
        """
        if not self.scenario_model.scenario_created():
            self.road_network_controller.text_browser.append("Please create first a new scenario.")
            return

        if self.road_network_controller.mwindow.play_activated:
            self.road_network_controller.text_browser.append("Please stop the animation first.")
            return

        if (
            not self.road_network_toolbox_ui.place_at_position.isChecked()
            and not self.road_network_toolbox_ui.connect_to_previous_selection.isChecked()
            and not self.road_network_toolbox_ui.connect_to_successors_selection.isChecked()
            and not self.road_network_toolbox_ui.connect_to_predecessors_selection.isChecked()
            and not self.road_network_toolbox_ui.connect_to_selected_selection.isChecked()
        ):
            self.road_network_controller.text_browser.append("Please select an adding option.")
            return

        predecessors = [int(pre) for pre in self.road_network_toolbox_ui.predecessors.get_checked_items()]
        successors = [int(suc) for suc in self.road_network_toolbox_ui.successors.get_checked_items()]

        place_at_position = self.road_network_toolbox_ui.place_at_position.isChecked()
        connect_to_last_selection = self.road_network_toolbox_ui.connect_to_previous_selection.isChecked()
        connect_to_predecessors_selection = self.road_network_toolbox_ui.connect_to_predecessors_selection.isChecked()
        connect_to_successors_selection = self.road_network_toolbox_ui.connect_to_successors_selection.isChecked()
        connect_to_selected = self.road_network_toolbox_ui.connect_to_selected_selection.isChecked()

        if connect_to_last_selection and self.road_network_controller.last_added_lanelet_id is None:
            self.road_network_controller.text_browser.append(
                "__Warning__: Previously add lanelet does not exist anymore. " "Change lanelet adding option."
            )
            return
        if connect_to_predecessors_selection and len(predecessors) == 0:
            self.road_network_controller.text_browser.append("__Warning__: No predecessors are selected.")
            return
        if connect_to_successors_selection and len(successors) == 0:
            self.road_network_controller.text_browser.append("__Warning__: No successors are selected.")
            return
        if connect_to_selected and self.selected_lanelet(lanelet_operation=True) is None:
            self.road_network_controller.text_browser.append("__Warning__: No lanelet selected.")
            return

        lanelet_start_pos_x = self.get_x_position_lanelet_start(False)
        lanelet_start_pos_y = self.get_y_position_lanelet_start(False)

        lanelet_width = self.road_network_controller.get_float(self.road_network_toolbox_ui.lanelet_width)

        line_marking_left = LineMarking(self.road_network_toolbox_ui.line_marking_left.currentText())
        line_marking_right = LineMarking(self.road_network_toolbox_ui.line_marking_right.currentText())
        num_vertices = int(self.road_network_toolbox_ui.number_vertices.text())
        adjacent_left = (
            int(self.road_network_toolbox_ui.adjacent_left.currentText())
            if self.road_network_toolbox_ui.adjacent_left.currentText() != "None"
            else None
        )
        adjacent_right = (
            int(self.road_network_toolbox_ui.adjacent_right.currentText())
            if self.road_network_toolbox_ui.adjacent_right.currentText() != "None"
            else None
        )
        adjacent_left_same_direction = self.road_network_toolbox_ui.adjacent_left_same_direction.isChecked()
        adjacent_right_same_direction = self.road_network_toolbox_ui.adjacent_right_same_direction.isChecked()
        lanelet_type = {
            LaneletType(ty) for ty in self.road_network_toolbox_ui.lanelet_type.get_checked_items() if ty != "None"
        }
        user_one_way = {
            RoadUser(user)
            for user in self.road_network_toolbox_ui.road_user_oneway.get_checked_items()
            if user != "None"
        }
        user_bidirectional = {
            RoadUser(user)
            for user in self.road_network_toolbox_ui.road_user_bidirectional.get_checked_items()
            if user != "None"
        }

        traffic_signs = {
            int(sign) for sign in self.road_network_toolbox_ui.lanelet_referenced_traffic_sign_ids.get_checked_items()
        }
        traffic_lights = {
            int(light)
            for light in self.road_network_toolbox_ui.lanelet_referenced_traffic_light_ids.get_checked_items()
        }

        if self.road_network_toolbox_ui.stop_line_check_box.isChecked():
            if self.road_network_toolbox_ui.stop_line_beginning.isChecked():
                stop_line_at_end = False
                stop_line_at_beginning = True
                stop_line_marking = LineMarking(self.road_network_toolbox_ui.line_marking_stop_line.currentText())
                stop_line = StopLine(np.array([0, 0]), np.array([0, 0]), stop_line_marking, set(), set())
            elif self.road_network_toolbox_ui.stop_line_end.isChecked():
                stop_line_at_end = True
                stop_line_at_beginning = False
                stop_line_marking = LineMarking(self.road_network_toolbox_ui.line_marking_stop_line.currentText())
                stop_line = StopLine(np.array([0, 0]), np.array([0, 0]), stop_line_marking, set(), set())
        else:
            stop_line_at_end = False
            stop_line_at_beginning = False
            stop_line = None

        lanelet_length = self.road_network_controller.get_float(self.road_network_toolbox_ui.lanelet_length)
        lanelet_radius = self.road_network_controller.get_float(self.road_network_toolbox_ui.lanelet_radius)
        lanelet_angle = np.deg2rad(self.road_network_controller.get_float(self.road_network_toolbox_ui.lanelet_angle))
        add_curved_selection = self.road_network_toolbox_ui.curved_check_button.button.isChecked()

        if lanelet_id is None:
            lanelet_id = self.scenario_model.generate_object_id()
        if add_curved_selection:
            lanelet = MapCreator.create_curve(
                lanelet_width,
                lanelet_radius,
                lanelet_angle,
                num_vertices,
                lanelet_id,
                lanelet_type,
                predecessors,
                successors,
                adjacent_left,
                adjacent_right,
                adjacent_left_same_direction,
                adjacent_right_same_direction,
                user_one_way,
                user_bidirectional,
                line_marking_left,
                line_marking_right,
                stop_line,
                traffic_signs,
                traffic_lights,
                stop_line_at_end,
                stop_line_at_beginning,
            )
        else:
            lanelet = MapCreator.create_straight(
                lanelet_width,
                lanelet_length,
                num_vertices,
                lanelet_id,
                lanelet_type,
                predecessors,
                successors,
                adjacent_left,
                adjacent_right,
                adjacent_left_same_direction,
                adjacent_right_same_direction,
                user_one_way,
                user_bidirectional,
                line_marking_left,
                line_marking_right,
                stop_line,
                traffic_signs,
                traffic_lights,
                stop_line_at_end,
                stop_line_at_beginning,
            )

        if connect_to_last_selection:
            last_lanelet = self.scenario_model.find_lanelet_by_id(self.road_network_controller.last_added_lanelet_id)
            lanelet.translate_rotate(
                np.array([last_lanelet.center_vertices[-1][0], last_lanelet.center_vertices[-1][1]]), 0
            )
            MapCreator.fit_to_predecessor(last_lanelet, lanelet)
        elif connect_to_predecessors_selection:
            if len(predecessors) > 0:
                predecessor = self.scenario_model.find_lanelet_by_id(predecessors[0])
                lanelet.translate_rotate(
                    np.array([predecessor.center_vertices[-1][0], predecessor.center_vertices[-1][1]]), 0
                )
                MapCreator.fit_to_predecessor(predecessor, lanelet)
        elif connect_to_successors_selection:
            if len(successors) > 0:
                successor = self.scenario_model.find_lanelet_by_id(successors[0])

                x_start = successor.center_vertices[0][0] - lanelet_length
                y_start = successor.center_vertices[0][1]

                lanelet.translate_rotate(np.array([x_start, y_start]), 0)
                MapCreator.fit_to_successor(successor, lanelet)
        elif connect_to_selected:
            selected_lanelet = self.selected_lanelet(lanelet_operation=True)

            as_predecessor = self.road_network_toolbox_ui.as_predecessor.isChecked()
            as_successor = self.road_network_toolbox_ui.as_successor.isChecked()

            if as_predecessor:
                lanelet.translate_rotate(
                    np.array([selected_lanelet.center_vertices[-1][0], selected_lanelet.center_vertices[-1][1]]), 0
                )
                MapCreator.fit_to_successor(selected_lanelet, lanelet)
            elif as_successor:
                x_start = selected_lanelet.center_vertices[0][0] - lanelet_length
                y_start = selected_lanelet.center_vertices[0][1]

                lanelet.translate_rotate(np.array([x_start, y_start]), 0)
                MapCreator.fit_to_predecessor(selected_lanelet, lanelet)

        elif place_at_position:
            lanelet.translate_rotate(np.array([lanelet_start_pos_x, lanelet_start_pos_y]), 0)
            if not self.road_network_toolbox_ui.horizontal.isChecked():
                if self.road_network_toolbox_ui.select_end_position.isChecked():
                    rotation_angle = math.degrees(
                        math.asin((self.get_y_position_lanelet_end() - lanelet_start_pos_y) / lanelet_length)
                    )
                    # convert rotation_angle to positive angle since translate_rotate function only expects positive
                    # angle
                    if self.get_x_position_lanelet_end() < lanelet_start_pos_x:
                        rotation_angle = 180 - rotation_angle
                    if rotation_angle < 0:
                        rotation_angle = 360 + rotation_angle
                elif self.road_network_toolbox_ui.rotate.isChecked():
                    rotation_angle = int(self.road_network_toolbox_ui.rotation_angle_end.text())

                initial_vertex_x = lanelet.center_vertices[0]
                if rotation_angle > 360:
                    rotation_angle %= 360
                lanelet.translate_rotate(np.array([0, 0]), np.deg2rad(rotation_angle))
                lanelet.translate_rotate(initial_vertex_x - lanelet.center_vertices[0], 0.0)

        self.road_network_controller.last_added_lanelet_id = lanelet_id

        # uncheck all buttons and hide all selected boxes
        self.road_network_toolbox_ui.connecting_radio_button_group.setExclusive(False)
        if self.road_network_toolbox_ui.place_at_position.isChecked():
            self.road_network_toolbox_ui.place_at_position.click()
        elif self.road_network_toolbox_ui.connect_to_previous_selection.isChecked():
            self.road_network_toolbox_ui.connect_to_previous_selection.click()
        elif self.road_network_toolbox_ui.connect_to_predecessors_selection.isChecked():
            self.road_network_toolbox_ui.connect_to_predecessors_selection.click()
        elif self.road_network_toolbox_ui.connect_to_successors_selection.isChecked():
            self.road_network_toolbox_ui.connect_to_successors_selection.click()
        elif self.road_network_toolbox_ui.connect_to_selected_selection.isChecked():
            self.road_network_toolbox_ui.connect_to_selected_selection.click()
        self.road_network_toolbox_ui.connecting_radio_button_group.setExclusive(True)

        self.scenario_model.add_lanelet(lanelet)
        self.road_network_controller.initialize_road_network_toolbox()
        self.road_network_toolbox_ui.mwindow.animated_viewer_wrapper.cr_viewer.dynamic.display_curved_lanelet(False)

    @logger.log
    def update_lanelet(self, new_lanelet: Optional[Lanelet] = None):
        """
        Updates a given lanelet based on the information configured by the user.

        :param new_lanelet: new lanelet which replaces the old lanelet
        """
        if self.road_network_controller.mwindow.play_activated:
            self.road_network_controller.text_browser.append("Please stop the animation first.")
            return

<<<<<<< HEAD
        selected_lanelets = self.selected_lanelets()
        if selected_lanelets is None:
            return
=======
        if new_lanelet is None:
            selected_lanelet = self.selected_lanelet()
            if selected_lanelet is None:
                return
            new_lanelet = self.update_lanelet_information(self.selected_lanelet())
        else:
            selected_lanelet = new_lanelet
>>>>>>> bf9a0c84

        self.road_network_controller.updated_lanelet = True
        for lanelet in selected_lanelets:
            new_lanelet = self.update_lanelet_information(lanelet)
            self.scenario_model.update_lanelet(lanelet, new_lanelet)

        self.road_network_toolbox_ui.mwindow.animated_viewer_wrapper.cr_viewer.dynamic.display_curved_lanelet(False)

    def update_lanelet_information(self, lanelet) -> Lanelet:
        """
        Checks whether the lanelet has a constatn curvature, and if yes it changes the attributes, otherwise a new
         lanelet with the properties is added through the add_editable_updated_lanelet_method

         :param lanelet: selected Lanelet on which the operstions should be applied
         :return: Lanelet with the updsted params
        """
        if self.lanelet_ui.lanelet_has_constant_curvature(lanelet):
            return self.add_editable_updated_lanelet(lanelet.lanelet_id, lanelet.left_vertices, lanelet.right_vertices)

        lanelet = copy.deepcopy(lanelet)
        lanelet.predecessor = [
            int(pre) for pre in self.road_network_toolbox_ui.selected_predecessors.get_checked_items()
        ]
        lanelet.successor = [int(suc) for suc in self.road_network_toolbox_ui.selected_successors.get_checked_items()]

        lanelet.line_marking_left_vertices = LineMarking(
            self.road_network_toolbox_ui.selected_line_marking_left.currentText()
        )
        lanelet.line_marking_right_vertices = LineMarking(
            self.road_network_toolbox_ui.selected_line_marking_right.currentText()
        )
        lanelet.adj_left = (
            int(self.road_network_toolbox_ui.selected_adjacent_left.currentText())
            if self.road_network_toolbox_ui.selected_adjacent_left.currentText() != "None"
            else None
        )
        lanelet.adj_right = (
            int(self.road_network_toolbox_ui.selected_adjacent_right.currentText())
            if self.road_network_toolbox_ui.selected_adjacent_right.currentText() != "None"
            else None
        )
        lanelet.adj_left_same_direction = self.road_network_toolbox_ui.selected_adjacent_left_same_direction.isChecked()
        lanelet.adj_right_same_direction = (
            self.road_network_toolbox_ui.selected_adjacent_right_same_direction.isChecked()
        )
        lanelet.lanelet_type = {
            LaneletType(ty)
            for ty in self.road_network_toolbox_ui.selected_lanelet_type.get_checked_items()
            if ty != "None"
        }
        lanelet.user_one_way = {
            RoadUser(user)
            for user in self.road_network_toolbox_ui.selected_road_user_oneway.get_checked_items()
            if user != "None"
        }
        lanelet.user_bidirectional = {
            RoadUser(user)
            for user in self.road_network_toolbox_ui.selected_road_user_bidirectional.get_checked_items()
            if user != "None"
        }

        lanelet.traffic_signs = {
            int(sign)
            for sign in self.road_network_toolbox_ui.selected_lanelet_referenced_traffic_sign_ids.get_checked_items()
        }
        lanelet.traffic_lights = {
            int(light)
            for light in self.road_network_toolbox_ui.selected_lanelet_referenced_traffic_light_ids.get_checked_items()
        }

        if self.road_network_toolbox_ui.selected_stop_line_box.isChecked():
            if lanelet.stop_line is None:
                if self.road_network_toolbox_ui.selected_stop_line_beginning.isChecked():
                    stop_line_marking = LineMarking(
                        self.road_network_toolbox_ui.selected_line_marking_stop_line.currentText()
                    )
                    lanelet.stop_line = StopLine(
                        lanelet.left_vertices[0], lanelet.right_vertices[0], stop_line_marking, set(), set()
                    )
                elif self.road_network_toolbox_ui.selected_stop_line_end.isChecked():
                    stop_line_marking = LineMarking(
                        self.road_network_toolbox_ui.selected_line_marking_stop_line.currentText()
                    )
                    lanelet.stop_line = StopLine(
                        lanelet.left_vertices[-1], lanelet.right_vertices[-1], stop_line_marking, set(), set()
                    )
                else:
                    stop_line_start_x = self.road_network_controller.get_float(
                        self.road_network_toolbox_ui.selected_stop_line_start_x
                    )
                    stop_line_end_x = self.road_network_controller.get_float(
                        self.road_network_toolbox_ui.selected_stop_line_end_x
                    )
                    stop_line_start_y = self.road_network_controller.get_float(
                        self.road_network_toolbox_ui.selected_stop_line_start_y
                    )
                    stop_line_end_y = self.road_network_controller.get_float(
                        self.road_network_toolbox_ui.selected_stop_line_end_y
                    )
                    stop_line_marking = LineMarking(
                        self.road_network_toolbox_ui.selected_line_marking_stop_line.currentText()
                    )
                    lanelet.stop_line = StopLine(
                        np.array([stop_line_start_x, stop_line_start_y]),
                        np.array([stop_line_end_x, stop_line_end_y]),
                        stop_line_marking,
                        set(),
                        set(),
                    )
            else:
                if self.road_network_toolbox_ui.selected_stop_line_beginning.isChecked():
                    lanelet.stop_line.start = lanelet.left_vertices[0]
                    lanelet.stop_line.end = lanelet.right_vertices[0]
                elif self.road_network_toolbox_ui.selected_stop_line_end.isChecked():
                    lanelet.stop_line.start = lanelet.left_vertices[-1]
                    lanelet.stop_line.end = lanelet.right_vertices[-1]
                else:
                    stop_line_start_x = self.road_network_controller.get_float(
                        self.road_network_toolbox_ui.selected_stop_line_start_x
                    )
                    stop_line_end_x = self.road_network_controller.get_float(
                        self.road_network_toolbox_ui.selected_stop_line_end_x
                    )
                    stop_line_start_y = self.road_network_controller.get_float(
                        self.road_network_toolbox_ui.selected_stop_line_start_y
                    )
                    stop_line_end_y = self.road_network_controller.get_float(
                        self.road_network_toolbox_ui.selected_stop_line_end_y
                    )
                    lanelet.stop_line.start = np.array([stop_line_start_x, stop_line_start_y])
                    lanelet.stop_line.end = np.array([stop_line_end_x, stop_line_end_y])

                lanelet.stop_line.line_marking = LineMarking(
                    self.road_network_toolbox_ui.selected_line_marking_stop_line.currentText()
                )

        if lanelet.lanelet_id != 0:
            self.road_network_controller.last_added_lanelet_id = lanelet.lanelet_id
        return lanelet

    def add_editable_updated_lanelet(
        self, lanelet_id: int, left_vertices: np.array = None, right_vertices: np.array = None
    ) -> Lanelet:
        """
                Adds an updated lanelet to the scenario based on the selected parameters by the user.
                The original lanelet has to be removed beforewards.

        @param lanelet_id: Id which the new lanelet should have.
        @param update: Boolean indicating whether lanelet is updated or newly created.
        @param left_vertices: Left boundary of lanelet which should be updated.
        @param right_vertices: Right boundary of lanelet which should be updated.

        :return: Lanelet to be added
        """
        predecessors = [int(pre) for pre in self.road_network_toolbox_ui.selected_predecessors.get_checked_items()]
        successors = [int(suc) for suc in self.road_network_toolbox_ui.selected_successors.get_checked_items()]

        lanelet_start_pos_x = self.get_x_position_lanelet_start(True)
        lanelet_start_pos_y = self.get_y_position_lanelet_start(True)

        lanelet_width = self.road_network_controller.get_float(self.road_network_toolbox_ui.selected_lanelet_width)
        line_marking_left = LineMarking(self.road_network_toolbox_ui.selected_line_marking_left.currentText())
        line_marking_right = LineMarking(self.road_network_toolbox_ui.selected_line_marking_right.currentText())

        num_vertices = int(self.road_network_toolbox_ui.selected_number_vertices.text())

        adjacent_left = (
            int(self.road_network_toolbox_ui.selected_adjacent_left.currentText())
            if self.road_network_toolbox_ui.selected_adjacent_left.currentText() != "None"
            else None
        )
        adjacent_right = (
            int(self.road_network_toolbox_ui.selected_adjacent_right.currentText())
            if self.road_network_toolbox_ui.selected_adjacent_right.currentText() != "None"
            else None
        )
        adjacent_left_same_direction = self.road_network_toolbox_ui.selected_adjacent_left_same_direction.isChecked()
        adjacent_right_same_direction = self.road_network_toolbox_ui.selected_adjacent_right_same_direction.isChecked()
        lanelet_type = {
            LaneletType(ty)
            for ty in self.road_network_toolbox_ui.selected_lanelet_type.get_checked_items()
            if ty != "None"
        }
        user_one_way = {
            RoadUser(user)
            for user in self.road_network_toolbox_ui.selected_road_user_oneway.get_checked_items()
            if user != "None"
        }
        user_bidirectional = {
            RoadUser(user)
            for user in self.road_network_toolbox_ui.selected_road_user_bidirectional.get_checked_items()
            if user != "None"
        }

        traffic_signs = {
            int(sign)
            for sign in self.road_network_toolbox_ui.selected_lanelet_referenced_traffic_sign_ids.get_checked_items()
        }
        traffic_lights = {
            int(light)
            for light in self.road_network_toolbox_ui.selected_lanelet_referenced_traffic_light_ids.get_checked_items()
        }
        if self.road_network_toolbox_ui.selected_stop_line_box.isChecked():
            if self.road_network_toolbox_ui.selected_stop_line_beginning.isChecked():
                stop_line_at_end = False
                stop_line_at_beginning = True
                stop_line_marking = LineMarking(
                    self.road_network_toolbox_ui.selected_line_marking_stop_line.currentText()
                )
                stop_line = StopLine(np.array([0, 0]), np.array([0, 0]), stop_line_marking, set(), set())
            elif self.road_network_toolbox_ui.selected_stop_line_end.isChecked():
                stop_line_at_end = True
                stop_line_at_beginning = False
                stop_line_marking = LineMarking(
                    self.road_network_toolbox_ui.selected_line_marking_stop_line.currentText()
                )
                stop_line = StopLine(np.array([0, 0]), np.array([0, 0]), stop_line_marking, set(), set())
            else:
                stop_line_start_x = self.road_network_controller.get_float(
                    self.road_network_toolbox_ui.selected_stop_line_start_x
                )
                stop_line_end_x = self.road_network_controller.get_float(
                    self.road_network_toolbox_ui.selected_stop_line_end_x
                )
                stop_line_start_y = self.road_network_controller.get_float(
                    self.road_network_toolbox_ui.selected_stop_line_start_y
                )
                stop_line_end_y = self.road_network_controller.get_float(
                    self.road_network_toolbox_ui.selected_stop_line_end_y
                )
                stop_line_marking = LineMarking(
                    self.road_network_toolbox_ui.selected_line_marking_stop_line.currentText()
                )
                stop_line_at_end = False
                stop_line_at_beginning = False
                stop_line = StopLine(
                    np.array([stop_line_start_x, stop_line_start_y]),
                    np.array([stop_line_end_x, stop_line_end_y]),
                    stop_line_marking,
                    set(),
                    set(),
                )
        else:
            stop_line_at_end = False
            stop_line_at_beginning = False
            stop_line = None

        lanelet_length = self.road_network_controller.get_float(self.road_network_toolbox_ui.selected_lanelet_length)
        lanelet_radius = self.road_network_controller.get_float(self.road_network_toolbox_ui.selected_lanelet_radius)
        lanelet_angle = np.deg2rad(
            self.road_network_controller.get_float(self.road_network_toolbox_ui.selected_lanelet_angle)
        )
        add_curved_selection = self.road_network_toolbox_ui.selected_curved_checkbox.button.isChecked()

        if stop_line is not None:
            stop_line_start = stop_line.start
            stop_line_end = stop_line.end

        if add_curved_selection:
            lanelet = MapCreator.create_curve(
                lanelet_width,
                lanelet_radius,
                lanelet_angle,
                num_vertices,
                lanelet_id,
                lanelet_type,
                predecessors,
                successors,
                adjacent_left,
                adjacent_right,
                adjacent_left_same_direction,
                adjacent_right_same_direction,
                user_one_way,
                user_bidirectional,
                line_marking_left,
                line_marking_right,
                stop_line,
                traffic_signs,
                traffic_lights,
                stop_line_at_end,
                stop_line_at_beginning,
            )

        else:
            lanelet = MapCreator.create_straight(
                lanelet_width,
                lanelet_length,
                num_vertices,
                lanelet_id,
                lanelet_type,
                predecessors,
                successors,
                adjacent_left,
                adjacent_right,
                adjacent_left_same_direction,
                adjacent_right_same_direction,
                user_one_way,
                user_bidirectional,
                line_marking_left,
                line_marking_right,
                stop_line,
                traffic_signs,
                traffic_lights,
                stop_line_at_end,
                stop_line_at_beginning,
            )

        lanelet.translate_rotate(np.array([lanelet_start_pos_x, lanelet_start_pos_y]), 0)

        rotation_angle = self._calc_angle(np.array([0, 1]), np.array([0, 0]), left_vertices[0], right_vertices[0])

        initial_vertex = lanelet.center_vertices[0]
        lanelet.translate_rotate(np.array([0, 0]), np.deg2rad(rotation_angle))
        lanelet.translate_rotate(initial_vertex - lanelet.center_vertices[0], 0.0)

        # rotation destroys position of stop line therefore save stop line position and afterwards set stop line
        # position again to right value
        if stop_line is not None and not stop_line_at_end and not stop_line_at_beginning:
            lanelet.stop_line.start = stop_line_start
            lanelet.stop_line.end = stop_line_end

        if lanelet_id != 0:
            self.road_network_controller.last_added_lanelet_id = lanelet_id
        return lanelet

    @logger.log
    def remove_lanelet(self):
        """
        Removes a selected lanelet from the scenario.
        """
        if self.road_network_controller.mwindow.play_activated:
            self.road_network_controller.text_browser.append("Please stop the animation first.")
            return

        selected_lanelets = self.selected_lanelets()
        if selected_lanelets is None:
            return

        if any(
            [lanelet.lanelet_id == self.road_network_controller.last_added_lanelet_id for lanelet in selected_lanelets]
        ):
            self.road_network_controller.last_added_lanelet_id = None

        self.road_network_controller.mwindow.animated_viewer_wrapper.cr_viewer.dynamic.display_curved_lanelet(False)

        for lanelet in selected_lanelets:
            self.scenario_model.remove_lanelet(lanelet.lanelet_id)

        self.road_network_controller.set_default_road_network_list_information()

    @logger.log
    def attach_to_other_lanelet(self):
        """
        Attaches a lanelet to another lanelet.
        @return:
        """
        if self.road_network_controller.mwindow.play_activated:
            self.road_network_controller.text_browser.append("Please stop the animation first.")
            return

        selected_lanelet_one = self.selected_lanelet(True)
        if selected_lanelet_one is None:
            return
        if self.road_network_toolbox_ui.selected_lanelet_two.currentText() != "None":
            selected_lanelet_two = self.scenario_model.find_lanelet_by_id(
                int(self.road_network_toolbox_ui.selected_lanelet_two.currentText())
            )
        else:
            self.road_network_controller.text_browser.append("No lanelet selected for [2].")
            return

        self.road_network_controller.mwindow.animated_viewer_wrapper.cr_viewer.dynamic.display_curved_lanelet(False)

        self.scenario_model.attach_to_other_lanelet(selected_lanelet_one, selected_lanelet_two)
        self.lanelet_ui.set_default_lanelet_operation_information()

    @logger.log
    def create_adjacent(self, selected_lanelets: List[Lanelet] = None, adj_left: bool = True):
        """
        Create adjacent lanelet given a selected lanelet

        @param selected_lanelets: List of Lanelets that should be added to the scenario
        @param adj_left: Indicator whether to add the lanelet on the left or right side of the lanelet
        """
        if selected_lanelets is None:
            selected_lanelets = []
        if self.road_network_controller.mwindow.play_activated:
            self.road_network_controller.text_browser.append("Please stop the animation first.")
            return
        if len(selected_lanelets) > 0:
            adjacent_left = adj_left
        else:
            selected_lanelets = self.selected_lanelets(True)
            if selected_lanelets is None:
                selected_lanelets = []
            adjacent_left = self.road_network_toolbox_ui.create_adjacent_left_selection.isChecked()

        added_lanelets = []

        for selected_lanelet in selected_lanelets:
            if selected_lanelet is None:
                return
            if selected_lanelet.predecessor:
                self.road_network_controller.text_browser.append(str(selected_lanelet.predecessor))
            if selected_lanelet.successor:
                self.road_network_controller.text_browser.append(str(selected_lanelet.successor))
            if (selected_lanelet.adj_left is not None and adjacent_left) or (
                selected_lanelet.adj_right is not None and not adjacent_left
            ):
                self.road_network_controller.text_browser.append("The Lanelet has already an adjacent Lanelet")
                return

            self.road_network_controller.mwindow.animated_viewer_wrapper.cr_viewer.dynamic.display_curved_lanelet(False)

            adjacent_same_direction = self.road_network_toolbox_ui.create_adjacent_same_direction_selection.isChecked()
            lanelet_width = float(
                str(np.linalg.norm(selected_lanelet.left_vertices[0] - selected_lanelet.right_vertices[0]))
            )
            line_marking_left = selected_lanelet.line_marking_left_vertices
            line_marking_right = selected_lanelet.line_marking_right_vertices
            lanelet_type = selected_lanelet.lanelet_type
            user_one_way = selected_lanelet.user_one_way
            user_bidirectional = selected_lanelet.user_bidirectional
            traffic_signs = selected_lanelet.traffic_signs
            traffic_lights = selected_lanelet.traffic_lights
            stop_line_at_end = False
            stop_line = None
            if selected_lanelet.stop_line is not None:
                stop_line_marking = selected_lanelet.stop_line.line_marking
                if all(selected_lanelet.stop_line.start == selected_lanelet.left_vertices[0]) and all(
                    selected_lanelet.stop_line.end == selected_lanelet.right_vertices[0]
                ):
                    # stop line at beginning
                    stop_line_at_end = False
                    stop_line = StopLine(np.array([0, 0]), np.array([0, 0]), stop_line_marking, set(), set())
                elif all(
                    selected_lanelet.stop_line.start
                    == selected_lanelet.left_vertices[len(selected_lanelet.left_vertices) - 1]
                ) and all(
                    selected_lanelet.stop_line.end
                    == selected_lanelet.right_vertices[len(selected_lanelet.right_vertices) - 1]
                ):
                    stop_line_at_end = True
                    stop_line = StopLine(np.array([0, 0]), np.array([0, 0]), stop_line_marking, set(), set())
                else:
                    stop_line_start_x = selected_lanelet.stop_line.start[0]
                    stop_line_end_x = selected_lanelet.stop_line.end[0]
                    stop_line_start_y = selected_lanelet.stop_line.start[1]
                    stop_line_end_y = selected_lanelet.stop_line.end[1]
                    stop_line = StopLine(
                        np.array([stop_line_start_x, stop_line_start_y]),
                        np.array([stop_line_end_x, stop_line_end_y]),
                        stop_line_marking,
                        set(),
                        set(),
                    )
            id_of_new_lanelet = self.scenario_model.generate_object_id()

            predecessors = []
            successors = []

            for pre_id in selected_lanelet.predecessor:
                predecessor = self.scenario_model.find_lanelet_by_id(int(pre_id))
                if predecessor.adj_left is not None and adjacent_left:
                    if predecessor.adj_left_same_direction != adjacent_same_direction:
                        self.road_network_controller.text_browser.append(
                            "The adjacents predecessor has not the same" " direction!"
                        )
                        return
                    if predecessor.adj_left_same_direction:
                        predecessors.append(predecessor.adj_left)
                        self.scenario_model.add_successor_to_lanelet(predecessor.adj_left, id_of_new_lanelet)
                    else:
                        successors.append(predecessor.adj_left)
                        self.scenario_model.add_predecessor_to_lanelet(predecessor.adj_left, id_of_new_lanelet)
                elif predecessor.adj_right is not None and not adjacent_left:
                    if predecessor.adj_right_same_direction != adjacent_same_direction:
                        self.road_network_controller.text_browser.append(
                            "The adjacents predecessor has not the same" " direction!"
                        )
                        return
                    if predecessor.adj_right_same_direction:
                        predecessors.append(predecessor.adj_right)
                        self.scenario_model.add_successor_to_lanelet(predecessor.adj_right, id_of_new_lanelet)
                    else:
                        successors.append(predecessor.adj_right)
                        self.scenario_model.add_predecessor_to_lanelet(predecessor.adj_right, id_of_new_lanelet)

            for suc_id in selected_lanelet.successor:
                successor = self.scenario_model.find_lanelet_by_id(int(suc_id))
                if successor.adj_left is not None and adjacent_left:
                    if successor.adj_left_same_direction != adjacent_same_direction:
                        self.road_network_controller.text_browser.append(
                            "The adjacents successor has not the same" " direction!"
                        )
                        return
                    if successor.adj_left_same_direction:
                        successors.append(successor.adj_left)
                        self.scenario_model.add_predecessor_to_lanelet(successor.adj_left, id_of_new_lanelet)
                    else:
                        predecessors.append(successor.adj_left)
                        self.scenario_model.add_successor_to_lanelet(successor.adj_left, id_of_new_lanelet)
                elif successor.adj_right is not None and not adjacent_left:
                    if successor.adj_right_same_direction != adjacent_same_direction:
                        self.road_network_controller.text_browser.append(
                            "The adjacents successor has not the same" " direction!"
                        )
                        return
                    if successor.adj_right_same_direction:
                        successors.append(successor.adj_right)
                        self.scenario_model.add_predecessor_to_lanelet(successor.adj_right, id_of_new_lanelet)
                    else:
                        predecessors.append(successor.adj_right)
                        self.scenario_model.add_successor_to_lanelet(successor.adj_right, id_of_new_lanelet)

            if adjacent_left:
                adjacent_lanelet = MapCreator.create_adjacent_lanelet(
                    adjacent_left,
                    selected_lanelet,
                    id_of_new_lanelet,
                    adjacent_same_direction,
                    lanelet_width,
                    lanelet_type,
                    predecessors,
                    successors,
                    user_one_way,
                    user_bidirectional,
                    line_marking_left,
                    line_marking_right,
                    stop_line,
                    traffic_signs,
                    traffic_lights,
                    stop_line_at_end,
                )
            else:
                adjacent_lanelet = MapCreator.create_adjacent_lanelet(
                    adjacent_left,
                    selected_lanelet,
                    id_of_new_lanelet,
                    adjacent_same_direction,
                    lanelet_width,
                    lanelet_type,
                    predecessors,
                    successors,
                    user_one_way,
                    user_bidirectional,
                    line_marking_left,
                    line_marking_right,
                    stop_line,
                    traffic_signs,
                    traffic_lights,
                    stop_line_at_end,
                )
            added_lanelets.append(adjacent_lanelet)

        if len(added_lanelets) > 0:
            self.last_added_lanelet_id = added_lanelets[len(added_lanelets) - 1].lanelet_id
            self.scenario_model.add_lanelet(added_lanelets)
            self.road_network_controller.set_default_road_network_list_information()
            self.lanelet_ui.set_default_lanelet_operation_information()
        else:
            self.road_network_controller.text_browser.append("Adjacent lanelet already exists.")

    @logger.log
    def connect_lanelets(self):
        """
        Connects two lanelets by adding a new lanelet using cubic spline interpolation.
        """
        if self.road_network_controller.mwindow.play_activated:
            self.road_network_controller.text_browser.append("Please stop the animation first.")
            return

        selected_lanelet_one = self.selected_lanelet(True)
        if selected_lanelet_one is None:
            return
        if self.road_network_toolbox_ui.selected_lanelet_two.currentText() != "None":
            selected_lanelet_two = self.scenario_model.find_lanelet_by_id(
                int(self.road_network_toolbox_ui.selected_lanelet_two.currentText())
            )
        else:
            self.road_network_controller.text_browser.append("No lanelet selected for [2].")
            return

        self.road_network_controller.mwindow.animated_viewer_wrapper.cr_viewer.dynamic.display_curved_lanelet(False)

        connected_lanelet = MapCreator.connect_lanelets(
            selected_lanelet_one, selected_lanelet_two, self.scenario_model.generate_object_id()
        )

        self.road_network_controller.last_added_lanelet_id = connected_lanelet.lanelet_id
        self.scenario_model.add_lanelet(connected_lanelet)
        self.road_network_controller.set_default_road_network_list_information()
        self.lanelet_ui.set_default_lanelet_operation_information()

    @logger.log
    def rotate_lanelet(self):
        """
        Rotates lanelet by a user-defined angle.
        """
        if self.road_network_controller.mwindow.play_activated:
            self.road_network_controller.text_browser.append("Please stop the animation first.")
            return

        selected_lanelets = self.selected_lanelets(True)
        if selected_lanelets is None:
            return

        self.road_network_controller.mwindow.animated_viewer_wrapper.cr_viewer.dynamic.display_curved_lanelet(False)
        rotation_angle = int(self.road_network_toolbox_ui.rotation_angle.text())

        for lanelet in selected_lanelets:
            self.scenario_model.rotate_lanelet(lanelet.lanelet_id, rotation_angle)

        self.lanelet_ui.set_default_lanelet_operation_information()

    @logger.log
    def translate_lanelet(self):
        """
        Translates lanelet by user-defined x- and y-values.
        """
        if self.road_network_controller.mwindow.play_activated:
            self.road_network_controller.text_browser.append("Please stop the animation first.")
            return

        selected_lanelets = self.selected_lanelets(True)
        if selected_lanelets is None:
            return

        self.road_network_controller.mwindow.animated_viewer_wrapper.cr_viewer.dynamic.display_curved_lanelet(False)
        x_translation = self.road_network_controller.get_float(self.road_network_toolbox_ui.x_translation)
        y_translation = self.road_network_controller.get_float(self.road_network_toolbox_ui.y_translation)

        for lanelet in selected_lanelets:
            lanelet.translate_rotate(np.array([x_translation, y_translation]), 0)
            self.scenario_model.translate_lanelet(lanelet)

        self.lanelet_ui.set_default_lanelet_operation_information()

    def get_lanelet_from_toolbox(self, new_lanelet: bool) -> Lanelet:
        """
        Collects the information of the properties of the lanelet of the toolbox and creates with it a Lanelet
        which is than returned

        :return: Lanelet with the information given in the toolbox
        """
        if not self.scenario_model.scenario_created():
            self.road_network_controller.text_browser.append("Please create first a new scenario.")
            return

        if not new_lanelet:
            selected_lanelet = self.selected_lanelet()
            if selected_lanelet is None:
                return None
            return self.add_editable_updated_lanelet(0, selected_lanelet.left_vertices, selected_lanelet.right_vertices)

        predecessors = [int(pre) for pre in self.road_network_toolbox_ui.predecessors.get_checked_items()]
        successors = [int(suc) for suc in self.road_network_toolbox_ui.successors.get_checked_items()]

        place_at_position = self.road_network_toolbox_ui.place_at_position.isChecked()
        connect_to_last_selection = self.road_network_toolbox_ui.connect_to_previous_selection.isChecked()
        connect_to_predecessors_selection = self.road_network_toolbox_ui.connect_to_predecessors_selection.isChecked()
        connect_to_successors_selection = self.road_network_toolbox_ui.connect_to_successors_selection.isChecked()

        if connect_to_last_selection and self.road_network_controller.last_added_lanelet_id is None:
            self.road_network_controller.text_browser.append(
                "__Warning__: Previously add lanelet does not exist anymore. " "Change lanelet adding option."
            )
            return None
        if connect_to_predecessors_selection and len(predecessors) == 0:
            self.road_network_controller.text_browser.append("__Warning__: No predecessors are selected.")
            return None
        if connect_to_successors_selection and len(successors) == 0:
            self.road_network_controller.text_browser.append("__Warning__: No successors are selected.")
            return None

        lanelet_start_pos_x = self.get_x_position_lanelet_start(False)
        lanelet_start_pos_y = self.get_y_position_lanelet_start(False)

        lanelet_width = self.road_network_controller.get_float(self.road_network_toolbox_ui.lanelet_width)
        line_marking_left = LineMarking(self.road_network_toolbox_ui.line_marking_left.currentText())
        line_marking_right = LineMarking(self.road_network_toolbox_ui.line_marking_right.currentText())
        num_vertices = int(self.road_network_toolbox_ui.number_vertices.text())
        adjacent_left = (
            int(self.road_network_toolbox_ui.adjacent_left.currentText())
            if self.road_network_toolbox_ui.adjacent_left.currentText() != "None"
            else None
        )
        adjacent_right = (
            int(self.road_network_toolbox_ui.adjacent_right.currentText())
            if self.road_network_toolbox_ui.adjacent_right.currentText() != "None"
            else None
        )
        adjacent_left_same_direction = self.road_network_toolbox_ui.adjacent_left_same_direction.isChecked()
        adjacent_right_same_direction = self.road_network_toolbox_ui.adjacent_right_same_direction.isChecked()
        lanelet_type = {
            LaneletType(ty) for ty in self.road_network_toolbox_ui.lanelet_type.get_checked_items() if ty != "None"
        }
        user_one_way = {
            RoadUser(user)
            for user in self.road_network_toolbox_ui.road_user_oneway.get_checked_items()
            if user != "None"
        }
        user_bidirectional = {
            RoadUser(user)
            for user in self.road_network_toolbox_ui.road_user_bidirectional.get_checked_items()
            if user != "None"
        }

        traffic_signs = {
            int(sign) for sign in self.road_network_toolbox_ui.lanelet_referenced_traffic_sign_ids.get_checked_items()
        }
        traffic_lights = {
            int(light)
            for light in self.road_network_toolbox_ui.lanelet_referenced_traffic_light_ids.get_checked_items()
        }
        if self.road_network_toolbox_ui.stop_line_check_box.isChecked():
            if self.road_network_toolbox_ui.stop_line_beginning.isChecked():
                stop_line_at_end = False
                stop_line_at_beginning = True
                stop_line_marking = LineMarking(self.road_network_toolbox_ui.line_marking_stop_line.currentText())
                stop_line = StopLine(np.array([0, 0]), np.array([0, 0]), stop_line_marking, set(), set())
            elif self.road_network_toolbox_ui.stop_line_end.isChecked():
                stop_line_at_end = True
                stop_line_at_beginning = False
                stop_line_marking = LineMarking(self.road_network_toolbox_ui.line_marking_stop_line.currentText())
                stop_line = StopLine(np.array([0, 0]), np.array([0, 0]), stop_line_marking, set(), set())
        else:
            stop_line_at_end = False
            stop_line_at_beginning = False
            stop_line = None

        lanelet_length = self.road_network_controller.get_float(self.road_network_toolbox_ui.lanelet_length)
        lanelet_radius = self.road_network_controller.get_float(self.road_network_toolbox_ui.lanelet_radius)
        lanelet_angle = np.deg2rad(self.road_network_controller.get_float(self.road_network_toolbox_ui.lanelet_angle))

        lanelet_id = 0

        lanelet = MapCreator.create_curve(
            lanelet_width,
            lanelet_radius,
            lanelet_angle,
            num_vertices,
            lanelet_id,
            lanelet_type,
            predecessors,
            successors,
            adjacent_left,
            adjacent_right,
            adjacent_left_same_direction,
            adjacent_right_same_direction,
            user_one_way,
            user_bidirectional,
            line_marking_left,
            line_marking_right,
            stop_line,
            traffic_signs,
            traffic_lights,
            stop_line_at_end,
            stop_line_at_beginning,
        )

        if connect_to_last_selection:
            last_lanelet = self.scenario_model.find_lanelet_by_id(self.road_network_controller.last_added_lanelet_id)
            lanelet.translate_rotate(
                np.array([last_lanelet.center_vertices[-1][0], last_lanelet.center_vertices[-1][1]]), 0
            )
            MapCreator.fit_to_predecessor(last_lanelet, lanelet)
        elif connect_to_predecessors_selection:
            if len(predecessors) > 0:
                predecessor = self.scenario_model.find_lanelet_by_id(predecessors[0])
                lanelet.translate_rotate(
                    np.array([predecessor.center_vertices[-1][0], predecessor.center_vertices[-1][1]]), 0
                )
                MapCreator.fit_to_predecessor(predecessor, lanelet)
        elif connect_to_successors_selection:
            if len(successors) > 0:
                successor = self.scenario_model.find_lanelet_by_id(successors[0])

                x_start = successor.center_vertices[0][0] - lanelet_length
                y_start = successor.center_vertices[0][1]

                lanelet.translate_rotate(np.array([x_start, y_start]), 0)
                MapCreator.fit_to_successor(successor, lanelet)
        elif place_at_position:
            lanelet.translate_rotate(np.array([lanelet_start_pos_x, lanelet_start_pos_y]), 0)
            if not self.road_network_toolbox_ui.horizontal.isChecked():
                if self.road_network_toolbox_ui.select_end_position.isChecked():
                    rotation_angle = math.degrees(
                        math.asin((self.get_y_position_lanelet_end() - lanelet_start_pos_y) / lanelet_length)
                    )
                    # convert rotation_angle to positive angle since translate_rotate function only expects positive
                    # angle
                    if self.get_x_position_lanelet_end() < lanelet_start_pos_x:
                        rotation_angle = 180 - rotation_angle
                    if rotation_angle < 0:
                        rotation_angle = 360 + rotation_angle
                elif self.road_network_toolbox_ui.rotate.isChecked():
                    rotation_angle = int(self.road_network_toolbox_ui.rotation_angle_end.text())

                initial_vertex_x = lanelet.center_vertices[0]
                if rotation_angle > 360:
                    rotation_angle %= 360
                lanelet.translate_rotate(np.array([0, 0]), np.deg2rad(rotation_angle))
                lanelet.translate_rotate(initial_vertex_x - lanelet.center_vertices[0], 0.0)
        return lanelet

    @logger.log
    def merge_with_successor(self):
        """
        Merges a lanelet with its successor. If several successors exist, a new lanelet is created for each successor.
        """
        if self.road_network_controller.mwindow.play_activated:
            self.road_network_controller.text_browser.append("Please stop the animation first.")
            return

        selected_lanelet_one = self.selected_lanelet(True)
        if selected_lanelet_one is None:
            return

        self.road_network_controller.mwindow.animated_viewer_wrapper.cr_viewer.dynamic.display_curved_lanelet(False)
        self.scenario_model.merge_with_successor(selected_lanelet_one)
        self.lanelet_ui.set_default_lanelet_operation_information()

    def get_x_position_lanelet_start(self, update=False) -> float:
        """
        Extracts lanelet x-position of first center vertex.

        @return: x-position [m]
        """
        if not update:
            if (
                self.road_network_toolbox_ui.place_at_position.isChecked()
                and self.road_network_toolbox_ui.lanelet_start_position_x.text()
                and self.road_network_toolbox_ui.lanelet_start_position_x.text() != "-"
            ):
                return float(self.road_network_toolbox_ui.lanelet_start_position_x.text().replace(",", "."))
            else:
                return 0
        else:
            if (
                self.road_network_toolbox_ui.selected_lanelet_start_position_x.text()
                and self.road_network_toolbox_ui.selected_lanelet_start_position_x.text() != "-"
            ):
                return float(self.road_network_toolbox_ui.selected_lanelet_start_position_x.text().replace(",", "."))
            else:
                return 0

    def get_y_position_lanelet_start(self, update=False) -> float:
        """
        Extracts lanelet y-position of first center vertex.

        @return: y-position [m]
        """
        if not update:
            if (
                self.road_network_toolbox_ui.place_at_position.isChecked()
                and self.road_network_toolbox_ui.lanelet_start_position_y.text()
                and self.road_network_toolbox_ui.lanelet_start_position_y.text() != "-"
            ):
                return float(self.road_network_toolbox_ui.lanelet_start_position_y.text().replace(",", "."))
            else:
                return 0
        else:
            if (
                self.road_network_toolbox_ui.selected_lanelet_start_position_y.text()
                and self.road_network_toolbox_ui.selected_lanelet_start_position_y.text() != "-"
            ):
                return float(self.road_network_toolbox_ui.selected_lanelet_start_position_y.text().replace(",", "."))
            else:
                return 0

    def get_x_position_lanelet_end(self, update=False) -> float:
        """
        Extracts lanelet x-position of last center vertex.

        @return: x-position [m]
        """
        if not update:
            if (
                self.road_network_toolbox_ui.lanelet_end_position_x.text()
                and self.road_network_toolbox_ui.lanelet_end_position_x.text() != "-"
            ):
                return float(self.road_network_toolbox_ui.lanelet_end_position_x.text().replace(",", "."))
            else:
                return 0
        else:
            if (
                self.road_network_toolbox_ui.selected_lanelet_end_position_x.text()
                and self.road_network_toolbox_ui.selected_lanelet_end_position_x.text() != "-"
            ):
                return float(self.road_network_toolbox_ui.selected_lanelet_end_position_x.text().replace(",", "."))
            else:
                return 0

    def get_y_position_lanelet_end(self, update=False) -> float:
        """
        Extracts lanelet y-position of last center vertex.

        @return: y-position [m]
        """
        if not update:
            if (
                self.road_network_toolbox_ui.lanelet_end_position_y.text()
                and self.road_network_toolbox_ui.lanelet_end_position_y.text() != "-"
            ):
                return float(self.road_network_toolbox_ui.lanelet_end_position_y.text().replace(",", "."))
            else:
                return 0
        else:
            if (
                self.road_network_toolbox_ui.selected_lanelet_end_position_y.text()
                and self.road_network_toolbox_ui.selected_lanelet_end_position_y.text() != "-"
            ):
                return float(self.road_network_toolbox_ui.selected_lanelet_end_position_y.text().replace(",", "."))
            else:
                return 0

    def _calc_angle(
        self,
        left_vertice_point_one: ndarray,
        right_vertice_point_one: ndarray,
        left_vertice_point_two: ndarray,
        right_vertice_point_two: ndarray,
    ) -> float:
        """
        Calculates the angle between two given lines

        :param left_vertice_point_one: left point of the first line
        :param right_vertice_point_one: right point of the first line
        :param left_vertice_point_two: left point of the second line
        :param right_vertice_point_two: right point of the second line

        :return: Angle between the 2 lines as a float
        """
        line_origin = left_vertice_point_one[:2] - right_vertice_point_one[:2]
        line_lanelet = left_vertice_point_two[:2] - right_vertice_point_two[:2]
        norm_predecessor = np.linalg.norm(line_origin)
        norm_lanelet = np.linalg.norm(line_lanelet)
        dot_prod = np.dot(line_origin, line_lanelet)
        sign = line_lanelet[1] * line_origin[0] - line_lanelet[0] * line_origin[1]
        angle = np.arccos(dot_prod / (norm_predecessor * norm_lanelet))
        if sign > 0:
            angle = 2 * np.pi - angle
        return 360 - angle * (180 / math.pi)

    def selected_lanelet(self, lanelet_operation: bool = False) -> Union[Lanelet, None]:
        """
        Extracts the selected lanelet one
        :param lanelet_operation: is set to true if the request comes from the lanelet_opeartions widgete

        @return: Selected lanelet object.
        """
        if not self.road_network_controller.initialized:
            return
        if not self.scenario_model.scenario_created():
            self.road_network_controller.text_browser.append("create a new file")
            return None

        if lanelet_operation:
            if self.road_network_toolbox_ui.selected_lanelet_one.currentText() not in ["None", ""]:
                selected_lanelet = self.scenario_model.find_lanelet_by_id(
                    int(self.road_network_toolbox_ui.selected_lanelet_one.currentText())
                )
                return selected_lanelet
            elif (
                self.road_network_toolbox_ui.selected_lanelet_one.currentText() in ["None", ""]
                and not self.road_network_controller.update
            ):
                self.road_network_controller.text_browser.append("No lanelet selected.")
                return None

        else:
            if self.road_network_toolbox_ui.selected_lanelet_update.currentText() not in ["None", ""]:
                selected_lanelet = self.scenario_model.find_lanelet_by_id(
                    int(self.road_network_toolbox_ui.selected_lanelet_update.currentText())
                )
                return selected_lanelet
            elif (
                self.road_network_toolbox_ui.selected_lanelet_update.currentText() in ["None", ""]
                and not self.road_network_controller.update
            ):
                self.road_network_controller.text_browser.append("No lanelet selected.")
                return None

    def selected_lanelets(self, lanelet_operation: bool = False) -> Union[List, None]:
        """
        Extracts the selected lanelet one

        @return: List of selected lanelet objects.
        """
        if not self.road_network_controller.initialized:
            return
        if not self.scenario_model.scenario_created():
            self.road_network_controller.text_browser.append("create a new file")
            return None

        if lanelet_operation:
            lanelets = [
                int(lanelet)
                for lanelet in self.road_network_toolbox_ui.selected_lanelet_one.get_checked_items()
                if lanelet not in ["None", ""]
            ]
        else:
            lanelets = [
                int(lanelet)
                for lanelet in self.road_network_toolbox_ui.selected_lanelet_update.get_checked_items()
                if lanelet not in ["None", ""]
            ]

        if len(lanelets) != 0:
            lanelets = [self.scenario_model.find_lanelet_by_id(int(lanelet)) for lanelet in lanelets]
            return lanelets
        elif len(lanelets) == 0 and not self.road_network_controller.update:
            self.road_network_controller.text_browser.append("No lanelet(s) selected.")
            return None

        return lanelets<|MERGE_RESOLUTION|>--- conflicted
+++ resolved
@@ -338,19 +338,9 @@
             self.road_network_controller.text_browser.append("Please stop the animation first.")
             return
 
-<<<<<<< HEAD
         selected_lanelets = self.selected_lanelets()
         if selected_lanelets is None:
             return
-=======
-        if new_lanelet is None:
-            selected_lanelet = self.selected_lanelet()
-            if selected_lanelet is None:
-                return
-            new_lanelet = self.update_lanelet_information(self.selected_lanelet())
-        else:
-            selected_lanelet = new_lanelet
->>>>>>> bf9a0c84
 
         self.road_network_controller.updated_lanelet = True
         for lanelet in selected_lanelets:
