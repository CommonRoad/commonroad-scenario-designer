import math
from typing import List, Optional, Union

import matplotlib as mpl
import numpy as np
from commonroad.geometry.shape import Circle, Polygon, Rectangle
from commonroad.prediction.prediction import SetBasedPrediction, TrajectoryPrediction
from commonroad.scenario.obstacle import (
    DynamicObstacle,
    Obstacle,
    ObstacleType,
    StaticObstacle,
)
from commonroad.scenario.state import ExtendedPMState, InitialState, State
from commonroad.scenario.trajectory import Trajectory
from PyQt6.QtCore import Qt
from PyQt6.QtWidgets import QColorDialog, QDockWidget

from crdesigner.common.logging import logger
from crdesigner.ui.gui.controller.animated_viewer.dynamic_canvas_controller import (
    DynamicCanvasController,
)
from crdesigner.ui.gui.view.toolboxes.obstacle_toolbox.obstacle_toolbox_ui import (
    ObstacleToolboxUI,
)


class ObstacleController(
    QDockWidget,
):
    def __init__(self, mwindow):
        super().__init__("Obstacle Toolbox")

        self.scenario_model = mwindow.scenario_model
        self.obstacle_toolbox_ui = ObstacleToolboxUI(
            self.scenario_model, mwindow.crdesigner_console_wrapper.text_browser, mwindow
        )
        self.adjust_ui()
        self.connect_gui_elements()
        self.tmp_folder = mwindow.tmp_folder
        self.text_browser = mwindow.crdesigner_console_wrapper.text_browser
        self.update_ongoing = False
        self.init_canvas()
        self.amount_obstacles = 0
        self.canvas = DynamicCanvasController()
        self.obstacle_color = None
        self.mwindow = mwindow

        # for profile visualisation
        self.sel_point = None
        self.xyova = []
        self.pos = []
        self.temp_obstacle = None

    def init_canvas(self):
        """
        so profile visualization canvas can handle events
        """
        self.obstacle_toolbox_ui.canvas_profile.mpl_connect("button_press_event", self.on_button_press)
        self.obstacle_toolbox_ui.canvas_profile.mpl_connect("button_release_event", self.on_button_release)
        self.obstacle_toolbox_ui.canvas_profile.mpl_connect("motion_notify_event", self.on_mouse_move)

    def adjust_ui(self):
        """
        Updates GUI properties like width, etc.
        """
        self.setFloating(True)
        self.setAllowedAreas(Qt.DockWidgetArea.RightDockWidgetArea)
        self.setWidget(self.obstacle_toolbox_ui)
        self.obstacle_toolbox_ui.setMinimumWidth(450)

    def connect_gui_elements(self):
        """
        adds functionality to gui elements like buttons, menus etc
        """
        self.obstacle_toolbox_ui.obstacle_type.currentTextChanged.connect(
            lambda: self.obstacle_toolbox_ui.init_obstacle_defaults()
        )

        self.obstacle_toolbox_ui.initialize_obstacle_information()

        self.obstacle_toolbox_ui.selected_obstacle.currentTextChanged.connect(
            lambda: self.update_obstacle_information()
        )
        self.obstacle_toolbox_ui.button_update_obstacle.clicked.connect(lambda: self.update_obstacle())

        self.obstacle_toolbox_ui.obstacle_profile_state_variable.currentTextChanged.connect(
            lambda: self.plot_obstacle_state_profile()
        )

        self.obstacle_toolbox_ui.button_remove_obstacle.clicked.connect(lambda: self.remove_obstacle())

        self.obstacle_toolbox_ui.button_add_static_obstacle.clicked.connect(lambda: self.add_obstacle())

        self.obstacle_toolbox_ui.obstacle_shape.currentTextChanged.connect(lambda: self.toggle_sections())

        self.obstacle_toolbox_ui.obstacle_dyn_stat.currentTextChanged.connect(lambda: self.toggle_dynamic_static())

        self.obstacle_toolbox_ui.color_btn.clicked.connect(lambda: self.color_picker())

        self.obstacle_toolbox_ui.default_color.stateChanged.connect(
            lambda: self.obstacle_toolbox_ui.set_default_color()
        )

        # ---- profile vis
        self.obstacle_toolbox_ui.obstacle_profile_state_variable.currentTextChanged.connect(
            lambda: self.plot_obstacle_state_profile()
        )

        self.obstacle_toolbox_ui.initialize_obstacle_information()
        self.obstacle_toolbox_ui.selected_obstacle_profile.itemSelectionChanged.connect(
            lambda: self.update_obstacle_information()
        )

        self.obstacle_toolbox_ui.expand_selected_obstacle.clicked.connect(
            lambda: self.show_hide_selected_obstacle_list()
        )

    def show_hide_selected_obstacle_list(self):
        if self.obstacle_toolbox_ui.selected_obstacle_profile.isVisible():
            self.obstacle_toolbox_ui.selected_obstacle_profile.hide()
            self.obstacle_toolbox_ui.expand_selected_obstacle.setText("Show Selected Obstacles")
        else:
            self.obstacle_toolbox_ui.selected_obstacle_profile.show()
            self.obstacle_toolbox_ui.expand_selected_obstacle.setText("Hide Selected Obstacles")

    @logger.log
    def toggle_sections(self):
        """
        Depending on the selected shape of the obstacle the specific fields of the toolbox are displayed
        """
        if self.obstacle_toolbox_ui.obstacle_shape.currentText() == "Circle":
            self.obstacle_toolbox_ui.remove_rectangle_fields()
            self.obstacle_toolbox_ui.remove_polygon_fields()
            self.obstacle_toolbox_ui.remove_position()

            self.obstacle_toolbox_ui.init_circle_fields()
            self.obstacle_toolbox_ui.init_position()

        elif self.obstacle_toolbox_ui.obstacle_shape.currentText() == "Rectangle":
            self.obstacle_toolbox_ui.remove_circle_fields()
            self.obstacle_toolbox_ui.remove_polygon_fields()
            self.obstacle_toolbox_ui.remove_position()

            self.obstacle_toolbox_ui.init_rectangle_fields()
            self.obstacle_toolbox_ui.init_position()

        elif self.obstacle_toolbox_ui.obstacle_shape.currentText() == "Polygon":
            self.obstacle_toolbox_ui.remove_circle_fields()
            self.obstacle_toolbox_ui.remove_rectangle_fields()
            self.obstacle_toolbox_ui.remove_position()
            self.obstacle_toolbox_ui.init_polygon_fields()

        if self.obstacle_toolbox_ui.obstacle_dyn_stat.currentText() == "Dynamic":
            self.toggle_dynamic_static()

        self.obstacle_toolbox_ui.init_obstacle_defaults()

    @logger.log
    def toggle_dynamic_static(self):
        """
        adds/removes fields unique for the dynamic obstacle
        """
        if self.obstacle_toolbox_ui.obstacle_dyn_stat.currentText() == "Dynamic":
            self.obstacle_toolbox_ui.remove_position()
        elif self.obstacle_toolbox_ui.obstacle_dyn_stat.currentText() == "Static":
            self.obstacle_toolbox_ui.init_position()

        self.obstacle_toolbox_ui.init_obstacle_defaults()

    def static_obstacle_details(self, obstacle_id: int):
        """
        Creates static obstacles
        :param obstacle_id: id of static obstacle to be created
        """
        if self.obstacle_toolbox_ui.obstacle_shape.currentText() == "Rectangle":
            static_obstacle = StaticObstacle(
                obstacle_id=obstacle_id,
                obstacle_type=ObstacleType(self.obstacle_toolbox_ui.obstacle_type.currentText()),
                obstacle_shape=Rectangle(
                    length=float(self.obstacle_toolbox_ui.obstacle_length.text()),
                    width=float(self.obstacle_toolbox_ui.obstacle_width.text()),
                ),
                initial_state=InitialState(
                    **{
                        "position": np.array(
                            [
                                float(self.obstacle_toolbox_ui.obstacle_x_Position.text()),
                                float(self.obstacle_toolbox_ui.obstacle_y_Position.text()),
                            ]
                        ),
                        "orientation": math.radians(float(self.obstacle_toolbox_ui.obstacle_orientation.text())),
                        "time_step": 1,
                    }
                ),
            )
        elif self.obstacle_toolbox_ui.obstacle_shape.currentText() == "Circle":
            static_obstacle = StaticObstacle(
                obstacle_id=obstacle_id,
                obstacle_type=ObstacleType(self.obstacle_toolbox_ui.obstacle_type.currentText()),
                obstacle_shape=Circle(radius=float(self.obstacle_toolbox_ui.obstacle_radius.text())),
                initial_state=InitialState(
                    **{
                        "position": np.array(
                            [
                                float(self.obstacle_toolbox_ui.obstacle_x_Position.text()),
                                float(self.obstacle_toolbox_ui.obstacle_y_Position.text()),
                            ]
                        ),
                        "orientation": 0,
                        "time_step": 1,
                    }
                ),
            )
        elif self.obstacle_toolbox_ui.obstacle_shape.currentText() == "Polygon":
            static_obstacle = StaticObstacle(
                obstacle_id=obstacle_id,
                obstacle_type=ObstacleType(self.obstacle_toolbox_ui.obstacle_type.currentText()),
                obstacle_shape=Polygon(vertices=self.polygon_array()),
                initial_state=InitialState(**{"position": np.array([0, 0]), "orientation": 0, "time_step": 1}),
            )

        if self.obstacle_toolbox_ui.default_color.isChecked():
            self.canvas.set_static_obstacle_color(static_obstacle.obstacle_id)
        elif self.obstacle_color is not None and not self.obstacle_toolbox_ui.change_color:
            self.canvas.set_static_obstacle_color(static_obstacle.obstacle_id, self.obstacle_color.name())

        self.obstacle_color = None
        self.scenario_model.add_obstacle(static_obstacle)
        self.obstacle_toolbox_ui.initialize_obstacle_information()

    def dynamic_obstacle_details(self, obstacle_id: int):
        """
        creates dynamic obstacles
        :param obstacle_id: id of static obstacle to be created
        """
        if self.xyova:
            initial_position = np.array([self.xyova[0][0], self.xyova[0][1]])
            state_dictionary = {
                "position": initial_position,
                "velocity": self.xyova[0][3],
                "orientation": self.xyova[0][2],
                "time_step": 0,
            }

            if self.xyova[0][4] is not None:
                state_dictionary.update({"acceleration": self.xyova[0][4]})
            if self.xyova[0][5] is not None:
                state_dictionary.update({"yaw_rate": self.xyova[0][5]})
            if self.xyova[0][6] is not None:
                state_dictionary.update({"slip_angle": self.xyova[0][6]})

        elif self.temp_obstacle is not None:  # is not None during an update
            initial_position = np.array(
                [
                    self.temp_obstacle.initial_state.__getattribute__("position")[0],
                    self.temp_obstacle.initial_state.__getattribute__("position")[1],
                ]
            )
            state_dictionary = {
                "position": initial_position,
                "velocity": self.temp_obstacle.initial_state.__getattribute__("velocity"),
                "orientation": self.temp_obstacle.initial_state.__getattribute__("orientation"),
                "time_step": 0,
            }

            if "acceleration" in self.temp_obstacle.initial_state.attributes:
                state_dictionary.update(
                    {"acceleration": self.temp_obstacle.initial_state.__getattribute__("acceleration")}
                )
            if "yaw_rate" in self.temp_obstacle.initial_state.attributes:
                state_dictionary.update({"yaw_rate": self.temp_obstacle.initial_state.__getattribute__("yaw_rate")})
            if "slip_angle" in self.temp_obstacle.initial_state.attributes:
                state_dictionary.update({"slip_angle": self.temp_obstacle.initial_state.__getattribute__("slip_angle")})

        if self.obstacle_toolbox_ui.obstacle_shape.currentText() == "Rectangle":
            dynamic_obstacle = DynamicObstacle(
                obstacle_id=obstacle_id,
                obstacle_type=ObstacleType(self.obstacle_toolbox_ui.obstacle_type.currentText()),
                obstacle_shape=Rectangle(
                    length=float(self.obstacle_toolbox_ui.obstacle_length.text()),
                    width=float(self.obstacle_toolbox_ui.obstacle_width.text()),
                    orientation=float(self.obstacle_toolbox_ui.obstacle_orientation.text()),
                ),
                initial_state=InitialState(**state_dictionary),
                prediction=TrajectoryPrediction(
                    shape=Rectangle(
                        float(self.obstacle_toolbox_ui.obstacle_length.text()),
                        width=float(self.obstacle_toolbox_ui.obstacle_width.text()),
                    ),
                    trajectory=Trajectory(initial_time_step=1, state_list=self.calc_state_list()),
                ),
            )

        elif self.obstacle_toolbox_ui.obstacle_shape.currentText() == "Circle":
            dynamic_obstacle = DynamicObstacle(
                obstacle_id=obstacle_id,
                obstacle_type=ObstacleType(self.obstacle_toolbox_ui.obstacle_type.currentText()),
                obstacle_shape=Circle(radius=float(self.obstacle_toolbox_ui.obstacle_radius.text())),
                initial_state=InitialState(**state_dictionary),
                prediction=TrajectoryPrediction(
                    shape=Circle(float(self.obstacle_toolbox_ui.obstacle_radius.text())),
                    trajectory=Trajectory(initial_time_step=1, state_list=self.calc_state_list()),
                ),
            )

        elif self.obstacle_toolbox_ui.obstacle_shape.currentText() == "Polygon":
            dynamic_obstacle = DynamicObstacle(
                obstacle_id=obstacle_id,
                obstacle_type=ObstacleType(self.obstacle_toolbox_ui.obstacle_type.currentText()),
                obstacle_shape=Polygon(vertices=self.polygon_array()),
                initial_state=InitialState(**state_dictionary),
                prediction=TrajectoryPrediction(
                    shape=Polygon(vertices=self.polygon_array()),
                    trajectory=Trajectory(initial_time_step=1, state_list=self.initial_trajectory()),
                ),
            )

        if self.obstacle_toolbox_ui.default_color.isChecked():
            self.canvas.set_dynamic_obstacle_color(dynamic_obstacle.obstacle_id)
        elif self.obstacle_color is not None and not self.obstacle_toolbox_ui.change_color:
            self.canvas.set_dynamic_obstacle_color(dynamic_obstacle.obstacle_id, self.obstacle_color.name())
        self.obstacle_color = None
        self.scenario_model.add_obstacle(dynamic_obstacle)
        self.obstacle_toolbox_ui.initialize_obstacle_information()

    def calc_state_list(self) -> List[State]:
        """
        Calculates the trajectory, orientation, yaw_rate, slip_angle, etc
        for the dynamic obstacle based on changes in profile visualization.
        If no changes just reuse the old values
        :return: state_list which is an array of states
        """
        state_list = []

        # if updating positions in profile visualisation
        if self.xyova:
            for j in range(1, len(self.xyova)):
                new_position = np.array([self.xyova[j][0], self.xyova[j][1]])
                state_dictionary = {
                    "position": new_position,
                    "velocity": self.xyova[j][3],
                    "orientation": self.xyova[j][2],
                    "time_step": j,
                }

                if self.xyova[j][4] is not None:
                    state_dictionary.update({"acceleration": self.xyova[j][4]})
                if self.xyova[j][5] is not None:
                    state_dictionary.update({"yaw_rate": self.xyova[j][5]})
                if self.xyova[j][6] is not None:
                    state_dictionary.update({"slip_angle": self.xyova[j][6]})

                new_state = ExtendedPMState(**state_dictionary)
                state_list.append(new_state)
            return state_list

        else:
            for state in self.temp_obstacle.prediction.trajectory.state_list:
                new_position = np.array([state.__getattribute__("position")[0], state.__getattribute__("position")[1]])
                state_dictionary = {
                    "position": new_position,
                    "velocity": state.__getattribute__("velocity"),
                    "orientation": state.__getattribute__("orientation"),
                    "time_step": state.__getattribute__("time_step"),
                }

                if "acceleration" in state.attributes:
                    state_dictionary.update({"acceleration": state.__getattribute__("acceleration")})
                if "yaw_rate" in state.attributes:
                    state_dictionary.update({"yaw_rate": state.__getattribute__("yaw_rate")})
                if "slip_angle" in state.attributes:
                    state_dictionary.update({"slip_angle": state.__getattribute__("slip_angle")})

                new_state = ExtendedPMState(**state_dictionary)
                state_list.append(new_state)
            return state_list

    def polygon_array(self) -> Optional[np.ndarray]:
        """
        Stores values from gui menu as floats (vertices)
        :return: a list of the vertices from the gui menu
        """
        vertices = []
        for i in range(self.obstacle_toolbox_ui.amount_vertices):
            if (
                self.obstacle_toolbox_ui.vertices_x[i].text() != ""
                and self.obstacle_toolbox_ui.vertices_y[i].text() != ""
            ):
                temp = [
                    float(self.obstacle_toolbox_ui.vertices_x[i].text()),
                    float(self.obstacle_toolbox_ui.vertices_y[i].text()),
                ]
                vertices.append(temp)

        if len(vertices) < 3:
            self.text_browser.append("At least 3 vertices are needed to create a polygon")
            return

        vertices = np.asarray(vertices)
        return vertices

    def get_current_obstacle_id(self) -> Optional[int]:
        """
        :return: obstacle_id of current selected obstacles
        """
        if self.obstacle_toolbox_ui.selected_obstacle.currentText() != "None":
            return int(self.obstacle_toolbox_ui.selected_obstacle.currentText())
        else:
            return None

    def get_current_obstacle(self) -> Optional[Union[DynamicObstacle, StaticObstacle]]:
        """
        :return: current selected obstacle
        """
        obstacle_id = self.get_current_obstacle_id()
        if obstacle_id is not None:
            selected_obstacle = self.scenario_model.find_obstacle_by_id(obstacle_id)
            return selected_obstacle
        else:
            return None

    @logger.log
    def add_obstacle(self):
        """
        generates an object_id (id for obstacle) and then calls function
        to create a static or dynamic obstacle
        """
        if self.mwindow.play_activated:
            self.text_browser.append("Please stop the animation first.")
            return

        if self.obstacle_toolbox_ui.selected_obstacle.currentText() != "None":
            self.text_browser.append("The obstacle already exists. Please update the obstacle!")
            return

        if self.scenario_model.scenario_created():
            obstacle_id = self.scenario_model.generate_object_id()
            self.amount_obstacles = self.scenario_model.generate_object_id()

            if self.obstacle_toolbox_ui.obstacle_dyn_stat.currentText() == "Dynamic":
                try:
                    self.dynamic_obstacle_details(obstacle_id)
                except Exception:
                    self.text_browser.append("Error when adding dynamic obstacle")
            elif self.obstacle_toolbox_ui.obstacle_dyn_stat.currentText() == "Static":
                try:
                    self.static_obstacle_details(obstacle_id)
                except Exception:
                    self.text_browser.append("Error when adding static obstacle")
        else:
            self.text_browser.append("Warning: Scenario does not exist yet. Please create or load a scenario first.")
        self.obstacle_toolbox_ui.initialize_obstacle_information()

    @logger.log
    def update_obstacle(self):
        """
        updates obstacle by deleting it and then adding it again with same id
        """
        if self.mwindow.play_activated:
            self.text_browser.append("Please stop the animation first.")
            return

        selected_obstacle = self.get_current_obstacle()
        obstacle_id = self.get_current_obstacle_id()
        self.temp_obstacle = selected_obstacle
        if selected_obstacle is None or obstacle_id is None:
            self.text_browser.append("Warning: Scenario does not exist yet. Please create or load a scenario first.")
            return
        else:
            self.canvas.remove_obstacle(obstacle_id)
            self.scenario_model.remove_obstacle(selected_obstacle)

        if self.obstacle_toolbox_ui.obstacle_dyn_stat.currentText() == "Static":
            try:
                self.static_obstacle_details(obstacle_id)
            except Exception as e:
                self.text_browser.append("Error when updating static obstacle")
                self.text_browser.append(str(e))

        elif self.obstacle_toolbox_ui.obstacle_dyn_stat.currentText() == "Dynamic":
            try:
                self.dynamic_obstacle_details(obstacle_id)
                self.xyova.clear()
            except Exception:
                self.text_browser.append("Error when updating dynamic obstacle")
        self.temp_obstacle = None

    def calc_velocity(self, point1: float, point2: float) -> float:
        """
        calculates velocity based on two points
        :return: velocity between two points
        """
        distance = math.dist(point1, point2)
        velocity = distance / self.scenario_model.get_scenario_dt()
        return velocity

    def calc_acceleration(self, velocity1: float, velocity2: float) -> float:
        """calculates acceleration based on the velocity at 2 points"""
        delta_v = velocity2 - velocity1
        acceleration = delta_v / self.scenario_model.get_scenario_dt()
        return acceleration

    def delete_point(self):
        """
        deletes right-clicked point
        """
        time = []
        profile = []

        if self.sel_point:
            if not self.xyova:
                self.calculate_xyova()
            self.xyova.pop(self.sel_point[0])
            # removes point at specified timestamp
            self.pos.pop(self.sel_point[0])

            for i in self.pos:
                time.append(i[0])
                profile.append(i[1])

        self.draw_plot(time, profile, self.xmin, self.xmax, self.ymin, self.ymax)

        self.sel_point = None

    @logger.log
    def on_button_press(self, event):
        """ "
        when left or right mouse button is pressed
        """
        if event.inaxes is None:
            return
        if self.obstacle_toolbox_ui.selected_obstacle.currentText() == "None":
            return
        # if using zoom or move tool (0 is standard cursor)
        if self.obstacle_toolbox_ui.figure_profile.canvas.cursor().shape() != 0:
            return
        if self.obstacle_toolbox_ui.obstacle_dyn_stat.currentText() == "Static":
            return
        if self.obstacle_toolbox_ui.obstacle_profile_state_variable.currentText() == "velocity":
            return
        if self.obstacle_toolbox_ui.obstacle_profile_state_variable.currentText() == "acceleration":
            return
        self.sel_point = self.selected_point(event)
        # if no point is selected (pressed too far away from point)
        if self.sel_point is None:
            return
        if event.button == 3:
            self.delete_point()

    @logger.log
    def on_button_release(self, event):
        """
        Updates obstacle when left mouse button is released
        if xyova already exists: save changed values to that array
        otherwise create the array and store changes
        """
        if event.button != 1:
            return
        if self.sel_point is None:
            return
        if self.obstacle_toolbox_ui.selected_obstacle.currentText() == "None":
            return
        if self.obstacle_toolbox_ui.figure_profile.canvas.cursor().shape() != 0:
            return
        if self.obstacle_toolbox_ui.obstacle_dyn_stat.currentText() == "Static":
            return
        if self.obstacle_toolbox_ui.obstacle_profile_state_variable.currentText() == "velocity":
            return
        if self.obstacle_toolbox_ui.obstacle_profile_state_variable.currentText() == "acceleration":
            return

        state_variable_name = self.obstacle_toolbox_ui.obstacle_profile_state_variable.currentText()
        i = 0
        k = 1
        # so all not updated changes are saved (when switching profile)
        if self.xyova:
            for j in self.xyova:
                if state_variable_name == "x-position":
                    j[0] = self.pos[i][1]
                    # change velocity based on changes in x-position
                    self.xyova[k][3] = self.calc_velocity(
                        [self.pos[k - 1][1], self.xyova[k - 1][1]], [self.pos[k][1], self.xyova[k][1]]
                    )
                    # change acceleration based on changes in velocity
                    if self.xyova[i][4] is not None:
                        self.xyova[k][4] = self.calc_acceleration(self.xyova[k - 1][3], self.xyova[k][3])
                elif state_variable_name == "y-position":
                    j[1] = self.pos[i][1]

                    self.xyova[k][3] = self.calc_velocity(
                        [self.xyova[k - 1][0], self.pos[k - 1][1]], [self.xyova[k][0], self.pos[k][1]]
                    )
                    if self.xyova[i][4] is not None:
                        self.xyova[k][4] = self.calc_acceleration(self.xyova[k - 1][3], self.xyova[k][3])

                elif state_variable_name == "orientation":
                    j[2] = self.pos[i][1]
                    if j[2] == self.xyova[0][2]:
                        self.obstacle_toolbox_ui.obstacle_orientation.setText(str(j[2]))
                elif state_variable_name == "velocity":
                    j[3] = self.pos[i][1]
                elif state_variable_name == "acceleration":
                    j[4] = self.pos[i][1]
                elif state_variable_name == "yaw_rate":
                    j[5] = self.pos[i][1]
                elif state_variable_name == "slip_angle":
                    j[6] = self.pos[i][1]
                i += 1
                if k < len(self.xyova) - 1:
                    k += 1
        else:
            self.calculate_xyova()

        self.sel_point = None

    @logger.log
    def on_mouse_move(self, event):
        """
        update position of selected point by moving mouse
        and holding down left mouse button
        """
        if self.sel_point is None:
            return
        if event.button != 1:
            return
        if self.obstacle_toolbox_ui.selected_obstacle.currentText() == "None":
            return
        if self.obstacle_toolbox_ui.figure_profile.canvas.cursor().shape() != 0:
            return
        if self.obstacle_toolbox_ui.obstacle_dyn_stat.currentText() == "Static":
            return
        if self.obstacle_toolbox_ui.obstacle_profile_state_variable.currentText() == "velocity":
            return
        if self.obstacle_toolbox_ui.obstacle_profile_state_variable.currentText() == "acceleration":
            return

        time = []
        profile = []

        self.calculate_pos()
        self.sel_point[1] = event.ydata
        self.pos[self.sel_point[0]][1] = self.sel_point[1]

        for i in self.pos:
            time.append(i[0])
            profile.append(i[1])

        self.draw_plot(time, profile, self.xmin, self.xmax, self.ymin, self.ymax)

    def calculate_xyova(self):
        """
        calculate xyova array which keeps track of not updated changes
        Eg, if change orientation by dragging the points, those changes
        are stored in this array
        """
        selected_obstacle = self.get_current_obstacle()
        state_variable_name = self.obstacle_toolbox_ui.obstacle_profile_state_variable.currentText()
        i = 0
        k = 1

        if state_variable_name == "x-position":
            y = selected_obstacle.initial_state.__getattribute__("position")[1]
            o = selected_obstacle.initial_state.__getattribute__("orientation")
            try:
                a = selected_obstacle.initial_state.__getattribute__("acceleration")
            except Exception:
                a = None
            try:
                yaw_rate = selected_obstacle.initial_state.__getattribute__("yaw_rate")
            except Exception:
                yaw_rate = None
            try:
                slip_angle = selected_obstacle.initial_state.__getattribute__("slip_angle")
            except Exception:
                slip_angle = None

            v = self.calc_velocity([self.pos[k - 1][1], y], [self.pos[k][1], y])
            self.xyova.append([self.pos[i][1], y, o, v, a, yaw_rate, slip_angle])

        elif state_variable_name == "y-position":
            x = selected_obstacle.initial_state.__getattribute__("position")[0]
            o = selected_obstacle.initial_state.__getattribute__("orientation")
            try:
                a = selected_obstacle.initial_state.__getattribute__("acceleration")
            except Exception:
                a = None
            try:
                yaw_rate = selected_obstacle.initial_state.__getattribute__("yaw_rate")
            except Exception:
                yaw_rate = None
            try:
                slip_angle = selected_obstacle.initial_state.__getattribute__("slip_angle")
            except Exception:
                slip_angle = None

            v = self.calc_velocity([x, self.pos[k - 1][1]], [x, self.pos[k][1]])
            self.xyova.append([x, self.pos[i][1], o, v, a, yaw_rate, slip_angle])

        elif state_variable_name == "orientation":
            x = selected_obstacle.initial_state.__getattribute__("position")[0]
            y = selected_obstacle.initial_state.__getattribute__("position")[1]
            v = selected_obstacle.initial_state.__getattribute__("velocity")
            try:
                a = selected_obstacle.initial_state.__getattribute__("acceleration")
            except Exception:
                a = None
            try:
                yaw_rate = selected_obstacle.initial_state.__getattribute__("yaw_rate")
            except Exception:
                yaw_rate = None
            try:
                slip_angle = selected_obstacle.initial_state.__getattribute__("slip_angle")
            except Exception:
                slip_angle = None

            self.xyova.append([x, y, self.pos[i][1], v, a, yaw_rate, slip_angle])

        elif state_variable_name == "yaw_rate":
            x = selected_obstacle.initial_state.__getattribute__("position")[0]
            y = selected_obstacle.initial_state.__getattribute__("position")[1]
            v = selected_obstacle.initial_state.__getattribute__("velocity")
            o = selected_obstacle.initial_state.__getattribute__("orientation")
            try:
                a = selected_obstacle.initial_state.__getattribute__("acceleration")
            except Exception:
                a = None
            try:
                slip_angle = selected_obstacle.initial_state.__getattribute__("slip_angle")
            except Exception:
                slip_angle = None

            self.xyova.append([x, y, o, v, a, self.pos[i][1], slip_angle])

        elif state_variable_name == "slip_angle":
            x = selected_obstacle.initial_state.__getattribute__("position")[0]
            y = selected_obstacle.initial_state.__getattribute__("position")[1]
            v = selected_obstacle.initial_state.__getattribute__("velocity")
            o = selected_obstacle.initial_state.__getattribute__("orientation")
            try:
                a = selected_obstacle.initial_state.__getattribute__("acceleration")
            except Exception:
                a = None
            try:
                yaw_rate = selected_obstacle.initial_state.__getattribute__("yaw_rate")
            except Exception:
                yaw_rate = None

            self.xyova.append([x, y, o, v, a, yaw_rate, self.pos[i][1]])

        i += 1
        k += 1

        for state in selected_obstacle.prediction.trajectory.state_list:
            if state_variable_name == "x-position":
                y = state.__getattribute__("position")[1]
                o = state.__getattribute__("orientation")
                try:
                    yaw_rate = state.__getattribute__("yaw_rate")
                except Exception:
                    yaw_rate = None
                try:
                    slip_angle = state.__getattribute__("slip_angle")
                except Exception:
                    slip_angle = None

                v_previous = v
                v = self.calc_velocity([self.pos[k - 1][1], y], [self.pos[k][1], y])
                if a is not None:  # if accelaration is a part of the state
                    a = self.calc_acceleration(v_previous, v)

                self.xyova.append([self.pos[i][1], y, o, v, a, yaw_rate, slip_angle])

            elif state_variable_name == "y-position":
                x = state.__getattribute__("position")[0]
                o = state.__getattribute__("orientation")
                try:
                    yaw_rate = state.__getattribute__("yaw_rate")
                except Exception:
                    yaw_rate = None
                try:
                    slip_angle = state.__getattribute__("slip_angle")
                except Exception:
                    slip_angle = None

                v_previous = v
                v = self.calc_velocity([x, self.pos[k - 1][1]], [x, self.pos[k][1]])
                if a is not None:
                    a = self.calc_acceleration(v_previous, v)

                self.xyova.append([x, self.pos[i][1], o, v, a, yaw_rate, slip_angle])

            elif state_variable_name == "orientation":
                x = state.__getattribute__("position")[0]
                y = state.__getattribute__("position")[1]
                v = state.__getattribute__("velocity")
                try:
                    a = state.__getattribute__("acceleration")
                except Exception:
                    a = None
                try:
                    yaw_rate = state.__getattribute__("yaw_rate")
                except Exception:
                    yaw_rate = None
                try:
                    slip_angle = state.__getattribute__("slip_angle")
                except Exception:
                    slip_angle = None

                self.xyova.append([x, y, self.pos[i][1], v, a, yaw_rate, slip_angle])

            elif state_variable_name == "yaw_rate":
                x = state.__getattribute__("position")[0]
                y = state.__getattribute__("position")[1]
                v = state.__getattribute__("velocity")
                o = state.__getattribute__("orientation")
                try:
                    a = state.__getattribute__("acceleration")
                except Exception:
                    a = None
                try:
                    slip_angle = state.__getattribute__("slip_angle")
                except Exception:
                    slip_angle = None

                self.xyova.append([x, y, o, v, a, self.pos[i][1], slip_angle])

            elif state_variable_name == "slip_angle":
                x = state.__getattribute__("position")[0]
                y = state.__getattribute__("position")[1]
                v = state.__getattribute__("velocity")
                o = state.__getattribute__("orientation")
                try:
                    a = state.__getattribute__("acceleration")
                except Exception:
                    a = None
                try:
                    yaw_rate = state.__getattribute__("yaw_rate")
                except Exception:
                    slip_angle = None

                self.xyova.append([x, y, o, v, a, yaw_rate, self.pos[i][1]])
            i += 1
            if k < len(selected_obstacle.prediction.trajectory.state_list):
                k += 1

    def calculate_pos(self):
        """
        calculates the self.pos array which is the array that
        contains the data that is displayed in the plot
        """
        selected_obstacle = self.get_current_obstacle()
        state_variable_name = self.obstacle_toolbox_ui.obstacle_profile_state_variable.currentText()
        self.pos.clear()
        t = 0
        if self.xyova:
            for i in self.xyova:
                if state_variable_name == "x-position":
                    x = i[0]
                    self.pos.append([t, x])
                elif state_variable_name == "y-position":
                    y = i[1]
                    self.pos.append([t, y])
                elif state_variable_name == "orientation":
                    o = i[2]
                    self.pos.append([t, o])
                elif state_variable_name == "yaw_rate":
                    yaw_rate = i[5]
                    self.pos.append([t, yaw_rate])
                elif state_variable_name == "slip_angle":
                    slip_angle = i[6]
                    self.pos.append([t, slip_angle])
                t += 1
        else:
            if state_variable_name == "x-position":
                x = selected_obstacle.initial_state.__getattribute__("position")[0]
                self.pos.append([t, x])
            elif state_variable_name == "y-position":
                y = selected_obstacle.initial_state.__getattribute__("position")[1]
                self.pos.append([t, y])
            elif state_variable_name == "orientation":
                o = selected_obstacle.initial_state.__getattribute__("orientation")
                self.pos.append([t, o])
            elif state_variable_name == "yaw_rate":
                yaw_rate = selected_obstacle.initial_state.__getattribute__("yaw_rate")
                self.pos.append([t, yaw_rate])
            elif state_variable_name == "slip_angle":
                slip_angle = selected_obstacle.initial_state.__getattribute__("slip_angle")
                self.pos.append([t, slip_angle])

            for state in selected_obstacle.prediction.trajectory.state_list:
                t = state.__getattribute__("time_step")
                if state_variable_name == "x-position":
                    x = state.__getattribute__("position")[0]
                    self.pos.append([t, x])
                elif state_variable_name == "y-position":
                    y = state.__getattribute__("position")[1]
                    self.pos.append([t, y])
                elif state_variable_name == "orientation":
                    o = state.__getattribute__("orientation")
                    self.pos.append([t, o])
                elif state_variable_name == "yaw_rate":
                    yaw_rate = state.__getattribute__("yaw_rate")
                    self.pos.append([t, yaw_rate])
                elif state_variable_name == "slip_angle":
                    slip_angle = state.__getattribute__("slip_angle")
                    self.pos.append([t, slip_angle])

    def on_xlim_change(self, event):
        self.xmin, self.xmax = event.get_xlim()

    def on_ylim_change(self, event):
        self.ymin, self.ymax = event.get_ylim()

    def selected_point(self, event) -> List[float]:
        """
        get the time step of the where the point is located
        :return: sel_point, the time step of the selected point
        """
        sel_point = None

        self.calculate_pos()

        # calculate nearest point from mouse click
        for i in range(0, len(self.pos)):
            # distance between cursor and points
            distance = math.dist(self.pos[i], [event.xdata, event.ydata])
            if i == 0:
                smallest_distance = distance
            if distance < 1 and distance <= smallest_distance:
                smallest_distance = distance
                sel_point = self.pos[i]
        return sel_point

    def get_current_obstacle_ids(self) -> Optional[List[int]]:
        """
        :return: obstacle_id of current selected obstacle
        """
        obstacle_list = self.obstacle_toolbox_ui.selected_obstacle_profile.selectedItems()
        if len(obstacle_list) != 0:
            return [int(obs.text()) for obs in obstacle_list if obs.text() != "None"]
        else:
            return None

    def get_current_obstacles(self) -> Optional[List[Obstacle]]:
        """
        :return: current selected obstacle
        """
        obstacle_id_lst = self.get_current_obstacle_ids()
        if obstacle_id_lst is not None:
            selected_obstacle = [self.scenario_model.find_obstacle_by_id(obs_id) for obs_id in obstacle_id_lst]
            return selected_obstacle
        else:
            return None

    def plot_obstacle_state_profile(self):
        """
        Gets the values based on which profile is selected.
        If non updated changes, these values come from the xyova array,
        otherwise directly from the obstacle state_list
        """
<<<<<<< HEAD
        if self.obstacle_toolbox_ui.selected_obstacle.currentText() not in ["", "None"] and not self.update_ongoing:
            obstacle = self.get_current_obstacle()
            state_variable_name = self.obstacle_toolbox_ui.obstacle_state_variable.currentText()

            profile, message = self.__get_obstacle_state_profile(obstacle, state_variable_name)
=======
        if len(self.obstacle_toolbox_ui.selected_obstacle_profile.selectedItems()) != 0 and not self.update_ongoing:

            obstacle_list = self.get_current_obstacles()

            state_variable_name = self.obstacle_toolbox_ui.obstacle_profile_state_variable.currentText()
            self.last_selected_state = self.obstacle_toolbox_ui.obstacle_profile_state_variable.currentIndex()

            time_data = []
            profile_data = []
            max_len = -1
            for obstacle in obstacle_list:
                profile, message = self.__get_obstacle_state_profile(obstacle, state_variable_name)
                if profile is None:
                    self.text_browser.append(message)
                    continue

                if isinstance(obstacle, DynamicObstacle):
                    if self.xyova:
                        time = [i for i in range(0, len(self.xyova))]
                    else:
                        time = [obstacle.initial_state.time_step]
                        time += [state.time_step for state in obstacle.prediction.trajectory.state_list]
                else:
                    time = [0]

                if len(time) > max_len:
                    max_len = len(time)
                    self.animation_obstacle = obstacle

                time_data.append(time)
                profile_data.append(profile)

            self.xmin = None
            self.xmax = None
            self.ymin = None
            self.ymax = None

            self.draw_plots(time_data, profile_data)

    def draw_plots(self, time_data_sets: List[List[float]], profile_data_sets: List[List[float]]):
        state_variable_name = self.obstacle_toolbox_ui.obstacle_profile_state_variable.currentText()

        # clear the previous profile
        self.obstacle_toolbox_ui.figure_profile.clear()

        self.ax = self.obstacle_toolbox_ui.figure_profile.add_subplot(111)

        for time, profile in zip(time_data_sets, profile_data_sets):
            self.ax.plot(time, profile, ".-", markersize=4)  # Plot each dataset

        # set formatter for y-axis
        self.ax.yaxis.set_major_formatter(mpl.ticker.StrMethodFormatter("{x:,.1f}"))

        self.ax.set_xlabel("Time [s]")
        self.ax.set_ylabel(self.resolve_y_label(state_variable_name))

        # layout adjustments
        self.obstacle_toolbox_ui.figure_profile.tight_layout()

        # setting universal y-limits based on all profiles
        all_profiles = [item for sublist in profile_data_sets if len(sublist) > 0 for item in sublist]
        if len(all_profiles) > 0:
            self.ax.set_ylim([min(all_profiles) - 0.5, max(all_profiles) + 0.5])

        if self.xmin and self.xmax and self.ymin and self.ymax:
            self.ax.set_xlim([self.xmin, self.xmax])
            self.ax.set_ylim([self.ymin, self.ymax])

        # refresh canvas
        self.obstacle_toolbox_ui.canvas_profile.draw()

    def __get_obstacle_state_profile(self, obstacle: Union[StaticObstacle, DynamicObstacle], state_variable_name: str):
        """ """
        profile = None
        message = "This Graph is only available for dynamic obstacles"
        if isinstance(obstacle.prediction, SetBasedPrediction):
            return
        if state_variable_name == "x-position":
            if isinstance(obstacle, StaticObstacle):
                profile = [obstacle.initial_state.__getattribute__("position")[0]]
            elif isinstance(obstacle, DynamicObstacle):
                if self.xyova:
                    profile = [j[0] for j in self.xyova]
                else:
                    profile = [obstacle.initial_state.__getattribute__("position")[0]]
                    profile += [
                        state.__getattribute__("position")[0] for state in obstacle.prediction.trajectory.state_list
                    ]
        elif state_variable_name == "y-position":
            if isinstance(obstacle, StaticObstacle):
                profile = [obstacle.initial_state.__getattribute__("position")[1]]
            elif isinstance(obstacle, DynamicObstacle):
                if self.xyova:
                    profile = [j[1] for j in self.xyova]
                else:
                    profile = [obstacle.initial_state.__getattribute__("position")[1]]
                    profile += [
                        state.__getattribute__("position")[1] for state in obstacle.prediction.trajectory.state_list
                    ]

        elif state_variable_name == "velocity" and isinstance(obstacle, DynamicObstacle):
            if self.xyova:
                profile = [j[3] for j in self.xyova]
            else:
                profile = [obstacle.initial_state.__getattribute__("velocity")]
                profile += [state.__getattribute__("velocity") for state in obstacle.prediction.trajectory.state_list]

        elif state_variable_name == "acceleration" and isinstance(obstacle, DynamicObstacle):
            if self.xyova:
                profile = [j[4] for j in self.xyova]
            elif "acceleration" in obstacle.prediction.trajectory.final_state.attributes:
                profile = [obstacle.initial_state.__getattribute__("acceleration")]
                profile += [
                    state.__getattribute__("acceleration") for state in obstacle.prediction.trajectory.state_list
                ]
            else:
                message = "This Obstacle has no information about the Acceleration"

        elif state_variable_name == "yaw_rate" and isinstance(obstacle, DynamicObstacle):
            if self.xyova:
                profile = [j[5] for j in self.xyova]
            elif "yaw_rate" in obstacle.prediction.trajectory.final_state.attributes:
                profile = [obstacle.initial_state.__getattribute__("yaw_rate")]
                profile += [state.__getattribute__("yaw_rate") for state in obstacle.prediction.trajectory.state_list]
            else:
                message = "This Obstacle has no information about the yaw_rate"

        elif state_variable_name == "slip_angle" and isinstance(obstacle, DynamicObstacle):
            if self.xyova:
                profile = [j[6] for j in self.xyova]
            elif "slip_angle" in obstacle.prediction.trajectory.final_state.attributes:
                profile = [obstacle.initial_state.__getattribute__("slip_angle")]
                profile += [state.__getattribute__("slip_angle") for state in obstacle.prediction.trajectory.state_list]
            else:
                message = "This Obstacle has no information about the slip_angle"
>>>>>>> c3fb35ba

        elif state_variable_name == "orientation":
            if isinstance(obstacle, StaticObstacle):
                profile = [obstacle.initial_state.__getattribute__("orientation")]
            elif isinstance(obstacle, DynamicObstacle):
                if self.xyova:
                    profile = [j[2] for j in self.xyova]
                else:
                    profile = [obstacle.initial_state.__getattribute__("orientation")]
                    profile += [
                        state.__getattribute__("orientation") for state in obstacle.prediction.trajectory.state_list
                    ]

<<<<<<< HEAD
            self.xmin = None
            self.xmax = None
            self.ymin = None
            self.ymax = None

            if profile is not None:
                self.draw_plot(time, profile)
            else:
                self.text_browser.append(message)
=======
        return profile, message
>>>>>>> c3fb35ba

    def __get_obstacle_state_profile(self, obstacle, state_variable_name):
        profile = None
        message = "This Graph is only available for dynamic obstacles"
        if isinstance(obstacle.prediction, SetBasedPrediction):
            return
        if state_variable_name == "x-position":
            if isinstance(obstacle, StaticObstacle):
                profile = [obstacle.initial_state.__getattribute__("position")[0]]
            elif isinstance(obstacle, DynamicObstacle):
                if self.xyova:
                    profile = [j[0] for j in self.xyova]
                else:
                    profile = [obstacle.initial_state.__getattribute__("position")[0]]
                    profile += [
                        state.__getattribute__("position")[0] for state in obstacle.prediction.trajectory.state_list
                    ]
        elif state_variable_name == "y-position":
            if isinstance(obstacle, StaticObstacle):
                profile = [obstacle.initial_state.__getattribute__("position")[1]]
            elif isinstance(obstacle, DynamicObstacle):
                if self.xyova:
                    profile = [j[1] for j in self.xyova]
                else:
                    profile = [obstacle.initial_state.__getattribute__("position")[1]]
                    profile += [
                        state.__getattribute__("position")[1] for state in obstacle.prediction.trajectory.state_list
                    ]

        elif state_variable_name == "velocity" and isinstance(obstacle, DynamicObstacle):
            if self.xyova:
                profile = [j[3] for j in self.xyova]
            else:
                profile = [obstacle.initial_state.__getattribute__("velocity")]
                profile += [state.__getattribute__("velocity") for state in obstacle.prediction.trajectory.state_list]

        elif state_variable_name == "acceleration" and isinstance(obstacle, DynamicObstacle):
            if self.xyova:
                profile = [j[4] for j in self.xyova]
            elif "acceleration" in obstacle.prediction.trajectory.final_state.attributes:
                profile = [obstacle.initial_state.__getattribute__("acceleration")]
                profile += [
                    state.__getattribute__("acceleration") for state in obstacle.prediction.trajectory.state_list
                ]
            else:
                message = "This Obstacle has no information about the Acceleration"

        elif state_variable_name == "yaw_rate" and isinstance(obstacle, DynamicObstacle):
            if self.xyova:
                profile = [j[5] for j in self.xyova]
            elif "yaw_rate" in obstacle.prediction.trajectory.final_state.attributes:
                profile = [obstacle.initial_state.__getattribute__("yaw_rate")]
                profile += [state.__getattribute__("yaw_rate") for state in obstacle.prediction.trajectory.state_list]
            else:
                message = "This Obstacle has no information about the yaw_rate"

        elif state_variable_name == "slip_angle" and isinstance(obstacle, DynamicObstacle):
            if self.xyova:
                profile = [j[6] for j in self.xyova]
            elif "slip_angle" in obstacle.prediction.trajectory.final_state.attributes:
                profile = [obstacle.initial_state.__getattribute__("slip_angle")]
                profile += [state.__getattribute__("slip_angle") for state in obstacle.prediction.trajectory.state_list]
            else:
                message = "This Obstacle has no information about the slip_angle"

        elif state_variable_name == "orientation":
            if isinstance(obstacle, StaticObstacle):
                profile = [obstacle.initial_state.__getattribute__("orientation")]
            elif isinstance(obstacle, DynamicObstacle):
                if self.xyova:
                    profile = [j[2] for j in self.xyova]
                else:
                    profile = [obstacle.initial_state.__getattribute__("orientation")]
                    profile += [
                        state.__getattribute__("orientation") for state in obstacle.prediction.trajectory.state_list
                    ]

        return profile, message

    @staticmethod
    def resolve_y_label(state_variable_name: str) -> str:
        """
        Creates y-label of state variable.

        @param state_variable_name: State variable from commonroad-io.
        @return: State variable with unit for visualization.
        """
        if state_variable_name == "x-position":
            return "x-position [m]"
        elif state_variable_name == "y-position":
            return "y-position [m]"
        elif state_variable_name == "orientation":
            return "orientation [rad]"
        elif state_variable_name == "velocity":
            return "velocity [m/s]"
        elif state_variable_name == "acceleration":
            return "acceleration [m/s^2]"
        else:
            return ""

    @logger.log
    def update_obstacle_information(self):
        """
        retrieves obstacle details to the gui when an obstacle is pressed or the id
        is selected in the obstacle toolbox
        """
        if self.obstacle_toolbox_ui.selected_obstacle.currentText() not in ["", "None"]:
            self.update_ongoing = True
            obstacle = self.get_current_obstacle()
            obstacle_id = self.get_current_obstacle_id()
            self.obstacle_toolbox_ui.update_obstacle_information_ui(obstacle)
            self.update_ongoing = False
            # clear xyo if switch to another obstacle
            self.xyova.clear()
            self.plot_obstacle_state_profile()

            # load obstacle color
            if not self.canvas.get_color(obstacle_id):
                self.obstacle_toolbox_ui.default_color.setChecked(True)
            else:
                color = self.canvas.get_color(obstacle_id)
                self.obstacle_toolbox_ui.selected_color.setStyleSheet(
                    "QWidget { border:1px solid black; background-color: %s}" % color
                )
                self.obstacle_color = color
                if color == "#d95558" or color == "#1d7eea":
                    self.obstacle_toolbox_ui.default_color.setChecked(True)
                else:
                    self.obstacle_toolbox_ui.default_color.setChecked(False)
            self.obstacle_toolbox_ui.change_color = False

        # if set to "None": clear QLineEdits
        else:
            self.obstacle_toolbox_ui.clear_obstacle_fields()
            self.obstacle_toolbox_ui.obstacle_profile_state_variable.clear()
            self.obstacle_toolbox_ui.figure_profile.clear()
            self.obstacle_toolbox_ui.canvas_profile.draw()

    @logger.log
    def start_sumo_simulation(self):
        num_time_steps = self.obstacle_toolbox_ui.sumo_simulation_length.value()
        self.sumo_simulation.set_simulation_length(num_time_steps)
        self.sumo_simulation.simulate()

    @logger.log
    def remove_obstacle(self):
        """
        Removes the selected obstacle from the scenario.
        """
        if self.mwindow.play_activated:
            self.text_browser.append("Please stop the animation first.")
            return

        if self.obstacle_toolbox_ui.selected_obstacle.currentText() not in ["", "None"]:
            try:
                obstacle_id = self.get_current_obstacle_id()
                selected_obstacle = self.get_current_obstacle()
                self.canvas.remove_obstacle(obstacle_id)
                self.scenario_model.remove_obstacle(selected_obstacle)
                self.amount_obstacles -= 1
                self.text_browser.append("Selected obstacle is deleted")
            except Exception:
                self.text_browser.append("Error when removing obstacle")

        if not self.scenario_model.scenario_created():
            self.text_browser.append("Warning: Scenario does not exist yet. Please create or load a scenario first.")
        self.obstacle_toolbox_ui.initialize_obstacle_information()

    def draw_plot(self, time: List[int], profile: List[float]):
        """
        draws the state plot in the obstacle toolbox
        :param time: time steps
        :param profile: the profile to be drawn, e.g. orientation
        """
        state_variable_name = self.obstacle_toolbox_ui.obstacle_profile_state_variable.currentText()
        # clear previous profile
        self.obstacle_toolbox_ui.figure_profile.clear()
        # create an axis
        ax = self.obstacle_toolbox_ui.figure_profile.add_subplot(111)

        # plot data
        ax.plot(time, profile, ".-", markersize=4)
        ax.yaxis.set_major_formatter(mpl.ticker.StrMethodFormatter("{x:,.1f}"))
        ax.set_xlabel("time [s]")
        ax.set_ylabel(self.resolve_y_label(state_variable_name))
        self.obstacle_toolbox_ui.figure_profile.tight_layout()

        # to get reasonable limits. If the difference is very small: it will be difficult to make changes
        ax.set_ylim([min(profile) - 0.5, max(profile) + 0.5])
        # if zoomed in the new plot should be drawn with previous x and y limits
        # (so it doesnt zoom out on mouse event if zoomed in)
        if self.xmin and self.xmax and self.ymin and self.ymax:
            ax.set_xlim([self.xmin, self.xmax])
            ax.set_ylim([self.ymin, self.ymax])
        # refresh canvas
        self.obstacle_toolbox_ui.canvas_profile.draw()

    @logger.log
    def color_picker(self):
        """
        opens color dialogue window
        """
        self.obstacle_color = QColorDialog.getColor()

        self.obstacle_toolbox_ui.default_color.setChecked(False)
        self.obstacle_toolbox_ui.selected_color.setStyleSheet(
            "QWidget { border:1px solid black; background-color: %s}" % self.obstacle_color.name()
        )
        self.change_color = True

    def animate_obstacle_profile_state(self, time_stamp):
<<<<<<< HEAD
        if self.obstacle_toolbox_ui.selected_obstacle.currentText() not in ["", "None"] and not self.update_ongoing:
            obstacle = self.get_current_obstacle()
            state_variable_name = self.obstacle_toolbox_ui.obstacle_state_variable.currentText()
=======
        if (
            self.obstacle_toolbox_ui.selected_obstacle.currentText() not in ["", "None"]
            and not self.update_ongoing
            and len(self.obstacle_toolbox_ui.figure_profile.axes) > 0
        ):
            obstacle = self.get_current_obstacle()
            state_variable_name = self.obstacle_toolbox_ui.obstacle_profile_state_variable.currentText()
>>>>>>> c3fb35ba

            profile, message = self.__get_obstacle_state_profile(obstacle, state_variable_name)
            # repaint profile plot
            self.plot_obstacle_state_profile()
            # get axes object current figure
<<<<<<< HEAD
            ax = self.obstacle_toolbox_ui.figure.axes[0]
=======
            ax = self.obstacle_toolbox_ui.figure_profile.axes[0]
>>>>>>> c3fb35ba
            # red dot and vertical line
            if profile and time_stamp < len(profile):
                ax.plot(time_stamp, profile[time_stamp], "ro", markersize=4)
                ax.axvline(x=time_stamp, color="r", linewidth=1)
            # refresh canvas
<<<<<<< HEAD
            self.obstacle_toolbox_ui.canvas.draw()
=======
            self.obstacle_toolbox_ui.canvas_profile.draw()
>>>>>>> c3fb35ba
<|MERGE_RESOLUTION|>--- conflicted
+++ resolved
@@ -959,13 +959,6 @@
         If non updated changes, these values come from the xyova array,
         otherwise directly from the obstacle state_list
         """
-<<<<<<< HEAD
-        if self.obstacle_toolbox_ui.selected_obstacle.currentText() not in ["", "None"] and not self.update_ongoing:
-            obstacle = self.get_current_obstacle()
-            state_variable_name = self.obstacle_toolbox_ui.obstacle_state_variable.currentText()
-
-            profile, message = self.__get_obstacle_state_profile(obstacle, state_variable_name)
-=======
         if len(self.obstacle_toolbox_ui.selected_obstacle_profile.selectedItems()) != 0 and not self.update_ongoing:
 
             obstacle_list = self.get_current_obstacles()
@@ -1101,97 +1094,6 @@
                 profile += [state.__getattribute__("slip_angle") for state in obstacle.prediction.trajectory.state_list]
             else:
                 message = "This Obstacle has no information about the slip_angle"
->>>>>>> c3fb35ba
-
-        elif state_variable_name == "orientation":
-            if isinstance(obstacle, StaticObstacle):
-                profile = [obstacle.initial_state.__getattribute__("orientation")]
-            elif isinstance(obstacle, DynamicObstacle):
-                if self.xyova:
-                    profile = [j[2] for j in self.xyova]
-                else:
-                    profile = [obstacle.initial_state.__getattribute__("orientation")]
-                    profile += [
-                        state.__getattribute__("orientation") for state in obstacle.prediction.trajectory.state_list
-                    ]
-
-<<<<<<< HEAD
-            self.xmin = None
-            self.xmax = None
-            self.ymin = None
-            self.ymax = None
-
-            if profile is not None:
-                self.draw_plot(time, profile)
-            else:
-                self.text_browser.append(message)
-=======
-        return profile, message
->>>>>>> c3fb35ba
-
-    def __get_obstacle_state_profile(self, obstacle, state_variable_name):
-        profile = None
-        message = "This Graph is only available for dynamic obstacles"
-        if isinstance(obstacle.prediction, SetBasedPrediction):
-            return
-        if state_variable_name == "x-position":
-            if isinstance(obstacle, StaticObstacle):
-                profile = [obstacle.initial_state.__getattribute__("position")[0]]
-            elif isinstance(obstacle, DynamicObstacle):
-                if self.xyova:
-                    profile = [j[0] for j in self.xyova]
-                else:
-                    profile = [obstacle.initial_state.__getattribute__("position")[0]]
-                    profile += [
-                        state.__getattribute__("position")[0] for state in obstacle.prediction.trajectory.state_list
-                    ]
-        elif state_variable_name == "y-position":
-            if isinstance(obstacle, StaticObstacle):
-                profile = [obstacle.initial_state.__getattribute__("position")[1]]
-            elif isinstance(obstacle, DynamicObstacle):
-                if self.xyova:
-                    profile = [j[1] for j in self.xyova]
-                else:
-                    profile = [obstacle.initial_state.__getattribute__("position")[1]]
-                    profile += [
-                        state.__getattribute__("position")[1] for state in obstacle.prediction.trajectory.state_list
-                    ]
-
-        elif state_variable_name == "velocity" and isinstance(obstacle, DynamicObstacle):
-            if self.xyova:
-                profile = [j[3] for j in self.xyova]
-            else:
-                profile = [obstacle.initial_state.__getattribute__("velocity")]
-                profile += [state.__getattribute__("velocity") for state in obstacle.prediction.trajectory.state_list]
-
-        elif state_variable_name == "acceleration" and isinstance(obstacle, DynamicObstacle):
-            if self.xyova:
-                profile = [j[4] for j in self.xyova]
-            elif "acceleration" in obstacle.prediction.trajectory.final_state.attributes:
-                profile = [obstacle.initial_state.__getattribute__("acceleration")]
-                profile += [
-                    state.__getattribute__("acceleration") for state in obstacle.prediction.trajectory.state_list
-                ]
-            else:
-                message = "This Obstacle has no information about the Acceleration"
-
-        elif state_variable_name == "yaw_rate" and isinstance(obstacle, DynamicObstacle):
-            if self.xyova:
-                profile = [j[5] for j in self.xyova]
-            elif "yaw_rate" in obstacle.prediction.trajectory.final_state.attributes:
-                profile = [obstacle.initial_state.__getattribute__("yaw_rate")]
-                profile += [state.__getattribute__("yaw_rate") for state in obstacle.prediction.trajectory.state_list]
-            else:
-                message = "This Obstacle has no information about the yaw_rate"
-
-        elif state_variable_name == "slip_angle" and isinstance(obstacle, DynamicObstacle):
-            if self.xyova:
-                profile = [j[6] for j in self.xyova]
-            elif "slip_angle" in obstacle.prediction.trajectory.final_state.attributes:
-                profile = [obstacle.initial_state.__getattribute__("slip_angle")]
-                profile += [state.__getattribute__("slip_angle") for state in obstacle.prediction.trajectory.state_list]
-            else:
-                message = "This Obstacle has no information about the slip_angle"
 
         elif state_variable_name == "orientation":
             if isinstance(obstacle, StaticObstacle):
@@ -1339,11 +1241,6 @@
         self.change_color = True
 
     def animate_obstacle_profile_state(self, time_stamp):
-<<<<<<< HEAD
-        if self.obstacle_toolbox_ui.selected_obstacle.currentText() not in ["", "None"] and not self.update_ongoing:
-            obstacle = self.get_current_obstacle()
-            state_variable_name = self.obstacle_toolbox_ui.obstacle_state_variable.currentText()
-=======
         if (
             self.obstacle_toolbox_ui.selected_obstacle.currentText() not in ["", "None"]
             and not self.update_ongoing
@@ -1351,24 +1248,15 @@
         ):
             obstacle = self.get_current_obstacle()
             state_variable_name = self.obstacle_toolbox_ui.obstacle_profile_state_variable.currentText()
->>>>>>> c3fb35ba
 
             profile, message = self.__get_obstacle_state_profile(obstacle, state_variable_name)
             # repaint profile plot
             self.plot_obstacle_state_profile()
             # get axes object current figure
-<<<<<<< HEAD
-            ax = self.obstacle_toolbox_ui.figure.axes[0]
-=======
             ax = self.obstacle_toolbox_ui.figure_profile.axes[0]
->>>>>>> c3fb35ba
             # red dot and vertical line
             if profile and time_stamp < len(profile):
                 ax.plot(time_stamp, profile[time_stamp], "ro", markersize=4)
                 ax.axvline(x=time_stamp, color="r", linewidth=1)
             # refresh canvas
-<<<<<<< HEAD
-            self.obstacle_toolbox_ui.canvas.draw()
-=======
-            self.obstacle_toolbox_ui.canvas_profile.draw()
->>>>>>> c3fb35ba
+            self.obstacle_toolbox_ui.canvas_profile.draw()