--- conflicted
+++ resolved
@@ -4,29 +4,6 @@
 from typing import List, Union
 import numpy as np
 
-<<<<<<< HEAD
-from matplotlib import patches, pyplot as plt
-from matplotlib.backend_bases import MouseButton
-from matplotlib.backends.backend_qt5agg import FigureCanvasQTAgg as FigureCanvas
-from matplotlib.figure import Figure
-
-import PyQt6
-from PyQt6.QtCore import *
-from PyQt6.QtGui import *
-from PyQt6.QtWidgets import QSizePolicy
-from PyQt6 import QtCore
-
-from commonroad.geometry.shape import Circle, Rectangle
-from commonroad.planning.planning_problem import PlanningProblem
-from commonroad.visualization.mp_renderer import MPRenderer
-from commonroad.visualization.draw_params import StaticObstacleParams, DynamicObstacleParams
-from commonroad.scenario.obstacle import StaticObstacle, DynamicObstacle
-from commonroad.scenario.lanelet import LaneletType
-from commonroad.scenario.scenario import Scenario
-
-from crdesigner.config.gui_config import gui_config, DrawParamsCustom
-=======
-import numpy as np
 import PyQt6
 from commonroad.geometry.shape import Circle, Rectangle
 from commonroad.planning.planning_problem import PlanningProblem
@@ -49,7 +26,6 @@
 from PyQt6.QtWidgets import QSizePolicy
 
 from crdesigner.config.gui_config import DrawParamsCustom, gui_config
->>>>>>> 8cbc42c6
 from crdesigner.config.logging import logger
 from crdesigner.ui.gui.utilities.aerial_data import (
     get_aerial_image_bing,
@@ -94,12 +70,7 @@
         self.drawer.set_facecolor("None")
         self.drawer.set_edgecolor("None")
         self.rnd = MPRenderer(ax=self.ax)
-<<<<<<< HEAD
-        # Ignore the warning which shows up if the figure layout has changed produced
-        # by the method drawer.tight_layout()
-=======
         # Ignore the warning which shows up if the figure layout has changed produced by the method drawer.tight_layout()
->>>>>>> 8cbc42c6
         warnings.filterwarnings("ignore", message="The figure layout has changed to tight")
 
         self._handles = {}
@@ -1496,18 +1467,8 @@
         self.draw_curved_lanelet()
         self.motion_notify_event_cid = self.mpl_connect("motion_notify_event", self.move_cursor_curved_lanelet)
 
-<<<<<<< HEAD
     def calc_angle(self, left_vertice_point_one: np.ndarray, right_vertice_point_one: np.ndarray,
                    left_vertice_point_two: np.ndarray, right_vertice_point_two: np.ndarray) -> float:
-=======
-    def calc_angle(
-        self,
-        left_vertice_point_one: ndarray,
-        right_vertice_point_one: ndarray,
-        left_vertice_point_two: ndarray,
-        right_vertice_point_two: ndarray,
-    ) -> float:
->>>>>>> 8cbc42c6
         """
         Calculates the angle between two given lines
 
