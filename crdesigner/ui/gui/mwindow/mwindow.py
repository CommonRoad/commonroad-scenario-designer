from crdesigner.ui.gui.mwindow.service_layer import config
from crdesigner.ui.gui.mwindow.animated_viewer_wrapper.animated_viewer_wrapper import AnimatedViewerWrapper
from crdesigner.ui.gui.mwindow.service_layer.gui_resources.MainWindow import Ui_mainWindow
from crdesigner.ui.gui.mwindow.service_layer.gui_resources.scenario_saving_dialog import ScenarioDialog
from crdesigner.ui.gui.mwindow.crdesigner_console_wrapper.crdesigner_console_wrapper import CRDesignerConsoleWrapper
from crdesigner.ui.gui.mwindow.service_layer.general_services import setup_tmp
from crdesigner.ui.gui.mwindow.service_layer.general_services import setup_mwindow
from crdesigner.ui.gui.mwindow.service_layer.general_services import center
from crdesigner.ui.gui.mwindow.service_layer.general_services import close_window
from crdesigner.ui.gui.mwindow.service_layer.config import MWINDOW_TMP_FOLDER_PATH
from crdesigner.ui.gui.mwindow.service_layer.general_services import update_max_step_service_layer
from crdesigner.ui.gui.mwindow.service_layer.general_services import store_scenario_service_layer
from crdesigner.ui.gui.mwindow.service_layer.general_services import update_toolbox_scenarios_service_layer
from crdesigner.ui.gui.mwindow.service_layer.general_services import check_scenario_service_layer
from crdesigner.ui.gui.mwindow.top_bar_wrapper.top_bar_wrapper import TopBarWrapper
from crdesigner.ui.gui.mwindow.toolboxes.road_network_toolbox.create_road_network_toolbox \
    import create_road_network_toolbox
from crdesigner.ui.gui.mwindow.toolboxes.converter_toolbox.create_converter_toolbox import create_converter_toolbox
from crdesigner.ui.gui.mwindow.toolboxes.obstacle_toolbox.create_obstacle_toolbox import create_obstacle_toolbox
<<<<<<< HEAD
from crdesigner.ui.gui.mwindow.toolboxes.obstacle_profile_toolbox.create_obstacle_profile_toolbox import create_obstacle_profile_toolbox
=======
from crdesigner.ui.gui.mwindow.animated_viewer_wrapper.commonroad_viewer.service_layer.draw_params_updater import ColorSchema

>>>>>>> 7aee4fd9

import logging
from PyQt5.QtWidgets import *
from PyQt5 import QtGui
from crdesigner.ui.gui.mwindow.animated_viewer_wrapper.gui_sumo_simulation import SUMO_AVAILABLE
if SUMO_AVAILABLE:
    pass
import yaml


class MWindow(QMainWindow, Ui_mainWindow):
    """The Main window of the CR Scenario Designer."""

    def __init__(self, path=None):
        super().__init__()
        # init or set all attributes here
        self.tmp_folder = MWINDOW_TMP_FOLDER_PATH
        self.filename = None
        self.slider_clicked = False
        # Scenario + Lanelet variables
        self.scenarios = []
        self.current_scenario_index = -1
        # GUI attributes
        self.road_network_toolbox = None
        self.obstacle_toolbox = None
        self.obastacle_profile_toolbox = None
        self.map_converter_toolbox = None
        self.crdesigner_console_wrapper = None  # this can be removed
        self.play_activated = False
        self.viewer_dock = None
        self.sumo_settings = None
        self.gui_settings = None
        # init any objects here
        self.scenario_saving_dialog = ScenarioDialog()
        self.animated_viewer_wrapper = AnimatedViewerWrapper(mwindow=self)
        # call the setup methods in the service layer
        setup_tmp(tmp_folder_path=self.tmp_folder)
        setup_mwindow(self)
        self.crdesigner_console_wrapper = CRDesignerConsoleWrapper(mwindow=self)
        self.road_network_toolbox = create_road_network_toolbox(mwindow=self)
        self.obstacle_toolbox = create_obstacle_toolbox(mwindow=self)
        self.obastacle_profile_toolbox = create_obstacle_profile_toolbox(mwindow=self)
        self.converter_toolbox = create_converter_toolbox(mwindow=self)
        self.top_bar_wrapper = TopBarWrapper(mwindow=self)
        # IMPORTANT: this has to be after the toolboxes, otherwise the handle used in the fileactions to the viewer_dock
        # gets lost (by the setCentralWidget method)
        self.animated_viewer_wrapper.create_viewer_dock()
        self.status = self.statusbar
        self.status.showMessage("Welcome to CR Scenario Designer")
        self.update_window()

        center(mwindow=self)
        if path:
            self.open_path(path)

    # below here the functionality of the mwindow, some

    def update_max_step(self, value: int = -1):
        """ Redirect to the service layer. """
        logging.info('update_max_step')
        update_max_step_service_layer(mwindow=self, value=value)

    def store_scenario(self):
        """ Redirect to the service layer. """
        store_scenario_service_layer(mwindow=self)

    def update_toolbox_scenarios(self):
        """ Redirect to the service layer. """
        update_toolbox_scenarios_service_layer(mwindow=self)

    # here are some actual functionalities which are either too small for sourcing out or cant be due to dependencies

    def closeEvent(self, event):
        """
        See how to move this bad boy into the service layer.
        """
        event.ignore()
        close_window(mwindow=self)

    def process_trigger(self, q):
        self.status.showMessage(q.text() + ' is triggered')

    def initialize_toolboxes(self):
        self.road_network_toolbox.initialize_toolbox()
        self.obstacle_toolbox.initialize_toolbox()
        self.obastacle_profile_toolbox.initialize_toolbox()

    def check_scenario(self, scenario) -> int:
        """
        Check the scenario to validity and calculate a quality score.
        The higher the score the higher the data faults.

        Redirect to the service layer.

        :return: score
        """
        return check_scenario_service_layer(mwindow=self, scenario=scenario)

    def colorscheme(self) -> ColorSchema:
        if config.DARKMODE:
            colorscheme = ColorSchema(axis=config.AXIS_VISIBLE, background='#303030', color='#f0f0f0',
                                      highlight='#1e9678', second_background='#2c2c2c')
        else:
            colorscheme = ColorSchema(axis=config.AXIS_VISIBLE)

        return colorscheme

    def update_window(self):
        p = QtGui.QPalette()
        p.setColor(QtGui.QPalette.ColorRole.Window, QtGui.QColor(self.colorscheme().background))
        p.setColor(QtGui.QPalette.ColorRole.Base, QtGui.QColor(self.colorscheme().second_background))
        p.setColor(QtGui.QPalette.ColorRole.Button, QtGui.QColor(self.colorscheme().background))
        p.setColor(QtGui.QPalette.ColorRole.ButtonText, QtGui.QColor(self.colorscheme().color))
        p.setColor(QtGui.QPalette.ColorRole.Text, QtGui.QColor(self.colorscheme().color))
        p.setColor(QtGui.QPalette.ColorRole.WindowText, QtGui.QColor(self.colorscheme().color))
        p.setColor(QtGui.QPalette.ColorRole.AlternateBase, QtGui.QColor(self.colorscheme().background))
        self.setPalette(p)

        self.road_network_toolbox.road_network_toolbox_ui.update_window()
        self.obstacle_toolbox.obstacle_toolbox_ui.update_window()
        self.obastacle_profile_toolbox.obstacle_profile_toolbox_ui.update_window()
        self.converter_toolbox.converter_toolbox.update_window()
        self.animated_viewer_wrapper.update_window()
        self.menubar.setStyleSheet('background-color: '+ self.colorscheme().second_background + '; color: ' + self.colorscheme().color)<|MERGE_RESOLUTION|>--- conflicted
+++ resolved
@@ -17,12 +17,7 @@
     import create_road_network_toolbox
 from crdesigner.ui.gui.mwindow.toolboxes.converter_toolbox.create_converter_toolbox import create_converter_toolbox
 from crdesigner.ui.gui.mwindow.toolboxes.obstacle_toolbox.create_obstacle_toolbox import create_obstacle_toolbox
-<<<<<<< HEAD
-from crdesigner.ui.gui.mwindow.toolboxes.obstacle_profile_toolbox.create_obstacle_profile_toolbox import create_obstacle_profile_toolbox
-=======
-from crdesigner.ui.gui.mwindow.animated_viewer_wrapper.commonroad_viewer.service_layer.draw_params_updater import ColorSchema
 
->>>>>>> 7aee4fd9
 
 import logging
 from PyQt5.QtWidgets import *
@@ -48,7 +43,6 @@
         # GUI attributes
         self.road_network_toolbox = None
         self.obstacle_toolbox = None
-        self.obastacle_profile_toolbox = None
         self.map_converter_toolbox = None
         self.crdesigner_console_wrapper = None  # this can be removed
         self.play_activated = False
@@ -64,7 +58,6 @@
         self.crdesigner_console_wrapper = CRDesignerConsoleWrapper(mwindow=self)
         self.road_network_toolbox = create_road_network_toolbox(mwindow=self)
         self.obstacle_toolbox = create_obstacle_toolbox(mwindow=self)
-        self.obastacle_profile_toolbox = create_obstacle_profile_toolbox(mwindow=self)
         self.converter_toolbox = create_converter_toolbox(mwindow=self)
         self.top_bar_wrapper = TopBarWrapper(mwindow=self)
         # IMPORTANT: this has to be after the toolboxes, otherwise the handle used in the fileactions to the viewer_dock
@@ -108,7 +101,6 @@
     def initialize_toolboxes(self):
         self.road_network_toolbox.initialize_toolbox()
         self.obstacle_toolbox.initialize_toolbox()
-        self.obastacle_profile_toolbox.initialize_toolbox()
 
     def check_scenario(self, scenario) -> int:
         """
@@ -121,29 +113,32 @@
         """
         return check_scenario_service_layer(mwindow=self, scenario=scenario)
 
-    def colorscheme(self) -> ColorSchema:
+
+    def colorscheme(self) -> dict:
+        colorscheme = {'axis': config.AXIS_VISIBLE}
         if config.DARKMODE:
-            colorscheme = ColorSchema(axis=config.AXIS_VISIBLE, background='#303030', color='#f0f0f0',
-                                      highlight='#1e9678', second_background='#2c2c2c')
+
+            colorscheme.update(
+                    {'background': '#303030', 'color': '#f0f0f0', 'font-size': '11pt', 'highlight': '#1e9678',
+                     'highlighttext': '#202020', 'secondbackground': '#2c2c2c', 'disabled': '#959595'})
         else:
-            colorscheme = ColorSchema(axis=config.AXIS_VISIBLE)
+            colorscheme.update({'background': '#f0f0f0', 'color': '#0a0a0a', 'font-size': '11pt', 'highlight': '#c0c0c0', 'highlighttext':'#202020', 'secondbackground': '#ffffff', 'disabled': '#959595'})
 
         return colorscheme
 
     def update_window(self):
         p = QtGui.QPalette()
-        p.setColor(QtGui.QPalette.ColorRole.Window, QtGui.QColor(self.colorscheme().background))
-        p.setColor(QtGui.QPalette.ColorRole.Base, QtGui.QColor(self.colorscheme().second_background))
-        p.setColor(QtGui.QPalette.ColorRole.Button, QtGui.QColor(self.colorscheme().background))
-        p.setColor(QtGui.QPalette.ColorRole.ButtonText, QtGui.QColor(self.colorscheme().color))
-        p.setColor(QtGui.QPalette.ColorRole.Text, QtGui.QColor(self.colorscheme().color))
-        p.setColor(QtGui.QPalette.ColorRole.WindowText, QtGui.QColor(self.colorscheme().color))
-        p.setColor(QtGui.QPalette.ColorRole.AlternateBase, QtGui.QColor(self.colorscheme().background))
+        p.setColor(QtGui.QPalette.ColorRole.Window, QtGui.QColor(self.colorscheme()['background']))
+        p.setColor(QtGui.QPalette.ColorRole.Base, QtGui.QColor(self.colorscheme()['secondbackground']))
+        p.setColor(QtGui.QPalette.ColorRole.Button, QtGui.QColor(self.colorscheme()['background']))
+        p.setColor(QtGui.QPalette.ColorRole.ButtonText, QtGui.QColor(self.colorscheme()['color']))
+        p.setColor(QtGui.QPalette.ColorRole.Text, QtGui.QColor(self.colorscheme()['color']))
+        p.setColor(QtGui.QPalette.ColorRole.WindowText, QtGui.QColor(self.colorscheme()['color']))
+        p.setColor(QtGui.QPalette.ColorRole.AlternateBase, QtGui.QColor(self.colorscheme()['background']))
         self.setPalette(p)
 
         self.road_network_toolbox.road_network_toolbox_ui.update_window()
         self.obstacle_toolbox.obstacle_toolbox_ui.update_window()
-        self.obastacle_profile_toolbox.obstacle_profile_toolbox_ui.update_window()
         self.converter_toolbox.converter_toolbox.update_window()
         self.animated_viewer_wrapper.update_window()
-        self.menubar.setStyleSheet('background-color: '+ self.colorscheme().second_background + '; color: ' + self.colorscheme().color)+        self.menubar.setStyleSheet('background-color: '+ self.colorscheme()["secondbackground"] + '; color: ' + self.colorscheme()["color"])