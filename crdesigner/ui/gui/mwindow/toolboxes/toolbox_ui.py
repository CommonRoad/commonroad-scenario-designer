from PyQt5.QtWidgets import *
from PyQt5.QtGui import *
from PyQt5.QtCore import *


class QHLine(QFrame):
    def __init__(self):
        super(QHLine, self).__init__()
        self.setFrameShape(QFrame.HLine)
        self.setFrameShadow(QFrame.Sunken)


class SectionExpandButton(QPushButton):
    """a QPushbutton that can expand or collapse its section"""

    def __init__(self, item, text="", parent=None):
        super().__init__(text, parent)
        self.section = item
        self.setStyleSheet("background-color: rgb(198, 198, 198);")
        self.section.setExpanded(True)
        self.clicked.connect(self.on_clicked)

        #color scheme
        #self.setStyleSheet('background-color:rgb(0, 200, 110); color:rgb(20, 20, 20); font-size: 14pt')



    def on_clicked(self):
        """toggle expand/collapse of section by clicking"""
        if self.section.isExpanded():
            self.section.setExpanded(False)
        else:
            self.section.setExpanded(True)


class CheckableComboBox(QComboBox):
    def __init__(self):
        super(CheckableComboBox, self).__init__()
        self.view().pressed.connect(self.handle_item_pressed)
        self.setModel(QStandardItemModel(self))

    def handle_item_pressed(self, index):

        # getting which item is pressed
        item = self.model().itemFromIndex(index)

        # make it check if unchecked and vice-versa
        if item.checkState() == Qt.Checked:
            item.setCheckState(Qt.Unchecked)
        else:
            item.setCheckState(Qt.Checked)

        self.check_items()

    def item_checked(self, index):
        # getting item at index
        item = self.model().item(index, 0)

        # return true if checked else false
        return item.checkState() == Qt.Checked

    def get_checked_items(self):
        # blank list
        checked_items = []

        # traversing the items
        for i in range(self.count()):

            # if item is checked add it to the list
            if self.item_checked(i):
                checked_items.append(self.itemText(i))

        return checked_items

    def set_checked_items(self, checked_items):
        for index in range(self.count()):
            item = self.model().item(index, 0)
            if item.text() in checked_items:
                item.setCheckState(Qt.Checked)
            else:
                item.setCheckState(Qt.Unchecked)

    def check_items(self):
        # blank list
        checked_items = []

        # traversing the items
        for i in range(self.count()):

            # if item is checked add it to the list
            if self.item_checked(i):
                checked_items.append(i)

                # call this method
        CheckableComboBox.update_labels(checked_items)

    @staticmethod
    def update_labels(item_list):
        # method to update the label
        n = ''
        count = 0

        # traversing the list
        for i in item_list:

            # if count value is 0 don't add comma
            if count == 0:
                n += ' % s' % i
                # else value is greater then 0
            # add comma
            else:
                n += ', % s' % i

                # increment count
            count += 1


class Toolbox(QWidget):
    """a dialog to which collapsible sections can be added;
    reimplement define_sections() to define sections and
    add them as (title, widget) tuples to self.sections
        """

    def __init__(self):
        super().__init__()
        self.tree = QTreeWidget()
        self.tree.setHeaderHidden(True)
        layout = QVBoxLayout()
        layout.addWidget(self.tree)
        self.setLayout(layout)
        self.tree.setIndentation(0)
        self.setGeometry(0, 0, 250, 500)
        self.tree.setVerticalScrollMode(QAbstractItemView.ScrollPerPixel)
<<<<<<< HEAD
        self.tree.verticalScrollBar().setSingleStep(10)
=======
        self.tree.verticalScrollBar().setSingleStep(30)

>>>>>>> 06b3166d
        self.sections = []
        self.define_sections()
        self.add_sections()

    def add_sections(self):
        """adds a collapsible sections for every
            (title, widget) tuple in self.sections
            """
        for (title, widget) in self.sections:
            button1 = self.add_button(title)
            section1 = self.add_widget(button1, widget)
            button1.addChild(section1)

    def selection_change(self):
        self.lb.setText(self.save_menu.currentText())

    def add_button(self, title):
        """creates a QTreeWidgetItem containing a button
        to expand or collapse its section
        """
        item = QTreeWidgetItem()
        self.tree.addTopLevelItem(item)
        self.tree.setItemWidget(item, 0, SectionExpandButton(item, text=title))
        return item

    def add_widget(self, button, widget):
        """creates a QWidgetItem containing the widget,
        as child of the button-QWidgetItem
        """
        section = QTreeWidgetItem(button)
        section.setDisabled(True)
        self.tree.setItemWidget(section, 0, widget)
        return section<|MERGE_RESOLUTION|>--- conflicted
+++ resolved
@@ -131,12 +131,8 @@
         self.tree.setIndentation(0)
         self.setGeometry(0, 0, 250, 500)
         self.tree.setVerticalScrollMode(QAbstractItemView.ScrollPerPixel)
-<<<<<<< HEAD
-        self.tree.verticalScrollBar().setSingleStep(10)
-=======
         self.tree.verticalScrollBar().setSingleStep(30)
 
->>>>>>> 06b3166d
         self.sections = []
         self.define_sections()
         self.add_sections()
