--- conflicted
+++ resolved
@@ -10,7 +10,6 @@
 
 # try to import sumo functionality
 from crdesigner.ui.gui.mwindow.animated_viewer_wrapper.gui_sumo_simulation import SUMO_AVAILABLE
-
 if SUMO_AVAILABLE:
     from crdesigner.ui.gui.mwindow.animated_viewer_wrapper.gui_sumo_simulation import SUMOSimulation
 
@@ -24,7 +23,7 @@
 
     def define_sections(self):
         """defines the sections in the obstacle toolbox
-                """
+        """
         # this validator always has the format with a dot as decimal separator
         self.float_validator = QDoubleValidator()
         self.float_validator.setLocale(QLocale("en_US"))
@@ -446,10 +445,6 @@
         self.polygon_row[i].addWidget(self.vertices_y[i])
 
         self.remove_vertice_btn.append(QPushButton())
-<<<<<<< HEAD
-        self.remove_vertice_btn[i].setIcon(QIcon(":icons/iconmonstr-trash-can-1.svg"))
-        self.remove_vertice_btn[i].clicked.connect(lambda: self.remove_vertice())
-=======
         if config.DARKMODE:
             self.remove_vertice_btn[i].setIcon(QIcon(":icons/iconmonstr-trash-can-darkmode.png"))
         else:
@@ -457,7 +452,6 @@
 
         self.remove_vertice_btn[i].clicked.connect(
             lambda: self.remove_vertice())
->>>>>>> bdaa9913
         self.polygon_row[i].addWidget(self.remove_vertice_btn[i])
 
         self.layout_shape_groupbox.insertRow(i + 2, self.polygon_row[i])
@@ -502,11 +496,7 @@
         sets default color for the color display square
         """
         if self.default_color.isChecked():
-<<<<<<< HEAD
             self.selected_color.setStyleSheet("QWidget { border:1px solid black; background-color: white}")
-=======
-            self.selected_color.setStyleSheet(
-                "QWidget { border:1px solid black; background-color: white}")
 
     def update_window(self):
         super().update_window()
@@ -516,5 +506,4 @@
                     btn.setIcon(QIcon(":icons/iconmonstr-trash-can-darkmode.png"))
             else:
                 for btn in self.remove_vertice_btn:
-                    btn.setIcon(QIcon(":icons/iconmonstr-trash-can.svg"))
->>>>>>> bdaa9913
+                    btn.setIcon(QIcon(":icons/iconmonstr-trash-can.svg"))