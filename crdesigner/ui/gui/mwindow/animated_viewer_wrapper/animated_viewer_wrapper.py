"""Wrapper for the middle visualization."""
from PyQt5 import QtGui
from PyQt5.QtGui import QPalette, QBrush, QColor

from crdesigner.ui.gui.mwindow.animated_viewer_wrapper.commonroad_viewer import AnimatedViewer
from matplotlib.backends.backend_qt5agg import NavigationToolbar2QT as NavigationToolbar
from matplotlib.backend_bases import KeyEvent

from typing import Union
from ..service_layer import config
from commonroad.scenario.lanelet import Lanelet
from commonroad.scenario.obstacle import Obstacle
from PyQt5.QtWidgets import *





class AnimatedViewerWrapper:

    def __init__(self, mwindow):
        self.cr_viewer = AnimatedViewer(mwindow, self.viewer_callback)

        # handle to the toolboxes and the console for the viewer callback
        self.viewer_dock = None
        self.mwindow = mwindow  # handle back to the main window


    def create_viewer_dock(self):
        """
        Create the viewer dock. (The matplotlib visualization in the middle).
        IMPORTANT: has to be called AFTER the toolboxes - otherwise the mwindow.setCentralWidget destroys the references
        """
        self.viewer_dock = QWidget(self.mwindow)
        self.toolbar = NavigationToolbar(self.cr_viewer.dynamic, self.viewer_dock)
        self.update_window()
        layout = QVBoxLayout()
        layout.addWidget(self.toolbar)
        layout.addWidget(self.cr_viewer.dynamic)

        self.viewer_dock.setLayout(layout)
        self.mwindow.setCentralWidget(self.viewer_dock)


    def viewer_callback(self, selected_object: Union[Lanelet, Obstacle, KeyEvent], output: str):
        """
        Callback when the user clicks a lanelet inside the scenario visualization.
        """
        if isinstance(selected_object, Lanelet):
            self.mwindow.road_network_toolbox.road_network_toolbox_ui.selected_lanelet_two.setCurrentText(
                    self.mwindow.road_network_toolbox.road_network_toolbox_ui.selected_lanelet_one.currentText())
            self.mwindow.road_network_toolbox.road_network_toolbox_ui.selected_lanelet_one.setCurrentText(
                    str(selected_object.lanelet_id))
            self.mwindow.road_network_toolbox.road_network_toolbox_ui.selected_lanelet_update.setCurrentText(
                    str(selected_object.lanelet_id))
        elif isinstance(selected_object, Obstacle):
            self.mwindow.obstacle_toolbox.obstacle_toolbox_ui.selected_obstacle.setCurrentText(
                    str(selected_object.obstacle_id))
            self.mwindow.obstacle_toolbox.active_obstacle = selected_object
        elif isinstance(selected_object, KeyEvent):
            if selected_object.name == "key_press_event":
                self._button_press_callback(selected_object.key)
            elif selected_object.name == "key_release_event":
                self._button_release_callback(selected_object.key)
        if output != "":
            self.mwindow.crdesigner_console_wrapper.text_browser.append(output)

    def _button_press_callback(self, key: str):
        if key == "shift":
            self.mwindow.obstacle_toolbox.start_trajectory_recording = True

    def _button_release_callback(self, key: str):
        if self.mwindow.obstacle_toolbox.start_trajectory_recording == True:
            if key == "shift":
                self.mwindow.obstacle_toolbox.start_trajectory_recording = False
            else:
                self.mwindow.obstacle_toolbox.record_trajectory(key)

    def update_view(self, focus_on_network=None):
        """
        Update all components.
        """
        # reset selection of all other selectable elements
        if self.cr_viewer.current_scenario is None:
            return
        if focus_on_network is None:
            focus_on_network = config.AUTOFOCUS
<<<<<<< HEAD
        self.cr_viewer.update_plot(focus_on_network=focus_on_network)
=======
        self.cr_viewer.update_plot(focus_on_network=focus_on_network)

    def update_window(self):
        self.toolbar.setStyleSheet('background-color:' + self.mwindow.colorscheme()['background'] + '; color:' + self.mwindow.colorscheme()['color'] + '; font-size:' + self.mwindow.colorscheme()['font-size'])
        self.cr_viewer.update_window()

>>>>>>> bdaa9913
<|MERGE_RESOLUTION|>--- conflicted
+++ resolved
@@ -11,9 +11,6 @@
 from commonroad.scenario.lanelet import Lanelet
 from commonroad.scenario.obstacle import Obstacle
 from PyQt5.QtWidgets import *
-
-
-
 
 
 class AnimatedViewerWrapper:
@@ -85,13 +82,9 @@
             return
         if focus_on_network is None:
             focus_on_network = config.AUTOFOCUS
-<<<<<<< HEAD
-        self.cr_viewer.update_plot(focus_on_network=focus_on_network)
-=======
         self.cr_viewer.update_plot(focus_on_network=focus_on_network)
 
     def update_window(self):
         self.toolbar.setStyleSheet('background-color:' + self.mwindow.colorscheme()['background'] + '; color:' + self.mwindow.colorscheme()['color'] + '; font-size:' + self.mwindow.colorscheme()['font-size'])
         self.cr_viewer.update_window()
 
->>>>>>> bdaa9913
