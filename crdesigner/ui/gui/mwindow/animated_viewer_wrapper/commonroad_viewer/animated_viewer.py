from typing import Union
import numpy as np

from PyQt5.QtWidgets import QFileDialog, QMessageBox
from commonroad.planning.planning_problem import PlanningProblemSet

from commonroad.scenario.intersection import Intersection
from commonroad.scenario.scenario import Scenario
from commonroad.scenario.lanelet import Lanelet, LaneletNetwork
from commonroad.visualization.mp_renderer import MPRenderer

from crdesigner.ui.gui.mwindow.animated_viewer_wrapper.gui_sumo_simulation import SUMO_AVAILABLE
from .service_layer.draw_params_updater import DrawParamsCustom
from ...service_layer import config

if SUMO_AVAILABLE:
    from crdesigner.map_conversion.sumo_map.config import SumoConfig
from crdesigner.ui.gui.mwindow.service_layer.util import Observable

from matplotlib.animation import FuncAnimation

from .dynamic_canvas import DynamicCanvas
from .helper import draw_lanelet_polygon


class AnimatedViewer:
    def __init__(self, parent, callback_function):

        self.current_scenario = None
        self.current_pps = None
        self.parent = parent
        self.dynamic = DynamicCanvas(parent, width=5, height=10, dpi=100, animated_viewer=self)
        self.callback_function = callback_function
        self.original_lanelet_network = None
        self.update_window()

        # sumo config giving dt etc
        self._config: SumoConfig = None
        self.min_time_step = 0
        self.max_time_step = 0
        # current time step
        self.time_step = Observable(0)
        # FuncAnimation object
        self.animation: FuncAnimation = None
        # if playing or not
        self.playing = False

    def open_scenario(self, scenario: Scenario, config: Observable = None,
                      planning_problem_set: PlanningProblemSet = None):
        """[summary]
        Open a scenario, setup any configuration.
        :param scenario: [description]
        :type scenario: [type]
        :param config: [description], defaults to None
        :type config: SumoConfig, optional
        :param planning_problem_set: des,
        :type planning_problem_set: PlanningProblemSet
        """
        self.dynamic.initial_parameter_config_done = False  # reset so that for any map the parameters are set correctly
        self.current_scenario = scenario
        # safe here the original scenario -> this is needed for zooming in / out and for moving around
        self.original_lanelet_network = LaneletNetwork.create_from_lanelet_network(
                lanelet_network=scenario.lanelet_network)
        self.current_pps = planning_problem_set

        # initialize lanelet network
        self.dynamic.l_network = self.current_scenario.lanelet_network

        # if we have not subscribed already, subscribe now
        if config is not None:
            if not self._config:
                def set_config(conf):
                    self._config = conf
                    self._calc_max_timestep()
                config.subscribe(set_config)
            self._config = config.value

        self._calc_max_timestep()
        if self.animation:
            self.time_step.value = 0
            self.animation.event_source.stop()
            self.animation = None
        self.update_plot(focus_on_network=True, clear_artists=True)

    def _init_animation(self):
        if not self.current_scenario:
            return

        print('init animation')
        scenario = self.current_scenario
        pps = self.current_pps
        self.dynamic.clear_axes(keep_limits=True)

        start = self.min_time_step
        end = self.max_timestep
        plot_limits: Union[list, None, str] = None
        if self._config is not None:
            dt = self._config.dt
        else:
            dt = 0
        # ps = 25
        # dpi = 120
        # ln, = self.dynamic.ax.plot([], [], animated=True)
        anim_frames = end - start

        if start == end:
            warning_dialog = QMessageBox()
            warning_dialog.warning(None, "Warning",
                                   "This Scenario only has one time step!",
                                   QMessageBox.Ok, QMessageBox.Ok)
            warning_dialog.close()

        assert start <= end, '<video/create_scenario_video> time_begin=%i needs to smaller than time_end=%i.' % (
            start, end)

        def draw_frame(draw_params):
            self.time_step.value += 1
            time_start = start + self.time_step.value
            time_end = start + min(anim_frames, self.time_step.value)
            if time_start > time_end:
                self.time_step.value = 0

            draw_params = DrawParamsCustom(time_begin=time_start, time_end=time_end)
            draw_params.dynamic_obstacle.time_begin = draw_params.time_begin
            draw_params.dynamic_obstacle.time_end = draw_params.time_end
            draw_params.dynamic_obstacle.trajectory.draw_trajectory = False
            self.dynamic.draw_scenario(scenario=scenario, pps=pps, draw_params=draw_params)

        # Interval determines the duration of each frame in ms
        interval = 1000 * dt
        self.dynamic.clear_axes(keep_limits=True)
        self.animation = FuncAnimation(self.dynamic.figure,
                                       draw_frame,
                                       blit=False,
                                       interval=interval,
                                       repeat=True)

    def play(self):
        """ plays the animation if existing """
        if not self.animation:
            self._init_animation()

        self.dynamic.update_plot()
        self.animation.event_source.start()

    def pause(self):
        """ pauses the animation if playing """
        if not self.animation:
            self._init_animation()
            return

        self.animation.event_source.stop()

    def set_timestep(self, timestep: int):
        """ sets the animation to the current timestep """
        print("set timestep: ", timestep)
        if not self.animation:
            self._init_animation()
        self.dynamic.update_plot()
        # self.animation.event_source.start()
        self.time_step.silent_set(timestep)

    def save_animation(self):
        path, _ = QFileDialog.getSaveFileName(
            caption="QFileDialog.getSaveFileName()",
            directory=self.current_scenario.scenario_id.__str__() + ".mp4",
            filter="MP4 (*.mp4);;GIF (*.gif);; AVI (*avi)",
            options=QFileDialog.Options(),
        )
        if not path:
            return

        try:
            rnd = MPRenderer()
            with open(path, "w"):
                QMessageBox.about(None, "Information",
                                  "Exporting the video will take few minutes, please wait until process is finished!")
                rnd.create_video([self.current_scenario], path, draw_params=self.dynamic.draw_params)
                print("finished")
        except IOError as e:
            QMessageBox.critical(
                self,
                "CommonRoad file not created!",
                "The CommonRoad scenario was not saved as video due to an error.\n\n{}".format(e),
                QMessageBox.Ok,
            )
            return

    def _calc_max_timestep(self):
        """calculate maximal time step of current scenario"""
        if self.current_scenario is None:
            return 0
        timesteps = [
            obstacle.prediction.trajectory.state_list[-1].time_step
            for obstacle in self.current_scenario.dynamic_obstacles
        ]
        self.max_timestep = np.max(timesteps) if timesteps else 0
        return self.max_timestep

    def update_plot(self,
                    sel_lanelets: Lanelet = None,
                    sel_intersection: Intersection = None,
                    time_step_changed: bool = False,
                    focus_on_network: bool = False,
                    time_step: int = 0,
                    clear_artists=False):
        """ Update the plot accordingly to the selection of scenario elements
        :param sel_lanelets: selected lanelet, defaults to None
        :param sel_intersection: selected intersection, defaults to None
        :param clear_artists: deletes artists from renderer (only required when opening new scenarios)
        """
        if not isinstance(sel_lanelets, list) and sel_lanelets:
            sel_lanelets = [sel_lanelets]

        x_lim = self.dynamic.get_axes().get_xlim()
        y_lim = self.dynamic.get_axes().get_ylim()

        self.dynamic.clear_axes(clear_artists=clear_artists)
        ax = self.dynamic.get_axes()


        network_limits = [
            float("Inf"), -float("Inf"),
            float("Inf"), -float("Inf")
        ]

        if time_step_changed:
            draw_params = DrawParamsCustom(time_begin=time_step)
        else:
<<<<<<< HEAD
            time_begin = self.time_step.value
            if time_begin != 0:
                time_begin -= 1
            draw_params = {'time_begin': time_begin}

=======
            draw_params = DrawParamsCustom(time_begin=self.time_step.value - 1)
        draw_params.dynamic_obstacle.trajectory.draw_trajectory = False
>>>>>>> 7aee4fd9
        self.dynamic.draw_scenario(self.current_scenario, self.current_pps, draw_params=draw_params)

        for lanelet in self.current_scenario.lanelet_network.lanelets:

            color, alpha, zorder, label = self.get_paint_parameters(
                lanelet, sel_lanelets, sel_intersection)
            if color == "gray":
                continue

            lanelet_limits = draw_lanelet_polygon(lanelet, ax, color, alpha, zorder, label)
            network_limits[0] = min(network_limits[0], lanelet_limits[0])
            network_limits[1] = max(network_limits[1], lanelet_limits[1])
            network_limits[2] = min(network_limits[2], lanelet_limits[2])
            network_limits[3] = max(network_limits[3], lanelet_limits[3])

            self.draw_lanelet_vertices(lanelet, ax)

        handles, labels = ax.get_legend_handles_labels()
        if sel_lanelets != None and config.LEGEND:
            legend = ax.legend(handles, labels)
            legend.set_zorder(50)

        if focus_on_network:
            # can we focus on a selection?
            if all([abs(lim) < float("Inf") for lim in network_limits]):
                # enlarge limits
                border_x = (network_limits[1] - network_limits[0]) * 0.1 + 1
                border_y = (network_limits[3] - network_limits[2]) * 0.1 + 1
                network_limits[0] -= border_x
                network_limits[1] += border_x
                network_limits[2] -= border_y
                network_limits[3] += border_y
                self.dynamic.update_plot(network_limits)
            # otherwise focus on the network
            else:
                self.dynamic.ax.autoscale()
        else:
            self.dynamic.update_plot([x_lim[0], x_lim[1], y_lim[0], y_lim[1]])

        self.dynamic.drawer.tight_layout()

    def get_paint_parameters(self, lanelet: Lanelet, selected_lanelets: Lanelet,
                             selected_intersection: Intersection):
        """
        Return the parameters for painting a lanelet regarding the selected lanelet.
        """
        if selected_lanelets:
            if len(selected_lanelets) == 1:
                selected_lanelet = selected_lanelets[0]
                if lanelet.lanelet_id == selected_lanelet.lanelet_id:
                    color = "red"
                    alpha = 0.7
                    zorder = 20
                    label = "{} selected".format(lanelet.lanelet_id)

                elif (
                        lanelet.lanelet_id in selected_lanelet.predecessor and lanelet.lanelet_id in
                        selected_lanelet.successor):
                    color = "purple"
                    alpha = 0.5
                    zorder = 10
                    label = "{} predecessor and successor of {}".format(lanelet.lanelet_id, selected_lanelet.lanelet_id)

                elif lanelet.lanelet_id in selected_lanelet.predecessor:
                    color = "blue"
                    alpha = 0.5
                    zorder = 10
                    label = "{} predecessor of {}".format(lanelet.lanelet_id, selected_lanelet.lanelet_id)
                elif lanelet.lanelet_id in selected_lanelet.successor:
                    color = "green"
                    alpha = 0.5
                    zorder = 10
                    label = "{} successor of {}".format(lanelet.lanelet_id, selected_lanelet.lanelet_id)
                elif lanelet.lanelet_id == selected_lanelet.adj_left:
                    color = "yellow"
                    alpha = 0.5
                    zorder = 10
                    label = "{} adj left of {} ({})".format(lanelet.lanelet_id, selected_lanelet.lanelet_id,
                            "same" if selected_lanelet.adj_left_same_direction else "opposite", )
                elif lanelet.lanelet_id == selected_lanelet.adj_right:
                    color = "orange"
                    alpha = 0.5
                    zorder = 10
                    label = "{} adj right of {} ({})".format(lanelet.lanelet_id, selected_lanelet.lanelet_id,
                            "same" if selected_lanelet.adj_right_same_direction else "opposite", )
                else:
                    color = "gray"
                    alpha = 0.3
                    zorder = 0
                    label = None
            else:
                if any(lanelet.lanelet_id == lane.lanelet_id for lane in selected_lanelets):
                    color = "red"
                    alpha = 0.7
                    zorder = 20
                    label = "{} selected".format(lanelet.lanelet_id)
                else:
                    color = "gray"
                    alpha = 0.3
                    zorder = 0
                    label = None
        elif selected_intersection:
            incoming_ids = selected_intersection.map_incoming_lanelets.keys()
            inc_succ_ids = set()
            for inc in selected_intersection.incomings:
                inc_succ_ids |= inc.successors_right
                inc_succ_ids |= inc.successors_left
                inc_succ_ids |= inc.successors_straight

            if lanelet.lanelet_id in incoming_ids:
                color = "red"
                alpha = 0.7
                zorder = 10
                label = "{} incoming".format(lanelet.lanelet_id)
            elif lanelet.lanelet_id in selected_intersection.crossings:
                color = "blue"
                alpha = 0.5
                zorder = 10
                label = "{} crossing".format(lanelet.lanelet_id)
            elif lanelet.lanelet_id in inc_succ_ids:
                color = "green"
                alpha = 0.3
                zorder = 10
                label = "{} intersection".format(lanelet.lanelet_id)
            else:
                color = "gray"
                alpha = 0.3
                zorder = 0
                label = None
        else:
            color = "gray"
            alpha = 0.3
            zorder = 0
            label = None

        return color, alpha, zorder, label

    def draw_lanelet_vertices(self, lanelet, ax):
        ax.plot(
            [x for x, y in lanelet.left_vertices],
            [y for x, y in lanelet.left_vertices],
            color="black",
            lw=0.1,
        )
        ax.plot(
            [x for x, y in lanelet.right_vertices],
            [y for x, y in lanelet.right_vertices],
            color="black",
            lw=0.1,
        )

    def update_window(self):
        self.dynamic.setStyleSheet('background-color:' + self.parent.colorscheme().second_background + '; color:' + self.parent.colorscheme().color + ';font-size: ' + self.parent.colorscheme().font_size)<|MERGE_RESOLUTION|>--- conflicted
+++ resolved
@@ -227,16 +227,9 @@
         if time_step_changed:
             draw_params = DrawParamsCustom(time_begin=time_step)
         else:
-<<<<<<< HEAD
-            time_begin = self.time_step.value
-            if time_begin != 0:
-                time_begin -= 1
-            draw_params = {'time_begin': time_begin}
-
-=======
             draw_params = DrawParamsCustom(time_begin=self.time_step.value - 1)
-        draw_params.dynamic_obstacle.trajectory.draw_trajectory = False
->>>>>>> 7aee4fd9
+            draw_params.dynamic_obstacle.trajectory.draw_trajectory = False
+
         self.dynamic.draw_scenario(self.current_scenario, self.current_pps, draw_params=draw_params)
 
         for lanelet in self.current_scenario.lanelet_network.lanelets:
