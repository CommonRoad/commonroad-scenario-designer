import copy
<<<<<<< HEAD
import math
from typing import List, Union, Set
=======
from typing import List, Union
import numpy as np
>>>>>>> 7aee4fd9

import PyQt5
from PyQt5.QtCore import *
from PyQt5.QtGui import *
from PyQt5.QtWidgets import QSizePolicy
from PyQt5.QtCore import Qt
from PyQt5 import QtCore
<<<<<<< HEAD
import numpy as np
from commonroad.scenario.state import InputState, InitialState
from matplotlib.backend_bases import MouseButton,MouseEvent
=======

from matplotlib.backend_bases import MouseButton
>>>>>>> 7aee4fd9
from matplotlib.backends.backend_qt5agg import FigureCanvasQTAgg as FigureCanvas
from matplotlib.figure import Figure

from commonroad.planning.planning_problem import PlanningProblemSet
from commonroad.common.util import Interval
from commonroad.scenario.scenario import Scenario
from commonroad.visualization.mp_renderer import MPRenderer
from commonroad.visualization.draw_params import StaticObstacleParams, DynamicObstacleParams
from commonroad.geometry.shape import Circle
from commonroad.scenario.obstacle import StaticObstacle, DynamicObstacle
from commonroad.scenario.lanelet import Lanelet, LaneletType

from crdesigner.ui.gui.mwindow.toolboxes.toolbox_ui import PosB
from crdesigner.ui.gui.mwindow.animated_viewer_wrapper.commonroad_viewer.service_layer.draw_params_updater import \
    DrawParamsCustom
from .helper import _merge_dict, calculate_closest_vertices, calculate_euclidean_distance, angle_between
from .service_layer import update_draw_params_dynamic_only_based_on_zoom
from .service_layer import update_draw_params_based_on_zoom
from .service_layer import update_draw_params_based_on_scenario
from .service_layer import update_draw_params_dynamic_based_on_scenario
from .service_layer import resize_lanelet_network
from crdesigner.ui.gui.mwindow.service_layer import config

from ...service_layer.map_creator import MapCreator

ZOOM_FACTOR = 1.2


class DynamicCanvas(FigureCanvas):
    """
    This canvas provides zoom with the mouse wheel.
    """
    obstacle_color_array = []
    scenario = None
    control_key = False

    def __init__(self, parent=None, width=5, height=5, dpi=100, animated_viewer=None):
        self.flag = False
        if parent is not None:
            self.flag = True
        self.animated_viewer = animated_viewer
        self.ax = None
        self.drawer = Figure(figsize=(width, height), dpi=dpi)
        self.drawer.set_facecolor('None')
        self.drawer.set_edgecolor('None')
        self.rnd = MPRenderer(ax=self.ax)

        self._handles = {}
        self.initial_parameter_config_done = False  # This is used to only once set the parameter based on the scenario
        self.draw_params = None  # needed later - here for reference
        self.draw_params_dynamic_only = None  # needed later - here for reference
        # used for efficiently monitoring of we switched from detailed to undetailed params
        self.selected_l_ids = []
        self.selected_lanelets = []
        self.last_changed_sth = False
        self.latest_mouse_pos = None  # used to store the last mouse position where a lanelet was clicked
        self.motion_notify_event_cid = None  # store mpl function to (dis-)connect event

        self.preview_line_object = None  # preview line when splitting a lanelet
        self.split_index = None  # index at which to split in the array

        self.l_network = None

        self.draw_trajectory_first_point = None  # trajectory mode
        self.draw_trajectory_preview = None
        self.waypoints_list = []

        self.draw_lanelet_first_point = None  # drawing mode
        self.draw_lanelet_first_point_object = None
        self.draw_lanelet_preview = None
        self.draw_append_lanelet_preview = None
        self.add_to_selected_preview = None
        self.add_to_selected = None

        self.draw_temporary_points = {}
        self.num_lanelets = 0

        super().__init__(self.drawer)

        self.parent = parent
        self.setParent(parent)
        self.setSizePolicy(QSizePolicy.Expanding, QSizePolicy.Expanding)

        # Set focus on canvas to detect key press events
        self.setFocusPolicy(QtCore.Qt.ClickFocus)
        self.setFocus()
        # any callbacks for interaction per mouse
        self.button_press_event_cid = self.mpl_connect('button_press_event', self.dynamic_canvas_click_callback)
        self.button_release_event_cid = self.mpl_connect('button_release_event', self.dynamic_canvas_release_callback)
        self.mpl_connect('scroll_event', self.zoom)

        # any callbacks for interaction per keyboard
        self.mpl_connect('key_press_event', self.dynamic_canvas_ctrl_press_callback)
        self.mpl_connect('key_release_event', self.dynamic_canvas_ctrl_release_callback)

        # initializes mouse coordinates
        self.mouse_coordinates = QPoint(0, 0)

        self.clear_axes()

    def keyPressEvent(self, event):
        """
        On key press activate an event
        :param event: key press event
        :return:
        """
        if self.flag is True:
            # on backspace delete selected lanelet
            if event.key() == QtCore.Qt.Key.Key_Backspace:
                self.parent.road_network_toolbox.remove_lanelet()
                return
            # on DEL key delete selected lanelet
            elif event.key() == QtCore.Qt.Key.Key_Delete:
                self.parent.road_network_toolbox.remove_lanelet()
                return

    def clear_axes(self, keep_limits=False, clear_artists=False):
        if clear_artists:
            self.rnd.clear()

        if self.ax:
            limits = self.get_limits()
            self.ax.clear()
        else:
            limits = None
            self.ax = self.drawer.add_subplot(111)

        self.ax.set_aspect("equal", "datalim")
        self.ax.set_axis_off()
        self.draw_idle()
        if keep_limits and limits:
            self.update_plot(limits)

    def get_axes(self):
        return self.ax

    def get_limits(self) -> List[float]:
        x_lim = self.ax.get_xlim()
        y_lim = self.ax.get_ylim()
        return [x_lim[0], x_lim[1], y_lim[0], y_lim[1]]

    def update_plot(self, limits: List[float] = None):
        if limits:
            self.ax.set(xlim=limits[0:2])
            self.ax.set(ylim=limits[2:4])
        self.draw_idle()

    def zoom(self, event):
        """
        Zoom in / out function in Dynamic Canvas by using mouse wheel.
        """
        if self.animated_viewer.original_lanelet_network is None:
            return  # if no scenario was loaded or no map was created yet

        center, x_dim, y_dim, _, _ = self.get_center_and_axes_values()

        # enlarge / shrink limits
        if event.button == 'up':
            new_x_dim = x_dim / ZOOM_FACTOR
            new_y_dim = y_dim / ZOOM_FACTOR
        elif event.button == 'down':
            new_x_dim = x_dim * ZOOM_FACTOR
            new_y_dim = y_dim * ZOOM_FACTOR
        else:
            return

        # new center sensitive to mouse position of zoom event
        mouse_pos = (event.xdata, event.ydata)
        if mouse_pos[0] and mouse_pos[1]:
            new_center_diff_x = (center[0] - mouse_pos[0]) / 6
            new_center_diff_y = (center[1] - mouse_pos[1]) / 6
            if event.button == 'up':
                new_center_x = center[0] - new_center_diff_x
                new_center_y = center[1] - new_center_diff_y
            else:
                new_center_x = center[0] + new_center_diff_x
                new_center_y = center[1] + new_center_diff_y
            # new limits should include old limits if zooming out
            # old limits should include new limits if zooming in
            dim_diff_x = abs(new_x_dim - x_dim)
            dim_diff_y = abs(new_y_dim - y_dim)
            new_center_x = min(max(center[0] - dim_diff_x, new_center_x), center[0] + dim_diff_x)
            new_center_y = min(max(center[1] - dim_diff_y, new_center_y), center[1] + dim_diff_y)
        else:
            new_center_x = center[0]
            new_center_y = center[1]
        # update the parameters for drawing based on the zoom -> this is for performance,
        # not all details need to be rendered when you are zoomed out
        self.draw_params = update_draw_params_based_on_zoom(x=new_x_dim, y=new_y_dim)
        self.draw_params_dynamic_only = update_draw_params_dynamic_only_based_on_zoom(x=new_x_dim, y=new_y_dim)
        lanelet_network, resized_lanelet_network = resize_lanelet_network(
                original_lanelet_network=self.animated_viewer.original_lanelet_network, center_x=new_center_x,
                center_y=new_center_y, dim_x=x_dim, dim_y=y_dim)
        self.animated_viewer.current_scenario.replace_lanelet_network(copy.deepcopy(lanelet_network))
        self.update_plot([new_center_x - new_x_dim, new_center_x + new_x_dim, new_center_y - new_y_dim,
                          new_center_y + new_y_dim])
        if resized_lanelet_network or self.last_changed_sth:
            self.animated_viewer.update_plot()
        self.last_changed_sth = resized_lanelet_network
        # now also show any selected
        self._select_lanelet(True)

    def draw_scenario(self, scenario: Scenario, pps: PlanningProblemSet = None,
                      draw_params: DrawParamsCustom = DrawParamsCustom(), plot_limits=None,
                      draw_dynamic_only=False):
        """[summary]
        :param scenario: [description]
        :param pps: PlanningProblemSet of the scenario,defaults to None
        :type pps: PlanningProblemSet
        :type scenario: Scenario
        :param draw_params: [description], defaults to None
        :type draw_params: [type], optional
        :param plot_limits: [description], defaults to None
        :type plot_limits: [type], optional
        :param draw_dynamic_only: reuses static artists
        """
        # want to update immediatly if change gui settings
        self.draw_params = update_draw_params_based_on_scenario(lanelet_count=len(scenario.lanelet_network.lanelets),
                                                                traffic_sign_count=len(
                                                                        scenario.lanelet_network.traffic_signs))

        DynamicCanvas.scenario = scenario
        xlim = self.ax.get_xlim()
        ylim = self.ax.get_ylim()
        # update the parameters based on the number of lanelets and traffic signs - but only once during starting
        if not self.initial_parameter_config_done:
            self.draw_params = update_draw_params_based_on_scenario(
                    lanelet_count=len(scenario.lanelet_network.lanelets),
                    traffic_sign_count=len(scenario.lanelet_network.traffic_signs))
            self.draw_params_dynamic_only = update_draw_params_dynamic_based_on_scenario(
                    lanelet_count=len(scenario.lanelet_network.lanelets),
                    traffic_sign_count=len(scenario.lanelet_network.traffic_signs))
            self.initial_parameter_config_done = True
        if draw_dynamic_only is True:
            self.rnd.remove_dynamic()  # self.rnd.ax.clear()  # self.ax.clear()
        else:
            self.ax.clear()

        draw_params_merged = copy.deepcopy(draw_params)
        self.rnd.plot_limits = plot_limits
        self.rnd.ax = self.ax
        if draw_dynamic_only is True:
            draw_params_merged = _merge_dict(self.draw_params_dynamic_only.copy(), draw_params)
            draw_params_merged.dynamic_obstacle.draw_initial_state = False
            scenario.draw(renderer=self.rnd, draw_params=draw_params_merged)
            self.draw_obstacles(scenario=scenario, draw_params=draw_params_merged)
            self.rnd.render(keep_static_artists=True)
        else:
            draw_params_merged.dynamic_obstacle.draw_initial_state = False
            scenario.draw(renderer=self.rnd, draw_params=draw_params_merged)
            if pps is not None:
                pps.draw(renderer=self.rnd, draw_params=draw_params_merged)
            self.draw_obstacles(scenario=scenario, draw_params=draw_params_merged)
            self.rnd.render(keep_static_artists=False)

        if not plot_limits:
            self.ax.set(xlim=xlim)
            self.ax.set(ylim=ylim)

        self.rnd.ax.set_facecolor(draw_params.color_schema.second_background)

        if draw_params.color_schema.axis == 'Left/ Bottom':
            self.ax.spines['bottom'].set_color(draw_params.color_schema.color)
            self.ax.spines['left'].set_color(draw_params.color_schema.color)
            self.ax.spines['top'].set_color(draw_params.color_schema.second_background)
            self.ax.spines['right'].set_color(draw_params.color_schema.second_background)
            self.ax.tick_params(axis='x', colors=draw_params.color_schema.color)
            self.ax.tick_params(axis='y', colors=draw_params.color_schema.color)

        elif draw_params.color_schema.axis == 'None':
            self.ax.spines['bottom'].set_color(draw_params.color_schema.second_background)
            self.ax.spines['left'].set_color(draw_params.color_schema.second_background)
            self.ax.spines['top'].set_color(draw_params.color_schema.second_background)
            self.ax.spines['right'].set_color(draw_params.color_schema.second_background)
            self.ax.tick_params(axis='x', colors=draw_params.color_schema.second_background)
            self.ax.tick_params(axis='y', colors=draw_params.color_schema.second_background)
        else:
            self.ax.spines['bottom'].set_color(draw_params.color_schema.color)
            self.ax.spines['left'].set_color(draw_params.color_schema.color)
            self.ax.spines['top'].set_color(draw_params.color_schema.color)
            self.ax.spines['right'].set_color(draw_params.color_schema.color)
            self.ax.tick_params(axis='x', colors=draw_params.color_schema.color)
            self.ax.tick_params(axis='y', colors=draw_params.color_schema.color)

    def update_obstacles(self, scenario: Scenario, draw_params=None, plot_limits=None):
        """
        Redraw only the dynamic obstacles. This gives a large performance boost, when playing an animation
        :param scenario: The scenario containing the dynamic obstacles
        :param draw_params: CommonRoad DrawParams for visualization
        :param plot_limits: Matplotlib plot limits
        """
        # redraw dynamic obstacles
        obstacles = scenario.obstacles_by_position_intervals([Interval(plot_limits[0], plot_limits[1]),
                                                              Interval(plot_limits[2], plot_limits[
                                                                  3])]) if plot_limits else scenario.obstacles

        draw_params_merged = _merge_dict(self.draw_params.copy(), draw_params)

        self.rnd.ax = self.ax
        for obj in obstacles:
            obj.draw(renderer=self.rnd, draw_params=draw_params_merged)
            self.rnd.render(show=True)

    def dynamic_canvas_click_callback(self, mouse_clicked_event):
        """
        General callback for clicking in the dynamic canvas, two things are checked:
        1. If the lanelet network of the current network should be resized.
        2. When a lanelet was selected execute the logic behind it.
        b) Select lanelets by clicking on the canvas. Selects only one of the lanelets that contains the click
        position.
        3. Check for rightclicked. If rightclicked and lanelet selected open context menu
        This order is important - first the resizing and then the lanelet selection - otherwise the lanelets of the old
        map are selected and then not visualized.

        :params mouse_clicked_event:
        """

        # when the mouse is clicked we remember where this was -> use this for lanelet selection
        self.latest_mouse_pos = np.array([mouse_clicked_event.xdata, mouse_clicked_event.ydata])
        # update the map
        self._update_map()
        # now do the lanelet selection
        self._select_lanelet()
        # call callback_function with latest mouse position to check if a position button is pressed
        temp_point_updated = self.animated_viewer.callback_function(PosB(str(self.latest_mouse_pos[0]),
                                                                         str(self.latest_mouse_pos[1])),
                                                                    "", self.draw_temporary_points)
        if temp_point_updated:
            self.draw_temporary_point()
        # on right mouse click
        if mouse_clicked_event.button == 3:
            if self.flag:
                self.mouse_coordinates = QPoint(QCursor.pos().x(), QCursor.pos().y())
                 # if lanelet selected
                if self.parent.road_network_toolbox.selected_lanelet() != None:
                    # create menu
                    menu = PyQt5.QtWidgets.QMenu()
                    edit = menu.addAction("Edit Attributes")
                    remove = menu.addAction("Remove Lanelet")
                    # open menu at mouse coordinates
                    action = menu.exec((self.mouse_coordinates))
                    # removes selected lanelet
                    if action == remove:
                        self.parent.road_network_toolbox.remove_lanelet()
                    # opens edit attributes of lanelet
                    if action == edit:
                        self.parent.road_network_toolbox.road_network_toolbox_ui.tree.collapseItem(
                            self.parent.road_network_toolbox.road_network_toolbox_ui.tree.itemAt(1, 0))
                        self.parent.road_network_toolbox.road_network_toolbox_ui.tree.expandItem(
                            self.parent.road_network_toolbox.road_network_toolbox_ui.tree.itemAt(7, 30))
                        if not self.parent.road_network_toolbox.road_network_toolbox_ui.attributes_button.toggle_checked:
                            self.parent.road_network_toolbox.road_network_toolbox_ui.attributes_button.pressed()


    def dynamic_canvas_release_callback(self, mouse_clicked_event):
        """
        When the mouse button is released update the map and also select lanelets (with old mouse pos).
        :params mouse_clicked_event:
        """
        # update the map
        self._update_map()
        # now do the lanelet selection
        self._select_lanelet(release=True)

    def dynamic_canvas_ctrl_press_callback(self, key_event):
        """
        Check whether control key is pressed
        """
        if key_event.key == "control":
            self.control_key = True

    def dynamic_canvas_ctrl_release_callback(self, key_event):
        if key_event.key == "control":
            self.control_key = False

    def _update_map(self):
        """
        Resized the map if necessary for performance improvement.
        """

        if self.initial_parameter_config_done:
            center, x_dim, y_dim, _, _ = self.get_center_and_axes_values()
            resized_lanelet_network, resize_necessary = resize_lanelet_network(
                    original_lanelet_network=self.animated_viewer.original_lanelet_network, center_x=center[0],
                    center_y=center[1], dim_x=x_dim, dim_y=y_dim)
            if resize_necessary:
                self.animated_viewer.current_scenario.replace_lanelet_network(resized_lanelet_network)
                self.animated_viewer.update_plot()

    def _select_lanelet(self, release: bool = False, lane_ids: list = None):
        """
        Select a lanelet and display the details in the GUI.

        :param release Boolean indicating whether function is called by click release callback
        :param lane_ids List indicating to select specified lanelets
        """
        if self.animated_viewer.current_scenario is None:
            return
        # as long as no new lanelet is added after adding a temporary position, no lanelet can be selected (because calling update_plot removes all temporary lanelets)
        if len(self.animated_viewer.current_scenario.lanelet_network.lanelets) - self.num_lanelets != 0 or self.parent.road_network_toolbox.updated_lanelet:
            self.parent.road_network_toolbox.updated_lanelet = False
            self.draw_temporary_points = {}


        self.l_network = self.animated_viewer.current_scenario.lanelet_network
        if not lane_ids:
            # check if any mousepos was setted before
            if self.latest_mouse_pos is None:
                return
            click_shape = Circle(radius=0.01, center=self.latest_mouse_pos)

            selected_l_id = self.l_network.find_lanelet_by_shape(click_shape)

            if not self.control_key:
                self.selected_l_ids = []

            if selected_l_id not in self.selected_l_ids and selected_l_id:
                self.selected_l_ids.append(selected_l_id)
                self.selected_l_ids = sorted(self.selected_l_ids)
        else:
            self.selected_l_ids = lane_ids

        self.enable_lanelet_operations(len(self.selected_l_ids))
        self.selected_lanelets = [self.l_network.find_lanelet_by_id(lid[0]) for lid in self.selected_l_ids]
        selected_obstacles = [obs for obs in self.animated_viewer.current_scenario.obstacles if obs.occupancy_at_time(
                self.animated_viewer.time_step.value) is not None and obs.occupancy_at_time(
                self.animated_viewer.time_step.value).shape.contains_point(self.latest_mouse_pos)]
        if len(self.selected_lanelets) > 0 and len(selected_obstacles) == 0:
            self.animated_viewer.update_plot(sel_lanelets=self.selected_lanelets,
                                             time_step=self.animated_viewer.time_step.value)
        else:
            self.animated_viewer.update_plot(sel_lanelets=None, time_step=self.animated_viewer.time_step.value)

        if not release:
            if len(self.selected_lanelets) + len(selected_obstacles) > 1:
                output = "__Info__: More than one object can be selected! Lanelets: "
                if len(self.selected_lanelets) > 0:
                    for la in self.selected_lanelets:
                        output += str(la.lanelet_id) + ", "
                output = output[:len(output) - 1]
                if len(selected_obstacles) > 0:
                    output += ". Obstacles: "
                    for obs in selected_obstacles:
                        output += str(obs.obstacle_id) + ", "
                output = output[:len(output) - 1]
                output += "."
            else:
                output = ""

            if len(selected_obstacles) > 0:
                selection = " Obstacle with ID " + str(selected_obstacles[0].obstacle_id) + " is selected."
                self.animated_viewer.callback_function(selected_obstacles[0], output + selection)
            elif len(self.selected_lanelets) == 1:
                selection = " Lanelet with ID " + str(self.selected_lanelets[0].lanelet_id) + " is selected."
                self.animated_viewer.callback_function(self.selected_lanelets[0], output + selection)
        self.draw_temporary_point()

    def get_center_and_axes_values(self) -> ((float, float), float, float, (float, float), (float, float)):
        """
        Used to get the new dimensions of the current Dynamic Canvas and other meta-data about it.

        :returns :
        center := tuple (x,y) of center,
        x_dim := absolut size of x-axis,
        y_dim := absolut size of y-axis,
        xlim := tuple of x-axis limits (x_min, x_max),
        ylim := tuple of y-axis limits (y_min, y_max)
        """
        x_min, x_max = self.ax.get_xlim()
        y_min, y_max = self.ax.get_ylim()
        center = ((x_min + x_max) / 2, (y_min + y_max) / 2)
        x_dim = (x_max - x_min) / 2
        y_dim = (y_max - y_min) / 2
        return center, x_dim, y_dim, (x_min, x_max), (y_min, y_max)

    def draw_obstacles(self, scenario: Scenario, draw_params: DrawParamsCustom = None):
        """
        draws the obstacles
        :param scenario: current scenario
        :param: draw_params: scenario draw params, Note: does not contain
            dynamic obstacle related parameters
        """
        for obj in scenario.obstacles:
            # this is for getting the index of where the object_id is located
            try:
                result = next(c for c in DynamicCanvas.obstacle_color_array if c[0] == obj.obstacle_id)
                obstacle_draw_params = result[1]
                draw_params_merged = _merge_dict(draw_params.copy(), obstacle_draw_params.copy())
            except Exception:
                draw_params_merged = draw_params
            obj.draw(renderer=self.rnd, draw_params=draw_params_merged)

    def set_static_obstacle_color(self, obstacle_id: int, color: str = None):
        """
        sets static_obstacle color
        :param obstacle_id: id of obstacle that is to be added/updated
        :param color: color of the obstacle, None if default color
        """
        if not color:
            color = "#d95558"

        DynamicCanvas.obstacle_color_array.append([obstacle_id, self.create_static_obstacle_draw_params(color), color])

    def create_static_obstacle_draw_params(self, color: str) -> StaticObstacleParams:
        """
        Creates draw parameters for static obstacle.

        :param color: Desired color of obstacle
        """
        draw_params = StaticObstacleParams()
        draw_params.occupancy.shape.facecolor = color

        return draw_params

    def create_dyn_obstacle_draw_params(self, color: str) -> DynamicObstacleParams:
        """
        Creates draw parameters for dynamic obstacle.

        :param color: Desired color of obstacle
        """
        draw_params = DynamicObstacleParams()
        draw_params.occupancy.shape.facecolor = color
        draw_params.show_label = config.DRAW_OBSTACLE_LABELS
        draw_params.draw_icon = config.DRAW_OBSTACLE_ICONS
        draw_params.draw_direction = config.DRAW_OBSTACLE_DIRECTION
        draw_params.draw_signals = config.DRAW_OBSTACLE_SIGNALS

        return draw_params

    def set_dynamic_obstacle_color(self, obstacle_id: int, color: str = None):
        """
        Sets dynamic_obstacle color.

        :param obstacle_id: id of obstacle that is to be added/updated
        :param color: color of the obstacle, None if default color
        """
        if not color:
            color = "#1d7eea"
        DynamicCanvas.obstacle_color_array.append([obstacle_id, self.create_dyn_obstacle_draw_params(color), color])

    def update_obstacle_trajectory_params(self):
        """
        updates obstacles' draw params when gui settings are changed
        """

        if DynamicCanvas.scenario is not None:
            for obj in DynamicCanvas.scenario.obstacles:
                try:  # check if obstacle is in obstacle_color_array
                    result = next(c for c in DynamicCanvas.obstacle_color_array if c[0] == obj.obstacle_id)
                    color = result[2]
                    if isinstance(obj, DynamicObstacle):
                        draw_params = self.create_dyn_obstacle_draw_params(color)
                    elif isinstance(obj, StaticObstacle):
                        draw_params = self.create_static_obstacle_draw_params(color)

                    i = DynamicCanvas.obstacle_color_array.index(result)
                    DynamicCanvas.obstacle_color_array.pop(i)
                    DynamicCanvas.obstacle_color_array.append([obj.obstacle_id, draw_params, color])

                except Exception:
                    if isinstance(obj, DynamicObstacle):
                        color = "#1d7eea"
                        draw_params = self.create_dyn_obstacle_draw_params(color)
                    elif isinstance(obj, StaticObstacle):
                        color = "#d95558"
                        draw_params = self.create_static_obstacle_draw_params(color)
                    DynamicCanvas.obstacle_color_array.append([obj.obstacle_id, draw_params, color])

    def get_color(self, obstacle_id: int) -> Union[int, bool]:
        """
        :param obstacle_id: id of selected obstacle
        :return: color of current selected obstacle
        """
        try:
            result = next(c for c in self.obstacle_color_array if c[0] == obstacle_id)
            i = DynamicCanvas.obstacle_color_array.index(result)
            return DynamicCanvas.obstacle_color_array[i][2]
        except Exception:  # if scenario loaded and obstacle id doesn't exist in the array
            return False

    def remove_obstacle(self, obstacle_id: int):
        """
        removes obstacle from obstacle_color_array

        :param: id of obstacle to be removed
        """
        try:
            result = next(c for c in self.obstacle_color_array if c[0] == obstacle_id)
            i = DynamicCanvas.obstacle_color_array.index(result)
            DynamicCanvas.obstacle_color_array.pop(i)
        except Exception:  # if scenario loaded and obstacle id doesn't exist in the array
            pass

    def activate_split_lanelet(self, is_checked: bool):
        if is_checked:
            self.mpl_disconnect(self.button_press_event_cid)
            self.mpl_disconnect(self.button_release_event_cid)
            self.motion_notify_event_cid = self.mpl_connect('motion_notify_event', self.draw_line)
            self.button_press_event_cid = self.mpl_connect("button_press_event", self.split_lane)
        else:
            if self.preview_line_object:
                self.preview_line_object.pop(0).remove()
                self.update_plot()
            self.mpl_disconnect(self.motion_notify_event_cid)
            self.mpl_disconnect(self.button_press_event_cid)
            self.button_release_event_cid = self.mpl_connect('button_release_event',
                                                             self.dynamic_canvas_release_callback)
            self.button_press_event_cid = self.mpl_connect('button_press_event', self.dynamic_canvas_click_callback)

    def draw_line(self, mouse_move_event):
        x = mouse_move_event.xdata
        y = mouse_move_event.ydata

        if x and y and self.selected_l_ids:
            mouse_pos = np.array([x, y])
            mouse_shape = Circle(radius=0.01, center=mouse_pos)
            hovered_lanes_ids = self.l_network.find_lanelet_by_shape(mouse_shape)

            # Do not draw as long as we do not hover the selected Lanelet
            if not hovered_lanes_ids or hovered_lanes_ids[0] != self.selected_l_ids[0][0]:
                self.remove_line()
                return
            selected_lane = self.l_network.find_lanelet_by_id(self.selected_l_ids[0][0])
            shortest_distance_index = calculate_closest_vertices([x, y], selected_lane.left_vertices)
            if self.split_index == shortest_distance_index:  # No need to redraw line if split index stays the same
                return
            self.remove_line()
            if shortest_distance_index == 0 or shortest_distance_index == len(selected_lane.left_vertices) - 1:
                # when we hover the first or last index we are not able to split
                return

            self.split_index = shortest_distance_index
            left_adj_lane = selected_lane
            while left_adj_lane.adj_left:
                left_adj_lane = self.l_network.find_lanelet_by_id(left_adj_lane.adj_left)

            right_adj_lane = selected_lane
            while right_adj_lane.adj_right:
                right_adj_lane = self.l_network.find_lanelet_by_id(right_adj_lane.adj_right)

            left_vertex = left_adj_lane.left_vertices[self.split_index]
            right_vertex = right_adj_lane.right_vertices[self.split_index]

            self.preview_line_object = self.ax.plot([left_vertex[0], right_vertex[0]],
                                                    [left_vertex[1], right_vertex[1]], linestyle='dashed', color="blue",
                                                    linewidth=5, zorder=21)
            self.update_plot()

        elif self.preview_line_object:
            self.remove_line()

    def remove_line(self):
        self.split_index = None
        if not self.preview_line_object:
            return
        self.preview_line_object.pop(0).remove()
        self.update_plot()

    def split_lane(self, mouse_click):
        if self.split_index:
            current_lanelet = self.l_network.find_lanelet_by_id(self.selected_l_ids[0][0])
            MapCreator.split_lanelet(current_lanelet, self.split_index, self.scenario, self.l_network)
            self.parent.road_network_toolbox.callback(self.scenario)
            self.reset_toolbar()

    def enable_lanelet_operations(self, number_of_selected_lanelets):
        """
        Enable or disable operations depending on the number of lanelets selected
        """
        self.parent.top_bar_wrapper.toolbar_wrapper.enable_toolbar(number_of_selected_lanelets)

    def reset_toolbar(self):
        self.parent.top_bar_wrapper.toolbar_wrapper.reset_toolbar()

    def add_adjacent(self, left_adj: bool, same_direction: bool = True):
        added_adjacent_lanelets = []
        for lanelet in self.selected_lanelets:
            adjacent_lanelet = MapCreator.create_adjacent_lanelet(left_adj, lanelet, self.scenario.generate_object_id(),
                                                                  same_direction, 3.0, lanelet.lanelet_type,
                                                                  lanelet.predecessor, lanelet.successor,
                                                                  traffic_signs=lanelet.traffic_signs,
                                                                  traffic_lights=lanelet.traffic_lights)
            if not adjacent_lanelet:
                output = f"Adjacent for Lanelet {lanelet.lanelet_id} already exists!"
                self.parent.crdesigner_console_wrapper.text_browser.append(output)
            else:
                added_adjacent_lanelets.append(adjacent_lanelet)
        self.scenario.add_objects(added_adjacent_lanelets)
        self.parent.road_network_toolbox.callback(self.scenario)

    def merge_lanelets(self):
        neighboured_lanelets = self.selected_lanelets.copy()
        last_merged_index = None
        while neighboured_lanelets:
            lanelet = neighboured_lanelets.pop()
            for n_lanelet in neighboured_lanelets:
                if n_lanelet.lanelet_id in lanelet.predecessor or n_lanelet.lanelet_id in lanelet.successor:
                    neighboured_lanelet = self.l_network.find_lanelet_by_id(n_lanelet.lanelet_id)
                    connected_lanelet = Lanelet.merge_lanelets(neighboured_lanelet, lanelet)
                    neighboured_lanelets.append(connected_lanelet)
                    for succ in connected_lanelet.successor:
                        self.l_network.find_lanelet_by_id(succ).add_predecessor(connected_lanelet.lanelet_id)
                    for pred in connected_lanelet.predecessor:
                        self.l_network.find_lanelet_by_id(pred).add_successor(connected_lanelet.lanelet_id)
                    self.scenario.add_objects(connected_lanelet)
                    neighboured_lanelets.remove(n_lanelet)
                    self.scenario.remove_lanelet(n_lanelet)
                    self.scenario.remove_lanelet(lanelet)
                    last_merged_index = connected_lanelet.lanelet_id
                    break
        if last_merged_index:
            self._select_lanelet(False, [[last_merged_index]])
        self.parent.road_network_toolbox.callback(self.scenario)

    def activate_trajectory_mode(self, is_active: bool):
        """
               activates and deactivates trajectory mode

               :param: bool to see if the trajectory mode is activated
               """
        if is_active:
            obstacle = self.parent.obstacle_toolbox.active_obstacle
            if obstacle is None:
                return
            x = obstacle.initial_state.position[0]
            y = obstacle.initial_state.position[1]
            state_list = obstacle.prediction.trajectory.state_list
            state = state_list[-1]
            self.waypoints_list.append((x, y))
            if isinstance(state, InitialState):
                self.draw_trajectory_first_point = [x, y]
            else:
                for s in state_list:
                    self.waypoints_list.append((s.position[0], s.position[1]))
                self.draw_trajectory_first_point = [obstacle.prediction.trajectory.final_state.position[0],
                                                    obstacle.prediction.trajectory.final_state.position[1]]


            self.mpl_disconnect(self.button_press_event_cid)
            self.mpl_disconnect(self.button_release_event_cid)

            self.button_press_event_cid = self.mpl_connect('button_press_event', self.draw_trajectory_line)
            self.motion_notify_event_cid = self.mpl_connect('motion_notify_event', self.trajectory_mode_preview_line)
        else:
            if self.draw_trajectory_preview:
                self.draw_trajectory_preview.pop(0).remove()
            self.draw_trajectory_first_point = None
            self.waypoints_list = []
            self.mpl_disconnect(self.button_press_event_cid)
            self.mpl_disconnect(self.motion_notify_event_cid)
            self.button_release_event_cid = self.mpl_connect('button_release_event',
                                                             self.dynamic_canvas_release_callback)
            self.button_press_event_cid = self.mpl_connect('button_press_event', self.dynamic_canvas_click_callback)
            self.reset_toolbar()
            self.update_plot()
    def activate_drawing_mode(self, is_active):
        if is_active:
            self.mpl_disconnect(self.button_press_event_cid)
            self.mpl_disconnect(self.button_release_event_cid)
            self.button_press_event_cid = self.mpl_connect('button_press_event', self.draw_lanelet)
            self.motion_notify_event_cid = self.mpl_connect('motion_notify_event', self.drawing_mode_preview_line)
        else:
            if self.draw_lanelet_preview:
                self.draw_lanelet_preview.pop(0).remove()
                self.draw_lanelet_first_point_object.pop(0).remove()
                self.draw_lanelet_first_point = None
                self.add_to_selected = None
            self.mpl_disconnect(self.button_press_event_cid)
            self.mpl_disconnect(self.motion_notify_event_cid)
            self.button_release_event_cid = self.mpl_connect('button_release_event',
                                                             self.dynamic_canvas_release_callback)
            self.button_press_event_cid = self.mpl_connect('button_press_event', self.dynamic_canvas_click_callback)
            self.reset_toolbar()
            self.update_plot()

    def draw_trajectory_line(self, mouse_event: MouseEvent):
        """
                       draws waypoints and line between waypoints on the canvas

                       :param: mouse_event that was clicked on the canvas
                       """
        x2 = mouse_event.xdata
        y2 = mouse_event.ydata

        if mouse_event.button == MouseButton.RIGHT:
            self.activate_trajectory_mode(False)
            return
        self.waypoints_list.append((x2, y2))
        self.draw_trajectory_first_point = [x2, y2]
        self.parent.obstacle_toolbox.record_trajectory_with_mouse(x2, y2)

        for i in range(0, len(self.waypoints_list)):
            self.ax.plot(self.waypoints_list[i][0], self.waypoints_list[i][1], marker="x", color="blue", zorder=21)
            if i+1 != len(self.waypoints_list):
                self.ax.plot([self.waypoints_list[i][0], self.waypoints_list[i+1][0]], [self.waypoints_list[i][1],
                                                                                        self.waypoints_list[i+1][1]], color="blue", zorder=21)
        self.update_plot()

    def trajectory_mode_preview_line(self, mouse_move_event: MouseEvent):
        """           draws preview line

                       :param: mouse_event for the coordinates of the waypoint
                               """
        x = mouse_move_event.xdata
        y = mouse_move_event.ydata
        if not x:
            return

        if self.draw_trajectory_preview or (self.draw_trajectory_preview and not x and not y):
            self.draw_trajectory_preview.pop(0).remove()
        if self.draw_trajectory_first_point:
            self.draw_trajectory_preview = self.ax.plot([x, self.draw_trajectory_first_point[0]],
                                                     [y, self.draw_trajectory_first_point[1]], color="blue", zorder=21)

        self.update_plot()

    def draw_lanelet(self, mouse_event):
        x = mouse_event.xdata
        y = mouse_event.ydata

        if mouse_event.button == MouseButton.RIGHT:
            self.activate_drawing_mode(False)
            return

        if not self.draw_lanelet_first_point:
            if self.add_to_selected_preview:
                append_point = self.add_to_selected_preview.center_vertices[-1]
                x = append_point[0]
                y = append_point[1]
                self.add_to_selected = self.add_to_selected_preview
            self.draw_lanelet_first_point_object = self.ax.plot(x, y, marker="x", color="blue", zorder=21)
            self.draw_lanelet_first_point = [x, y]
            self.update_plot()
        else:
            lanelet_type = {LaneletType(ty) for ty in ["None"] if ty != "None"}
            draw_lanelet_second_point = [x, y]
            lanelet_length = calculate_euclidean_distance(self.draw_lanelet_first_point, draw_lanelet_second_point)
            num_vertices = max([1, round(lanelet_length * 2)])
            try:
                if self.add_to_selected:
                    created_lanelet = MapCreator.create_straight(3.0, lanelet_length, num_vertices, 10000, lanelet_type)
                else:
                    created_lanelet = MapCreator.create_straight(3.0, lanelet_length, num_vertices,
                                                                 self.scenario.generate_object_id(), lanelet_type)
            except AssertionError:
                output = "Length of Lanelet must be at least 1"
                self.parent.crdesigner_console_wrapper.text_browser.append(output)
                return

            drawn_vector = [draw_lanelet_second_point[0] - self.draw_lanelet_first_point[0],
                            draw_lanelet_second_point[1] - self.draw_lanelet_first_point[1]]
            horizontal_vector = [1, 0]
            angle = angle_between(drawn_vector, horizontal_vector)

            created_lanelet.translate_rotate(np.array([0, 0]), angle)
            if self.add_to_selected:
                created_lanelet.translate_rotate(np.array(draw_lanelet_second_point), 0)
                created_lanelet = MapCreator.connect_lanelets(self.add_to_selected, created_lanelet,
                                                              self.scenario.generate_object_id())
                created_lanelet.successor = []
                self.add_to_selected.add_successor(created_lanelet.lanelet_id)
            else:
                created_lanelet.translate_rotate(np.array(self.draw_lanelet_first_point), 0)
            self.add_to_selected = created_lanelet
            self.scenario.add_objects([created_lanelet])
            self.parent.road_network_toolbox.callback(self.scenario)
            self.parent.road_network_toolbox.last_added_lanelet_id = created_lanelet.lanelet_id

            self.draw_lanelet_first_point = draw_lanelet_second_point
            self.draw_lanelet_first_point_object.pop(0).remove()
            self.draw_lanelet_first_point_object = self.ax.plot(x, y, marker="x", color="blue", zorder=21)

            self.update_plot()

    def drawing_mode_preview_line(self, mouse_move_event):
        x = mouse_move_event.xdata
        y = mouse_move_event.ydata
        if not x:
            return
        if self.draw_append_lanelet_preview:
            self.draw_append_lanelet_preview.pop(0).remove()
            self.draw_append_lanelet_preview = None
            self.add_to_selected_preview = None
            self.update_plot()
        if self.draw_lanelet_preview or (self.draw_lanelet_preview and not x and not y):
            self.draw_lanelet_preview.pop(0).remove()
        if self.draw_lanelet_first_point:
            self.draw_lanelet_preview = self.ax.plot([x, self.draw_lanelet_first_point[0]],
                                                     [y, self.draw_lanelet_first_point[1]], color="blue", zorder=21)
        else:
            self.latest_mouse_pos = np.array([x, y])
            click_shape = Circle(radius=0.01, center=self.latest_mouse_pos)
            selected_l_ids = self.l_network.find_lanelet_by_shape(click_shape)
            if not selected_l_ids:
                return
            selected_l_id = selected_l_ids[0]
            selected_l = self.l_network.find_lanelet_by_id(selected_l_id)
            if not selected_l.successor:
                center_distance = calculate_euclidean_distance(self.latest_mouse_pos, selected_l.center_vertices[-1])
                left_distance = calculate_euclidean_distance(self.latest_mouse_pos, selected_l.left_vertices[-1])
                right_distance = calculate_euclidean_distance(self.latest_mouse_pos, selected_l.right_vertices[-1])
                if center_distance <= 1 or left_distance <= 1 or right_distance <= 1:
                    left_v = selected_l.left_vertices[-1]
                    right_v = selected_l.right_vertices[-1]
                    self.add_to_selected_preview = selected_l
                    self.draw_append_lanelet_preview = self.ax.plot([left_v[0], right_v[0]], [left_v[1], right_v[1]],
                                                             linewidth=3, color="blue", zorder=21)
        self.update_plot()

    def draw_temporary_point(self):
        if self.animated_viewer.current_scenario is None:
            return
        for key in self.draw_temporary_points:
            (x, y) = self.draw_temporary_points[key]
            self.ax.plot(x, y, marker="x", color="blue", zorder=21)
        self.update_plot()
        self.num_lanelets = len(self.animated_viewer.current_scenario.lanelet_network.lanelets)<|MERGE_RESOLUTION|>--- conflicted
+++ resolved
@@ -1,11 +1,6 @@
 import copy
-<<<<<<< HEAD
 import math
 from typing import List, Union, Set
-=======
-from typing import List, Union
-import numpy as np
->>>>>>> 7aee4fd9
 
 import PyQt5
 from PyQt5.QtCore import *
@@ -13,14 +8,9 @@
 from PyQt5.QtWidgets import QSizePolicy
 from PyQt5.QtCore import Qt
 from PyQt5 import QtCore
-<<<<<<< HEAD
 import numpy as np
 from commonroad.scenario.state import InputState, InitialState
 from matplotlib.backend_bases import MouseButton,MouseEvent
-=======
-
-from matplotlib.backend_bases import MouseButton
->>>>>>> 7aee4fd9
 from matplotlib.backends.backend_qt5agg import FigureCanvasQTAgg as FigureCanvas
 from matplotlib.figure import Figure
 
@@ -44,6 +34,7 @@
 from .service_layer import resize_lanelet_network
 from crdesigner.ui.gui.mwindow.service_layer import config
 
+
 from ...service_layer.map_creator import MapCreator
 
 ZOOM_FACTOR = 1.2
@@ -107,6 +98,7 @@
         # Set focus on canvas to detect key press events
         self.setFocusPolicy(QtCore.Qt.ClickFocus)
         self.setFocus()
+
         # any callbacks for interaction per mouse
         self.button_press_event_cid = self.mpl_connect('button_press_event', self.dynamic_canvas_click_callback)
         self.button_release_event_cid = self.mpl_connect('button_release_event', self.dynamic_canvas_release_callback)
@@ -344,6 +336,7 @@
         self._update_map()
         # now do the lanelet selection
         self._select_lanelet()
+
         # call callback_function with latest mouse position to check if a position button is pressed
         temp_point_updated = self.animated_viewer.callback_function(PosB(str(self.latest_mouse_pos[0]),
                                                                          str(self.latest_mouse_pos[1])),
@@ -511,6 +504,7 @@
                 draw_params_merged = _merge_dict(draw_params.copy(), obstacle_draw_params.copy())
             except Exception:
                 draw_params_merged = draw_params
+
             obj.draw(renderer=self.rnd, draw_params=draw_params_merged)
 
     def set_static_obstacle_color(self, obstacle_id: int, color: str = None):
@@ -937,4 +931,4 @@
             (x, y) = self.draw_temporary_points[key]
             self.ax.plot(x, y, marker="x", color="blue", zorder=21)
         self.update_plot()
-        self.num_lanelets = len(self.animated_viewer.current_scenario.lanelet_network.lanelets)+        self.num_lanelets = len(self.animated_viewer.current_scenario.lanelet_network.lanelets)
