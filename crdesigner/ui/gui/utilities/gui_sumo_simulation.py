import logging
import uuid

from commonroad.scenario.scenario import Scenario

from crdesigner.ui.gui.utilities.errors import error
from crdesigner.ui.gui.utilities.util import Observable

# try to import sumo functionality
try:
    from sumocr.interface.sumo_simulation import SumoSimulation

    from crdesigner.map_conversion.sumo_map.config import SumoConfig
    from crdesigner.map_conversion.sumo_map.cr2sumo.converter import CR2SumoMapConverter

    SUMO_AVAILABLE = True
except ImportError:
    logging.warning(
        "Cannot import SUMO. SUMO simulation will not be offered in Scenario Designer GUI. "
        "The GUI and other map conversions should work."
    )
    SUMO_AVAILABLE = False

from PyQt6 import QtWidgets
from PyQt6.QtCore import QThread
from PyQt6.QtWidgets import QFrame, QMessageBox


class SimulationWorker(QThread):
    def __init__(self, scenario, config, output_folder):
        super(SimulationWorker, self).__init__()
        self.scenario: Scenario = scenario
        self.config: SumoConfig = config
        self.output_folder: str = output_folder
        self.simulated_scenario: Scenario = None
        self.error = None

    def run(self):
        try:
            # convert scenario to SUMO
            wrapper = CR2SumoMapConverter(self.scenario, self.config)
            wrapper.create_sumo_files(self.output_folder)

            simulation = SumoSimulation()
            simulation.initialize(self.config, wrapper)

            for _ in range(self.config.simulation_steps):
                simulation.simulate_step()
            simulation.stop()

            self.simulated_scenario = simulation.commonroad_scenarios_all_time_steps()
        except Exception as e:
            # log error and save it for display to the user
            logging.error(e)
            self.error = e


class ConversionWorker(QThread):
    def __init__(self, scenario, config, output_folder):
        super(ConversionWorker, self).__init__()
        self.scenario: Scenario = scenario
        self.config: SumoConfig = config
        self.output_folder: str = output_folder
        self.simulated_scenario: Scenario = None
        self.error = None

    def run(self):
        try:
            # convert scenario to SUMO
            wrapper = CR2SumoMapConverter(self.scenario, self.config)
            wrapper.create_sumo_files(self.output_folder)

        except Exception as e:
            # log error and save it for display to the user
            logging.error(e)
            self.error = e


class WaitingDialog(QtWidgets.QDialog):
    def __init__(self):
        super(WaitingDialog, self).__init__()
        self.layout = QtWidgets.QVBoxLayout(self)
        self.textBrowser = QtWidgets.QTextBrowser()
        self.setWindowTitle("Sumo Simulation")
        self.textBrowser.setText("Simulating, please wait ...")
        self.layout.addWidget(self.textBrowser)

        self.close_window = False

        def closeEvent(self, event):
            if self.close_window:
                super(WaitingDialog, self).closeEvent(event)
            else:
                event.ignore()


class SUMOSimulation(QFrame):
    def __init__(self, tmp_folder: str, parent=None):
        # set random uuid as name for the scenario files
        self._config = SumoConfig.from_scenario_name(str(uuid.uuid4()))
        self._config_obs = Observable(self._config)

        def set_config(config):
            self._config = config

        self._config_obs.subscribe(set_config)
        self._scenario: Scenario = None

        # observable giving the simulated scenario once done
        self.simulated_scenario = Observable(None)

        # set output_path to tmp_folder
        self._output_folder = tmp_folder

        super().__init__(parent)

    @property
    def config(self) -> Observable:
        return self._config_obs

    @property
    def scenario(self) -> Scenario:
        return self._scenario

    def set_simulation_length(self, steps: int):
        self._config.simulation_steps = steps

    @scenario.setter
    def scenario(self, scenario: Scenario):
        self._scenario = scenario

    def convert(self, output_folder) -> bool:
        """
        simulates the current scenario and returns the simulated version
        """
        if not self._scenario:
<<<<<<< HEAD
            error(
                self,
                "No Scenario loaded, load a valid CommonRoad scenario to simulate"
            )
=======
            error(self, "No Scenario loaded, load a valid commonroad scenario to simulate")
>>>>>>> 961311c1
            return False

        self.waiting_msg = WaitingDialog()
        self.worker: ConversionWorker = ConversionWorker(self._scenario, self._config, output_folder)
        self.worker.finished.connect(self.simulation_done)
        self.worker.start()

        # show Info box, telling user to wait for the simulation to finish
        # self.waiting_msg.information(self, "SUMO Simulation", "Simulating...",
        #                              QMessageBox.Ok)
        self.waiting_msg.exec()

        return True

    def simulate(self) -> bool:
        """
        simulates the current scenario and returns the simulated version
        """
        if not self._scenario:
<<<<<<< HEAD
            error(
                self,
                "No Scenario loaded, load a valid CommonRoad scenario to simulate"
            )
=======
            error(self, "No Scenario loaded, load a valid commonroad scenario to simulate")
>>>>>>> 961311c1
            return False

        self.waiting_msg = WaitingDialog()
        self.worker: SimulationWorker = SimulationWorker(self._scenario, self._config, self._output_folder)
        self.worker.finished.connect(self.simulation_done)
        self.worker.start()

        # show Info box, telling user to wait for the simulation to finish
        # self.waiting_msg.information(self, "SUMO Simulation", "Simulating...",
        #                              QMessageBox.Ok)
        self.waiting_msg.exec()

        return True

    def simulation_done(self):
        self.waiting_msg.close_window = True
        self.waiting_msg.close()
        if not self.worker.error:
            self.simulated_scenario.value = self.worker.simulated_scenario
        else:
            QMessageBox.critical(
                None,
                "SUMO Simulation",
                "The SUMO Simulation encountered an error:\n{}".format(self.worker.error),
                QMessageBox.StandardButton.Ok,
            )<|MERGE_RESOLUTION|>--- conflicted
+++ resolved
@@ -134,14 +134,7 @@
         simulates the current scenario and returns the simulated version
         """
         if not self._scenario:
-<<<<<<< HEAD
-            error(
-                self,
-                "No Scenario loaded, load a valid CommonRoad scenario to simulate"
-            )
-=======
-            error(self, "No Scenario loaded, load a valid commonroad scenario to simulate")
->>>>>>> 961311c1
+            error(self, "No Scenario loaded, load a valid CommonRoad scenario to simulate")
             return False
 
         self.waiting_msg = WaitingDialog()
@@ -161,14 +154,7 @@
         simulates the current scenario and returns the simulated version
         """
         if not self._scenario:
-<<<<<<< HEAD
-            error(
-                self,
-                "No Scenario loaded, load a valid CommonRoad scenario to simulate"
-            )
-=======
-            error(self, "No Scenario loaded, load a valid commonroad scenario to simulate")
->>>>>>> 961311c1
+            error(self, "No Scenario loaded, load a valid CommonRoad scenario to simulate")
             return False
 
         self.waiting_msg = WaitingDialog()
