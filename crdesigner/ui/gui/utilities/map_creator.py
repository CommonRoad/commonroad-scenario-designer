<<<<<<< HEAD
import numpy as np
from commonroad.scenario.traffic_light import TrafficLight, TrafficLightCycleElement, TrafficLightState, \
    TrafficLightCycle
=======
>>>>>>> 3ed5aa19
from scipy.interpolate import interp1d
from typing import Tuple, Union, Set, List
import numpy as np

from commonroad.scenario.intersection import Intersection
from commonroad.scenario.intersection import IncomingGroup
from commonroad.scenario.lanelet import RoadUser, LaneletNetwork, Lanelet, LineMarking, LaneletType, StopLine
from commonroad.scenario.scenario import Scenario
from commonroad.scenario.traffic_sign import (
    TrafficSign, TrafficSignElement, TrafficSignIDArgentina, TrafficSignIDBelgium, TrafficSignIDChina,
    TrafficSignIDCroatia, TrafficSignIDFrance, TrafficSignIDGermany, TrafficSignIDGreece, TrafficSignIDItaly,
    TrafficSignIDPuertoRico, TrafficSignIDRussia, TrafficSignIDSpain, TrafficSignIDUsa,  TrafficSignIDZamunda)
from commonroad.scenario.traffic_light import (TrafficLight, TrafficLightCycleElement, TrafficLightState,
                                               TrafficLightCycle)
from commonroad.common.util import is_natural_number


# TODO: UNCERTAIN (either controller or model)
class MapCreator:
    """
    Collection of functions to work with lanelets
    """

    @staticmethod
    def create_straight(width: float, length: float, num_vertices: int, lanelet_id: int,
                        lanelet_types: Set[LaneletType], predecessor: List[int] = None, successor: List[int] = None,
                        adjacent_left: Union[int, None] = None, adjacent_right: Union[int, None] = None,
                        adjacent_left_same_direction: bool = None, adjacent_right_same_direction: bool = None,
                        road_user_one_way: Set[RoadUser] = None, road_user_bidirectional: Set[RoadUser] = None,
                        line_marking_left: LineMarking = LineMarking.UNKNOWN,
                        line_marking_right: LineMarking = LineMarking.UNKNOWN, stop_line: StopLine = None,
                        traffic_signs: Set[int] = None, traffic_lights: Set[int] = None, stop_line_at_end: bool = False,
                        stop_line_at_beginning: bool = False, backwards: bool = False) -> Lanelet:
        """
        Function for creating a straight lanelet given a length, width, and number of vertices.

        @param width: Width of the lanelet.
        @param length: Length of the lanelet.
        @param num_vertices: Number of vertices of the lanelet.
        @param lanelet_id: Id for new lanelet.
        @param lanelet_types: Lanelet types for new lanelet.
        @param adjacent_left: Left adjacent lanelet.
        @param adjacent_right Right adjacent lanelet.
        @param adjacent_left_same_direction: Boolean indicating whether adjacent left has same direction.
        @param adjacent_right_same_direction: Boolean indicating whether adjacent right has same direction.
        @param predecessor: Predecessor lanelets.
        @param successor: Successor lanelets.
        @param road_user_one_way: Allowed road users one way for new lanelet.
        @param road_user_bidirectional: Allowed road users bidirectional for new lanelet.
        @param line_marking_left: Line markings on the left for new lanelet.
        @param line_marking_right: Line markings on the right for new lanelet.
        @param stop_line: Stop line of new lanelet.
        @param traffic_signs: Referenced traffic signs by new lanelet.
        @param traffic_lights: Referenced traffic lights by new lanelet.
        @param backwards: Boolean indicating whether lanelet should be rotated by 180°.
        @param stop_line_at_end: Boolean indicating whether stop line positions should correspond with end of lanelet.
        @param stop_line_at_beginning: Boolean indicating whether stop line positions should correspond
        with beginning of lanelet.
        @return: Newly created lanelet.
        """
        eps = 0.1e-15
        length_div = length / (num_vertices - 1)
        left_vertices = []
        center_vertices = []
        right_vertices = []
        for i in range(num_vertices):
            left_vertices.append([length_div * i + eps, width / 2 + eps])
            center_vertices.append([length_div * i + eps, eps])
            right_vertices.append([length_div * i + eps, -(width / 2) + eps])

        left_vertices = np.array(left_vertices)
        center_vertices = np.array(center_vertices)
        right_vertices = np.array(right_vertices)

        if stop_line_at_end:
            stop_line.start = left_vertices[-1]
            stop_line.end = right_vertices[-1]
        elif stop_line_at_beginning:
            stop_line.start = left_vertices[0]
            stop_line.end = right_vertices[0]

        lanelet = Lanelet(left_vertices=left_vertices, right_vertices=right_vertices, predecessor=predecessor,
                          successor=successor, adjacent_left=adjacent_left, adjacent_right=adjacent_right,
                          adjacent_left_same_direction=adjacent_left_same_direction,
                          adjacent_right_same_direction=adjacent_right_same_direction, lanelet_id=lanelet_id,
                          center_vertices=center_vertices, lanelet_type=lanelet_types, user_one_way=road_user_one_way,
                          user_bidirectional=road_user_bidirectional, line_marking_right_vertices=line_marking_right,
                          line_marking_left_vertices=line_marking_left, stop_line=stop_line,
                          traffic_signs=traffic_signs, traffic_lights=traffic_lights)
        if backwards:
            lanelet.translate_rotate(-lanelet.center_vertices[0], np.pi)

        return lanelet

    @staticmethod
    def create_curve(width: float, radius: float, angle: float, num_vertices: int, lanelet_id: int,
                     lanelet_types: Set[LaneletType], predecessor: List[int] = None, successor: List[int] = None,
                     adjacent_left: Union[int, None] = None, adjacent_right: Union[int, None] = None,
                     adjacent_left_same_direction: bool = None, adjacent_right_same_direction: bool = None,
                     road_user_one_way: Set[RoadUser] = None, road_user_bidirectional: Set[RoadUser] = None,
                     line_marking_left: LineMarking = LineMarking.UNKNOWN,
                     line_marking_right: LineMarking = LineMarking.UNKNOWN, stop_line: StopLine = None,
                     traffic_signs: Set[int] = None, traffic_lights: Set[int] = None, stop_line_at_end: bool = False,
                     stop_line_at_beginning: bool = False) -> Lanelet:
        """
        Function for creating a straight lanelet given a length, width, and number of vertices.

        @param width: Width of the lanelet.
        @param radius: Radius of new curved lanelet.
        @param angle: Angle of new curved lanelet.
        @param num_vertices: Number of vertices of the lanelet.
        @param lanelet_id: Id for new lanelet.
        @param lanelet_types: Lanelet types for new lanelet.
        @param adjacent_left: Left adjacent lanelet.
        @param adjacent_right Right adjacent lanelet.
        @param adjacent_left_same_direction: Boolean indicating whether adjacent left has same direction.
        @param adjacent_right_same_direction: Boolean indicating whether adjacent right has same direction.
        @param predecessor: Predecessor lanelets.
        @param successor: Successor lanelets.
        @param road_user_one_way: Allowed road users one way for new lanelet.
        @param road_user_bidirectional: Allowed road users bidirectional for new lanelet.
        @param line_marking_left: Line markings on the left for new lanelet.
        @param line_marking_right: Line markings on the right for new lanelet.
        @param stop_line: Stop line of new lanelet.
        @param traffic_signs: Referenced traffic signs by new lanelet.
        @param traffic_lights: Referenced traffic lights by new lanelet.
        @param stop_line_at_end: Boolean indicating whether stop line positions should correspond with end of lanelet.
        @return: Newly created lanelet.
        """
        angle_div = angle / (num_vertices - 1)
        radius_left = radius - (width / 2)
        radius_right = radius + (width / 2)
        left_vert = []
        center_vert = []
        right_vert = []
        for i in range(num_vertices):
            left_vert.append([np.cos(i * angle_div) * radius_left, np.sin(i * angle_div) * radius_left])
            center_vert.append([np.cos(i * angle_div) * radius, np.sin(i * angle_div) * radius])
            right_vert.append([np.cos(i * angle_div) * radius_right, np.sin(i * angle_div) * radius_right])

        left_vertices = np.array(left_vert)
        center_vertices = np.array(center_vert)
        right_vertices = np.array(right_vert)

        angle_start = -np.pi / 2
        if angle < 0:
            left_vertices = np.array(right_vert)
            center_vertices = np.array(center_vert)
            right_vertices = np.array(left_vert)
            angle_start = -angle_start

        if stop_line_at_end:
            stop_line.start = left_vertices[-1]
            stop_line.end = right_vertices[-1]
        elif stop_line_at_beginning:
            stop_line.start = left_vertices[0]
            stop_line.end = right_vertices[0]

        lanelet = Lanelet(left_vertices=left_vertices, right_vertices=right_vertices, lanelet_id=lanelet_id,
                          center_vertices=center_vertices, predecessor=predecessor, successor=successor,
                          adjacent_left=adjacent_left, adjacent_right=adjacent_right,
                          adjacent_left_same_direction=adjacent_left_same_direction,
                          adjacent_right_same_direction=adjacent_right_same_direction, lanelet_type=lanelet_types,
                          user_one_way=road_user_one_way, user_bidirectional=road_user_bidirectional,
                          line_marking_right_vertices=line_marking_right,
                          line_marking_left_vertices=line_marking_left, stop_line=stop_line,
                          traffic_signs=traffic_signs, traffic_lights=traffic_lights)
        lanelet.translate_rotate(np.array([0, 0]), angle_start)
        lanelet.translate_rotate(-lanelet.center_vertices[0], 0)

        return lanelet

    @staticmethod
    def create_adjacent_lanelet(create_adj_left: bool, base_lanelet: Lanelet, lanelet_id: int,
                                same_direction: bool, width: float, lanelet_types: Set[LaneletType],
                                predecessor: List[int] = None, successor: List[int] = None,
                                road_user_one_way: Set[RoadUser] = None,
                                road_user_bidirectional: Set[RoadUser] = None,
                                line_marking_left: LineMarking = LineMarking.UNKNOWN,
                                line_marking_right: LineMarking = LineMarking.UNKNOWN, stop_line: StopLine = None,
                                traffic_signs: Set[int] = None, traffic_lights: Set[int] = None,
                                stop_line_at_end: bool = False) -> Union[Lanelet, None]:
        """
        Creates adjacent left or adjacent right lanelet for given lanelet.

        @param create_adj_left: Boolean indicating whether adjacent left or right should be created.
        @param base_lanelet: Lanelet for which adjacent lanelet should be created.
        @param lanelet_id: ID of new lanelet.
        @param same_direction: Boolean indicating whether the newly created lanelet should have the same
        direction as the given lanelet.
        @param width: Width of the new lanelet.
        @param lanelet_types: Lanelet types for the new lanelet.
        @param predecessor: IDs of predecessor lanelets of the new lanelet.
        @param successor: IDs of successor lanelets of the new lanelet.
        @param road_user_one_way: Set of allowed road users one way.
        @param road_user_bidirectional: Set of allowed road users bidirectional.
        @param line_marking_left: Left line marking for the left lanelet.
        @param line_marking_right: Left line marking for the left lanelet.
        @param stop_line: Stop line of new lanelet.
        @param traffic_signs: Referenced traffic signs by new lanelet.
        @param traffic_lights: Referenced traffic lights by new lanelet.
        @param stop_line_at_end: Boolean indicating whether stop line positions should correspond with end of lanelet.
        @return: Newly created lanelet.
        """
        if base_lanelet.adj_left is None and create_adj_left:
            diff_left_vert_right_vert = base_lanelet.right_vertices - base_lanelet.left_vertices
            norm_left = np.array([np.linalg.norm(diff_left_vert_right_vert, axis=1)])
            left_vertices = base_lanelet.left_vertices - (diff_left_vert_right_vert / norm_left.T) * width
            center_vertices = base_lanelet.left_vertices - (diff_left_vert_right_vert / norm_left.T) * width / 2
            right_vertices = base_lanelet.left_vertices
            adjacent_right = base_lanelet.lanelet_id
            adjacent_right_same_direction = same_direction
            adjacent_left = None
            adjacent_left_same_direction = None
            base_lanelet.adj_left = lanelet_id
            base_lanelet.adj_left_same_direction = same_direction
        elif base_lanelet.adj_right is None and not create_adj_left:
            diff_left_vert_right_vert = base_lanelet.right_vertices - base_lanelet.left_vertices
            norm_left = np.array([np.linalg.norm(diff_left_vert_right_vert, axis=1)])
            left_vertices = base_lanelet.right_vertices
            center_vertices = base_lanelet.right_vertices + (
                    diff_left_vert_right_vert / norm_left.T) * width / 2
            right_vertices = base_lanelet.right_vertices + (diff_left_vert_right_vert / norm_left.T) * width
            adjacent_right = None
            adjacent_right_same_direction = None
            adjacent_left = base_lanelet.lanelet_id
            adjacent_left_same_direction = same_direction
            base_lanelet.adj_right = lanelet_id
            base_lanelet.adj_right_same_direction = same_direction
        else:
            print("Adjacent lanelet already exists.")
            return None

        if same_direction is False:
            vertices_tmp = left_vertices
            adjacent_left_tmp = adjacent_left
            adjacent_left_same_direction_tmp = adjacent_left_same_direction
            left_vertices = np.flip(right_vertices, 0)
            center_vertices = np.flip(center_vertices, 0)
            right_vertices = np.flip(vertices_tmp, 0)
            adjacent_left = adjacent_right
            adjacent_right = adjacent_left_tmp
            adjacent_left_same_direction = adjacent_right_same_direction
            adjacent_right_same_direction = adjacent_left_same_direction_tmp

        if stop_line_at_end:
            stop_line.start = left_vertices[-1]
            stop_line.end = right_vertices[-1]

        lanelet = Lanelet(left_vertices=left_vertices, right_vertices=right_vertices, lanelet_id=lanelet_id,
                          center_vertices=center_vertices, predecessor=predecessor, successor=successor,
                          adjacent_right=adjacent_right, adjacent_left=adjacent_left, lanelet_type=lanelet_types,
                          adjacent_right_same_direction=adjacent_right_same_direction,
                          adjacent_left_same_direction=adjacent_left_same_direction,
                          user_one_way=road_user_one_way, user_bidirectional=road_user_bidirectional,
                          line_marking_right_vertices=line_marking_right,
                          line_marking_left_vertices=line_marking_left, stop_line=stop_line,
                          traffic_signs=traffic_signs, traffic_lights=traffic_lights)

        return lanelet

    @staticmethod
    def lanelet_is_straight(lanelet: Lanelet):
        """
        Checks wether lanelet is straight

        @param lanelet: Lanelet of which it should be checked whether it is straight.
        @return: bool value of result
        """
        x_start = round(lanelet.left_vertices[0][0] - lanelet.right_vertices[0][0], 3)
        y_start = round(lanelet.left_vertices[0][1] - lanelet.right_vertices[0][1], 3)
        x_end = round(lanelet.left_vertices[len(lanelet.left_vertices) - 1][0] -
                      lanelet.right_vertices[len(lanelet.right_vertices) - 1][0], 3)
        y_end = round(lanelet.left_vertices[len(lanelet.left_vertices) - 1][1] -
                      lanelet.right_vertices[len(lanelet.right_vertices) - 1][1], 3)
        return x_start == x_end and y_start == y_end

    @staticmethod
    def fit_to_predecessor(predecessor: Lanelet, successor: Lanelet, intersection: bool = False):
        """
        Function to translate a lanelet so that it fits to a given predecessor lanelet.

        @param predecessor: Lanelet to which given lanelet should be attached.
        @param successor: Lanelet which should be attached to the predecessor lanelet.
        """

        len_suc = np.round(np.linalg.norm(successor.center_vertices[0] - successor.center_vertices[-1]), 2)
        len_pred = np.round(np.linalg.norm(predecessor.center_vertices[0] - predecessor.center_vertices[-1]), 2)
        wid_suc = np.round(np.linalg.norm(successor.left_vertices[0] - successor.right_vertices[0]), 2)
        wid_pred = np.round(np.linalg.norm(predecessor.left_vertices[0] - predecessor.right_vertices[0]), 2)
        same_length_width = len_suc == len_pred and wid_suc == wid_pred

        if (MapCreator.lanelet_is_straight(predecessor) and
                MapCreator.lanelet_is_straight(successor) and not intersection and same_length_width):
            successor._left_vertices = predecessor.left_vertices
            successor._center_vertices = predecessor.center_vertices
            successor._right_vertices = predecessor.right_vertices

        if same_length_width:
            factor = (np.linalg.norm(successor.left_vertices[0, :] - successor.right_vertices[0, :]) / np.linalg.norm(
                    (predecessor.left_vertices[-1, :] - predecessor.right_vertices[-1, :])))

            successor._left_vertices = successor.left_vertices / factor
            successor._right_vertices = successor.right_vertices / factor
            successor._center_vertices = successor.center_vertices / factor

        ang = MapCreator.calc_angle_between_lanelets(predecessor, successor)

        if not is_natural_number(ang) and not intersection and same_length_width:
            ang = 0
            if not MapCreator.lanelet_is_straight(predecessor):
                b = successor.right_vertices[0] - successor.center_vertices[0]
                a = predecessor.right_vertices[-1] - predecessor.center_vertices[-1]
                inner = np.inner(a, b)
                if inner == 0:
                    sign = np.cross(a, b)
                    if sign > 0:
                        ang = - np.pi / 2
                    else:
                        ang = np.pi / 2
                else:
                    norms = np.linalg.norm(a) * np.linalg.norm(b)
                    cos = inner / norms
                    ang = np.arccos(np.clip(cos, -1.0, 1.0))
            elif not MapCreator.lanelet_is_straight(successor):
                b = successor.right_vertices[0] - successor.center_vertices[0]
                a = predecessor.right_vertices[-1] - predecessor.center_vertices[-1]
                inner = np.inner(a, b)
                if inner == 0:
                    sign = np.cross(a, b)
                    if sign > 0:
                        ang = - np.pi / 2
                    else:
                        ang = np.pi / 2
                else:
                    norms = np.linalg.norm(a) * np.linalg.norm(b)
                    cos = inner / norms
                    ang = np.arccos(np.clip(cos, -1.0, 1.0))
                    if predecessor.center_vertices[0][1] > predecessor.center_vertices[-1][1]:
                        ang = -ang


        successor.translate_rotate(np.array([0, 0]), ang)
        trans = predecessor.center_vertices[-1] - successor.center_vertices[0]
        successor.translate_rotate(trans, 0)
        if not MapCreator.lanelet_is_straight(predecessor) and (
                    np.round(predecessor.left_vertices[-1], 5) != np.round(successor.left_vertices[0], 5)).any():
            ang *= -2
            successor.translate_rotate(np.array([0, 0]), ang)
            trans = predecessor.center_vertices[-1] - successor.center_vertices[0]
            successor.translate_rotate(trans, 0)

        MapCreator.set_predecessor_successor_relation(predecessor, successor)


    @staticmethod
    def fit_to_successor(successor: Lanelet, predecessor: Lanelet):
        """
        Function to translate a lanelet so that it fits to a given successor lanelet.

        @param successor: Lanelet to which given lanelet should be attached.
        @param predecessor: Lanelet which should be attached to the successor lanelet.
        """
        pred_straight = MapCreator.lanelet_is_straight(predecessor)
        suc_straight = MapCreator.lanelet_is_straight(successor)

        len_suc = np.round(np.linalg.norm(successor.center_vertices[0] - successor.center_vertices[-1]), 2)
        len_pred = np.round(np.linalg.norm(predecessor.center_vertices[0] - predecessor.center_vertices[-1]), 2)
        wid_suc = np.round(np.linalg.norm(successor.left_vertices[0] - successor.right_vertices[0]), 2)
        wid_pred = np.round(np.linalg.norm(predecessor.left_vertices[0] - predecessor.right_vertices[0]), 2)
        same_length_width = len_suc == len_pred and wid_suc == wid_pred

        if pred_straight and suc_straight and same_length_width:
            predecessor._left_vertices = successor.left_vertices
            predecessor._center_vertices = successor.center_vertices
            predecessor._right_vertices = successor.right_vertices

        ang = MapCreator.calc_angle_between_lanelets(predecessor, successor)
        if not is_natural_number(ang):
            ang = 0
            if not suc_straight or not pred_straight or not same_length_width:
                a = predecessor.right_vertices[-1] - predecessor.center_vertices[-1]
                b = successor.right_vertices[0] - successor.center_vertices[0]
                inner = np.inner(a, b)
                norms = np.linalg.norm(a) * np.linalg.norm(b)
                cos = inner / norms
                ang = np.arccos(np.clip(cos, -1.0, 1.0))
                if not pred_straight and successor.center_vertices[-1][0] > successor.center_vertices[0][0] \
                        or not same_length_width and successor.center_vertices[-1][1] < successor.center_vertices[0][1]:
                    ang = -ang


        predecessor.translate_rotate(np.array([0, 0]), ang)

        if pred_straight and suc_straight and same_length_width:
            trans = predecessor.center_vertices[0] - successor.center_vertices[-1]
            predecessor.translate_rotate(trans, 0)
        else:
            trans = successor.center_vertices[0] - predecessor.center_vertices[-1]
            predecessor.translate_rotate(trans, 0)

        if not suc_straight and (np.round(predecessor.left_vertices[-1], 5) !=
                                 np.round(successor.left_vertices[0], 5)).any() and same_length_width:
            ang *= -2
            predecessor.translate_rotate(np.array([0, 0]), ang)
            trans = successor.center_vertices[0] - predecessor.center_vertices[-1]
            predecessor.translate_rotate(trans, 0)

        MapCreator.set_predecessor_successor_relation(predecessor, successor)


    @staticmethod
    def calc_angle_between_lanelets(predecessor: Lanelet, lanelet: Lanelet):
        """
        Computes the angle between two lanelets
        @param predecessor: Predecessor lanelet
        @param lanelet: Potential successor lanelet.
        @return: Calculated angle
        """
        line_predecessor = predecessor.left_vertices[-1] - predecessor.right_vertices[-1]
        line_lanelet = lanelet.left_vertices[0] - lanelet.right_vertices[0]
        norm_predecessor = np.linalg.norm(line_predecessor)
        norm_lanelet = np.linalg.norm(line_lanelet)
        dot_prod = np.dot(line_predecessor, line_lanelet)
        sign = line_lanelet[1] * line_predecessor[0] - line_lanelet[0] * line_predecessor[1]
        angle = np.arccos(dot_prod / (norm_predecessor * norm_lanelet))
        if sign > 0:
            angle = 2 * np.pi - angle
        return angle

    @staticmethod
    def set_predecessor_successor_relation(predecessor: Lanelet, successor: Lanelet):
        """
        Sets the predecessor and successor lanelet relationships between two given lanelets.

        @param predecessor: Predecessor lanelet.
        @param successor: Successor lanelet.
        """
        successor.add_predecessor(predecessor.lanelet_id)
        predecessor.add_successor(successor.lanelet_id)

    @staticmethod
    def remove_lanelet(lanelet_id: int, network: LaneletNetwork):
        """
        Removes a lanelet from a lanelet network of a CommonRoad scenario.

        @param lanelet_id: ID of lanelet which should be removed.
        @param network: Lanelet network from which the lanelet should be removed.
        """
        network.remove_lanelet(lanelet_id)

    @staticmethod
    def create_four_way_intersection(width: float, diameter_crossing: int, incoming_length: int, scenario: Scenario,
                                     add_traffic_signs: bool, add_traffic_lights: bool,
                                     country_signs: Union[TrafficSignIDArgentina, TrafficSignIDBelgium,
                                                          TrafficSignIDChina, TrafficSignIDCroatia,
                                                          TrafficSignIDFrance, TrafficSignIDGermany,
                                                          TrafficSignIDGreece, TrafficSignIDItaly,
                                                          TrafficSignIDPuertoRico, TrafficSignIDRussia,
                                                          TrafficSignIDSpain, TrafficSignIDUsa,  TrafficSignIDZamunda])\
            -> Tuple[Intersection, List[TrafficSign], List[TrafficLight], List[Lanelet]]:
        """
        Creates a four way intersection with predefined line markings at the origin.

        @param width: The width of the created lanelets.
        @param diameter_crossing: The length of the main part of the intersection.
        @param incoming_length: Length of the incoming lanelets of the intersection.
        @param scenario: The scenario to which the intersection will be added.
        @param add_traffic_signs: Boolean indicating whether traffic signs should be added to intersection.
        @param add_traffic_lights: Boolean indicating whether traffic lights should be added to intersection.
        @param country_signs: List of supported traffic signs.
        @return: New intersection element and new lanelets.
        """
        rad = (diameter_crossing + width) / 2
        lanelet_ids = [scenario.generate_object_id() for i in range(0, 20)]
        new_lanelets = []
        new_lanelets.append(MapCreator.create_straight(width, incoming_length, 10, lanelet_ids[0],
                                                       {LaneletType.UNKNOWN}, road_user_one_way={RoadUser.VEHICLE},
                                                       line_marking_left=LineMarking.DASHED,
                                                       line_marking_right=LineMarking.SOLID))
        new_lanelets.append(MapCreator.create_adjacent_lanelet(True, new_lanelets[0], lanelet_ids[1], False, width,
                                                               {LaneletType.UNKNOWN},
                                                               road_user_one_way={RoadUser.VEHICLE},
                                                               line_marking_left=LineMarking.DASHED,
                                                               line_marking_right=LineMarking.SOLID))

        new_lanelets.append(MapCreator.create_straight(width, diameter_crossing, 10, lanelet_ids[2],
                                                       {LaneletType.INTERSECTION}, road_user_one_way={RoadUser.VEHICLE},
                                                       line_marking_left=LineMarking.NO_MARKING,
                                                       line_marking_right=LineMarking.NO_MARKING))
        MapCreator.fit_to_predecessor(new_lanelets[0], new_lanelets[2], True)
        new_lanelets.append(MapCreator.create_adjacent_lanelet(True, new_lanelets[2], lanelet_ids[3], False, width,
                                                               {LaneletType.INTERSECTION},
                                                               road_user_one_way={RoadUser.VEHICLE},
                                                               line_marking_left=LineMarking.NO_MARKING,
                                                               line_marking_right=LineMarking.NO_MARKING))

        new_lanelets.append(MapCreator.create_curve(width, rad, np.pi * 0.5, 20, lanelet_ids[4],
                                                    {LaneletType.INTERSECTION}, road_user_one_way={RoadUser.VEHICLE},
                                                    line_marking_left=LineMarking.NO_MARKING,
                                                    line_marking_right=LineMarking.NO_MARKING))
        MapCreator.fit_to_predecessor(new_lanelets[0], new_lanelets[4], True)
        new_lanelets.append(MapCreator.create_adjacent_lanelet(True, new_lanelets[4], lanelet_ids[5], False, width,
                                                               {LaneletType.INTERSECTION},
                                                               road_user_one_way={RoadUser.VEHICLE},
                                                               line_marking_left=LineMarking.NO_MARKING,
                                                               line_marking_right=LineMarking.SOLID))

        new_lanelets.append(MapCreator.create_straight(width, incoming_length, 10, lanelet_ids[6],
                                                       {LaneletType.UNKNOWN}, road_user_one_way={RoadUser.VEHICLE},
                                                       line_marking_left=LineMarking.DASHED,
                                                       line_marking_right=LineMarking.SOLID))
        MapCreator.fit_to_predecessor(new_lanelets[4], new_lanelets[6], True)
        new_lanelets.append(MapCreator.create_adjacent_lanelet(True, new_lanelets[6], lanelet_ids[7], False, width,
                                                               {LaneletType.UNKNOWN},
                                                               road_user_one_way={RoadUser.VEHICLE},
                                                               line_marking_left=LineMarking.DASHED,
                                                               line_marking_right=LineMarking.SOLID))

        new_lanelets.append(MapCreator.create_straight(width, incoming_length, 10, lanelet_ids[8],
                                                       {LaneletType.UNKNOWN}, road_user_one_way={RoadUser.VEHICLE},
                                                       line_marking_left=LineMarking.DASHED,
                                                       line_marking_right=LineMarking.SOLID))
        MapCreator.fit_to_predecessor(new_lanelets[2], new_lanelets[8], True)
        new_lanelets.append(MapCreator.create_adjacent_lanelet(True, new_lanelets[8], lanelet_ids[9], False, width,
                                                               {LaneletType.UNKNOWN},
                                                               road_user_one_way={RoadUser.VEHICLE},
                                                               line_marking_left=LineMarking.DASHED,
                                                               line_marking_right=LineMarking.SOLID))

        new_lanelets.append(MapCreator.create_curve(width, rad, np.pi * 0.5, 20, lanelet_ids[10],
                                                    {LaneletType.INTERSECTION}, road_user_one_way={RoadUser.VEHICLE},
                                                    line_marking_left=LineMarking.NO_MARKING,
                                                    line_marking_right=LineMarking.NO_MARKING))
        MapCreator.fit_to_predecessor(new_lanelets[7], new_lanelets[10], True)
        new_lanelets.append(MapCreator.create_adjacent_lanelet(True, new_lanelets[10], lanelet_ids[11], False, width,
                                                               {LaneletType.INTERSECTION},
                                                               road_user_one_way={RoadUser.VEHICLE},
                                                               line_marking_left=LineMarking.NO_MARKING,
                                                               line_marking_right=LineMarking.SOLID))

        new_lanelets.append(MapCreator.create_straight(width, diameter_crossing, 10, lanelet_ids[12],
                                                       {LaneletType.INTERSECTION}, road_user_one_way={RoadUser.VEHICLE},
                                                       line_marking_left=LineMarking.NO_MARKING,
                                                       line_marking_right=LineMarking.NO_MARKING))
        MapCreator.fit_to_predecessor(new_lanelets[7], new_lanelets[12], True)
        new_lanelets.append(MapCreator.create_adjacent_lanelet(True, new_lanelets[12], lanelet_ids[13], False, width,
                                                               {LaneletType.INTERSECTION},
                                                               road_user_one_way={RoadUser.VEHICLE},
                                                               line_marking_left=LineMarking.NO_MARKING,
                                                               line_marking_right=LineMarking.NO_MARKING))

        new_lanelets.append(MapCreator.create_straight(width, incoming_length, 10, lanelet_ids[14],
                                                       {LaneletType.UNKNOWN}, road_user_one_way={RoadUser.VEHICLE},
                                                       line_marking_left=LineMarking.DASHED,
                                                       line_marking_right=LineMarking.SOLID))
        MapCreator.fit_to_predecessor(new_lanelets[12], new_lanelets[14], True)
        new_lanelets.append(MapCreator.create_adjacent_lanelet(True, new_lanelets[14], lanelet_ids[15], False, width,
                                                               {LaneletType.UNKNOWN},
                                                               road_user_one_way={RoadUser.VEHICLE},
                                                               line_marking_left=LineMarking.DASHED,
                                                               line_marking_right=LineMarking.SOLID))

        new_lanelets.append(MapCreator.create_curve(width, rad, np.pi * 0.5, 20, lanelet_ids[16],
                                                    {LaneletType.INTERSECTION}, road_user_one_way={RoadUser.VEHICLE},
                                                    line_marking_left=LineMarking.NO_MARKING,
                                                    line_marking_right=LineMarking.NO_MARKING))
        MapCreator.fit_to_predecessor(new_lanelets[9], new_lanelets[16], True)
        new_lanelets.append(MapCreator.create_adjacent_lanelet(True, new_lanelets[16], lanelet_ids[17], False, width,
                                                               {LaneletType.INTERSECTION},
                                                               road_user_one_way={RoadUser.VEHICLE},
                                                               line_marking_left=LineMarking.NO_MARKING,
                                                               line_marking_right=LineMarking.SOLID))

        new_lanelets.append(MapCreator.create_curve(width, rad, np.pi * 0.5, 20, lanelet_ids[18],
                                                    {LaneletType.INTERSECTION}, road_user_one_way={RoadUser.VEHICLE},
                                                    line_marking_left=LineMarking.NO_MARKING,
                                                    line_marking_right=LineMarking.NO_MARKING))
        MapCreator.fit_to_predecessor(new_lanelets[15], new_lanelets[18], True)
        new_lanelets.append(MapCreator.create_adjacent_lanelet(True, new_lanelets[18], lanelet_ids[19], False, width,
                                                               {LaneletType.INTERSECTION},
                                                               road_user_one_way={RoadUser.VEHICLE},
                                                               line_marking_left=LineMarking.NO_MARKING,
                                                               line_marking_right=LineMarking.SOLID))

        # missing dependencies
        MapCreator.set_predecessor_successor_relation(new_lanelets[0], new_lanelets[19])
        MapCreator.set_predecessor_successor_relation(new_lanelets[18], new_lanelets[1])
        MapCreator.set_predecessor_successor_relation(new_lanelets[10], new_lanelets[8])
        MapCreator.set_predecessor_successor_relation(new_lanelets[9], new_lanelets[11])
        MapCreator.set_predecessor_successor_relation(new_lanelets[16], new_lanelets[14])
        MapCreator.set_predecessor_successor_relation(new_lanelets[15], new_lanelets[17])
        MapCreator.set_predecessor_successor_relation(new_lanelets[17], new_lanelets[8])
        MapCreator.set_predecessor_successor_relation(new_lanelets[13], new_lanelets[6])
        MapCreator.set_predecessor_successor_relation(new_lanelets[15], new_lanelets[13])
        MapCreator.set_predecessor_successor_relation(new_lanelets[11], new_lanelets[6])
        MapCreator.set_predecessor_successor_relation(new_lanelets[3], new_lanelets[1])
        MapCreator.set_predecessor_successor_relation(new_lanelets[5], new_lanelets[1])
        MapCreator.set_predecessor_successor_relation(new_lanelets[5], new_lanelets[1])
        MapCreator.set_predecessor_successor_relation(new_lanelets[19], new_lanelets[14])
        MapCreator.set_predecessor_successor_relation(new_lanelets[9], new_lanelets[3])
        MapCreator.set_predecessor_successor_relation(new_lanelets[7], new_lanelets[5])

        incomings = [lanelet_ids[0], lanelet_ids[7], lanelet_ids[9], lanelet_ids[15]]
        outgoing_right = [lanelet_ids[19], lanelet_ids[5], lanelet_ids[11], lanelet_ids[17]]
        outgoing_straight = [lanelet_ids[2], lanelet_ids[12], lanelet_ids[3], lanelet_ids[13]]
        outgoing_left = [lanelet_ids[4], lanelet_ids[10], lanelet_ids[16], lanelet_ids[18]]
        incoming_ids = [scenario.generate_object_id() for i in range(len(incomings))]
        left_of = [incoming_ids[-1], incoming_ids[0], incoming_ids[1], incoming_ids[2]]
        map_incoming = []

        for n in range(len(incomings)):
            inc = {incomings[n]}
            right = {outgoing_right[n]}
            left = {outgoing_left[n]}
            straight = {outgoing_straight[n]}
            incoming_id = incoming_ids[n]
            map_incoming.append(IncomingGroup(incoming_id, incoming_lanelets=inc,
                                outgoing_right=right, outgoing_straight=straight,
                                outgoing_left=left))
        intersection_id = scenario.generate_object_id()
        intersection = Intersection(intersection_id=intersection_id, incomings=map_incoming)

        new_traffic_signs = []
        sign_ids = [set()] * 4
        new_traffic_lights = []
        light_ids = [set()] * 4
        # TODO compute first occurrences
        if add_traffic_signs and "YIELD" in country_signs._member_names_ and "PRIORITY" in country_signs._member_names_:
            yield_sign = TrafficSignElement(country_signs.YIELD)
            priority_sign = TrafficSignElement(country_signs.PRIORITY)
            sign_priority_one = TrafficSign(scenario.generate_object_id(), [priority_sign], set(),
                                            new_lanelets[0].right_vertices[-1] + np.array([-4, -2]))
            new_lanelets[0].add_traffic_sign_to_lanelet(sign_priority_one.traffic_sign_id)
            new_traffic_signs.append(sign_priority_one)
            sign_ids[0] = {sign_priority_one.traffic_sign_id}

            sign_priority_two = TrafficSign(scenario.generate_object_id(), [priority_sign], set(),
                                            new_lanelets[9].right_vertices[-1] + np.array([4, 2]))
            new_lanelets[9].add_traffic_sign_to_lanelet(sign_priority_two.traffic_sign_id)
            new_traffic_signs.append(sign_priority_two)
            sign_ids[1] = {sign_priority_two.traffic_sign_id}

            sign_yield_one = TrafficSign(scenario.generate_object_id(), [yield_sign], set(),
                                         new_lanelets[15].right_vertices[-1] + np.array([2, -6]))
            new_lanelets[15].add_traffic_sign_to_lanelet(sign_yield_one.traffic_sign_id)
            new_traffic_signs.append(sign_yield_one)
            sign_ids[2] = {sign_yield_one.traffic_sign_id}

            sign_yield_two = TrafficSign(scenario.generate_object_id(), [yield_sign], set(),
                                         new_lanelets[7].right_vertices[-1] + np.array([-2, 6]))
            new_lanelets[7].add_traffic_sign_to_lanelet(sign_yield_two.traffic_sign_id)
            new_traffic_signs.append(sign_yield_two)
            sign_ids[3] = {sign_yield_two.traffic_sign_id}

        if add_traffic_lights:
<<<<<<< HEAD
            traffic_light_cycle_elements_one = [TrafficLightCycleElement(TrafficLightState.GREEN, 100),
                                                TrafficLightCycleElement(TrafficLightState.YELLOW, 30),
                                                TrafficLightCycleElement(TrafficLightState.RED, 100),
                                                TrafficLightCycleElement(TrafficLightState.RED_YELLOW, 30)]
            traffic_light_cycle_elements_two = [TrafficLightCycleElement(TrafficLightState.RED, 100),
                                                TrafficLightCycleElement(TrafficLightState.RED_YELLOW, 30),
                                                TrafficLightCycleElement(TrafficLightState.GREEN, 100),
                                                TrafficLightCycleElement(TrafficLightState.YELLOW, 30)]
            traffic_light_cycle_one = TrafficLightCycle(cycle_elements=traffic_light_cycle_elements_one)
            traffic_light_cycle_two = TrafficLightCycle(cycle_elements=traffic_light_cycle_elements_two)
            traffic_light_one = TrafficLight(scenario.generate_object_id(),
                                             new_lanelets[0].right_vertices[-1] + np.array([-1, -2]),
                                             traffic_light_cycle_one)
=======
            traffic_light_cycle_one = [TrafficLightCycleElement(TrafficLightState.GREEN, 100),
                                       TrafficLightCycleElement(TrafficLightState.YELLOW, 30),
                                       TrafficLightCycleElement(TrafficLightState.RED, 100),
                                       TrafficLightCycleElement(TrafficLightState.RED_YELLOW, 30)]
            traffic_light_cycle_two = [TrafficLightCycleElement(TrafficLightState.RED, 100),
                                       TrafficLightCycleElement(TrafficLightState.RED_YELLOW, 30),
                                       TrafficLightCycleElement(TrafficLightState.GREEN, 100),
                                       TrafficLightCycleElement(TrafficLightState.YELLOW, 30)]
            traffic_light_one = TrafficLight(scenario.generate_object_id(),
                                             new_lanelets[0].right_vertices[-1] + np.array([-1, -2]),
                                             TrafficLightCycle(traffic_light_cycle_one))
>>>>>>> 3ed5aa19
            new_traffic_lights.append(traffic_light_one)
            new_lanelets[0].add_traffic_light_to_lanelet(traffic_light_one.traffic_light_id)
            light_ids[0] = {traffic_light_one.traffic_light_id}

            traffic_light_two = TrafficLight(scenario.generate_object_id(),
                                             new_lanelets[9].right_vertices[-1] + np.array([1, 2]),
<<<<<<< HEAD
                                             traffic_light_cycle_one)
=======
                                             TrafficLightCycle(traffic_light_cycle_one))
>>>>>>> 3ed5aa19
            new_traffic_lights.append(traffic_light_two)
            new_lanelets[9].add_traffic_light_to_lanelet(traffic_light_two.traffic_light_id)
            light_ids[1] = {traffic_light_two.traffic_light_id}

            traffic_light_three = TrafficLight(scenario.generate_object_id(),
                                               new_lanelets[15].right_vertices[-1] + np.array([2, -2]),
<<<<<<< HEAD
                                               traffic_light_cycle_two)
=======
                                               TrafficLightCycle(traffic_light_cycle_two))
>>>>>>> 3ed5aa19
            new_traffic_lights.append(traffic_light_three)
            new_lanelets[15].add_traffic_light_to_lanelet(traffic_light_three.traffic_light_id)
            light_ids[2] = {traffic_light_three.traffic_light_id}

            traffic_light_four = TrafficLight(scenario.generate_object_id(),
                                              new_lanelets[7].right_vertices[-1] + np.array([-2, 2]),
<<<<<<< HEAD
                                              traffic_light_cycle_two)
=======
                                              TrafficLightCycle(traffic_light_cycle_two))
>>>>>>> 3ed5aa19
            new_traffic_lights.append(traffic_light_four)
            new_lanelets[7].add_traffic_light_to_lanelet(traffic_light_four.traffic_light_id)
            light_ids[3] = {traffic_light_four.traffic_light_id}

        if add_traffic_lights or add_traffic_signs:
            for ref, la_idx in enumerate([0, 9, 15, 7]):
                new_lanelets[la_idx].stop_line = StopLine(new_lanelets[la_idx].right_vertices[-1],
                                                          new_lanelets[la_idx].left_vertices[-1],
                                                          LineMarking.SOLID, sign_ids[ref], light_ids[ref])

        return intersection, new_traffic_signs, new_traffic_lights, new_lanelets

    @staticmethod
    def create_three_way_intersection(width: float, diameter_crossing: int, incoming_length: int, scenario: Scenario,
                                      add_traffic_signs: bool, add_traffic_lights: bool,
                                      country_signs: Union[TrafficSignIDArgentina, TrafficSignIDBelgium,
                                                           TrafficSignIDChina, TrafficSignIDCroatia,
                                                           TrafficSignIDFrance, TrafficSignIDGermany,
                                                           TrafficSignIDGreece, TrafficSignIDItaly,
                                                           TrafficSignIDPuertoRico, TrafficSignIDRussia,
                                                           TrafficSignIDSpain, TrafficSignIDUsa,
                                                           TrafficSignIDZamunda]) \
            -> Tuple[Intersection, List[TrafficSign], List[TrafficLight], List[Lanelet]]:
        """
        Creates a four way intersection with predefined line markings at the origin.

        @param width: The width of the created lanelets.
        @param diameter_crossing: The length of the main part of the intersection.
        @param incoming_length: Length of the incoming lanelets of the intersection.
        @param scenario: The scenario to which the intersection will be added.
        @param add_traffic_signs: Boolean indicating whether traffic signs should be added to intersection.
        @param add_traffic_lights: Boolean indicating whether traffic lights should be added to intersection.
        @param country_signs: List of supported traffic signs.
        @return: New intersection element and new lanelets.
        """
        new_lanelets = []
        rad = (diameter_crossing + width) / 2
        lanelet_ids = [scenario.generate_object_id() for i in range(0, 12)]
        new_lanelets.append(MapCreator.create_straight(width, incoming_length, 10, lanelet_ids[0],
                                                       {LaneletType.UNKNOWN}, road_user_one_way={RoadUser.VEHICLE},
                                                       line_marking_left=LineMarking.DASHED,
                                                       line_marking_right=LineMarking.SOLID))
        new_lanelets.append(MapCreator.create_adjacent_lanelet(True, new_lanelets[0], lanelet_ids[1],
                                                               False, width,
                                                               {LaneletType.UNKNOWN},
                                                               road_user_one_way={RoadUser.VEHICLE},
                                                               line_marking_left=LineMarking.DASHED,
                                                               line_marking_right=LineMarking.SOLID))

        new_lanelets.append(MapCreator.create_curve(width, rad, np.pi * 0.5, 20, lanelet_ids[2],
                                                    {LaneletType.INTERSECTION}, road_user_one_way={RoadUser.VEHICLE},
                                                    line_marking_left=LineMarking.NO_MARKING,
                                                    line_marking_right=LineMarking.NO_MARKING))
        MapCreator.fit_to_predecessor(new_lanelets[0], new_lanelets[2], True)
        new_lanelets.append(MapCreator.create_adjacent_lanelet(True, new_lanelets[2], lanelet_ids[3],
                                                               False, width,
                                                               {LaneletType.INTERSECTION},
                                                               road_user_one_way={RoadUser.VEHICLE},
                                                               line_marking_left=LineMarking.NO_MARKING,
                                                               line_marking_right=LineMarking.SOLID))

        new_lanelets.append(MapCreator.create_straight(width, incoming_length, 10, lanelet_ids[4],
                                                       {LaneletType.UNKNOWN}, road_user_one_way={RoadUser.VEHICLE},
                                                       line_marking_left=LineMarking.DASHED,
                                                       line_marking_right=LineMarking.SOLID))
        MapCreator.fit_to_predecessor(new_lanelets[2], new_lanelets[4], True)
        new_lanelets.append(MapCreator.create_adjacent_lanelet(True, new_lanelets[4], lanelet_ids[5],
                                                               False, width,
                                                               {LaneletType.UNKNOWN},
                                                               road_user_one_way={RoadUser.VEHICLE},
                                                               line_marking_left=LineMarking.DASHED,
                                                               line_marking_right=LineMarking.SOLID))

        new_lanelets.append(MapCreator.create_straight(width, diameter_crossing, 10, lanelet_ids[6],
                                                       {LaneletType.INTERSECTION}, road_user_one_way={RoadUser.VEHICLE},
                                                       line_marking_left=LineMarking.DASHED,
                                                       line_marking_right=LineMarking.NO_MARKING))
        MapCreator.fit_to_predecessor(new_lanelets[5], new_lanelets[6], True)
        new_lanelets.append(MapCreator.create_adjacent_lanelet(True, new_lanelets[6], lanelet_ids[7],
                                                               False, width,
                                                               {LaneletType.INTERSECTION},
                                                               road_user_one_way={RoadUser.VEHICLE},
                                                               line_marking_left=LineMarking.DASHED,
                                                               line_marking_right=LineMarking.SOLID))

        new_lanelets.append(MapCreator.create_straight(width, incoming_length, 10, lanelet_ids[8],
                                                       {LaneletType.UNKNOWN}, road_user_one_way={RoadUser.VEHICLE},
                                                       line_marking_left=LineMarking.DASHED,
                                                       line_marking_right=LineMarking.SOLID))
        MapCreator.fit_to_predecessor(new_lanelets[6], new_lanelets[8], True)
        new_lanelets.append(MapCreator.create_adjacent_lanelet(True, new_lanelets[8], lanelet_ids[9],
                                                               False, width,
                                                               {LaneletType.UNKNOWN},
                                                               road_user_one_way={RoadUser.VEHICLE},
                                                               line_marking_left=LineMarking.DASHED,
                                                               line_marking_right=LineMarking.SOLID))

        new_lanelets.append(MapCreator.create_curve(width, rad, np.pi * 0.5, 20, lanelet_ids[10],
                                                    {LaneletType.INTERSECTION}, road_user_one_way={RoadUser.VEHICLE},
                                                    line_marking_left=LineMarking.NO_MARKING,
                                                    line_marking_right=LineMarking.NO_MARKING))
        MapCreator.fit_to_predecessor(new_lanelets[9], new_lanelets[10], True)
        new_lanelets.append(MapCreator.create_adjacent_lanelet(True, new_lanelets[10], lanelet_ids[11]
                                                               , False, width,
                                                               {LaneletType.INTERSECTION},
                                                               road_user_one_way={RoadUser.VEHICLE},
                                                               line_marking_left=LineMarking.NO_MARKING,
                                                               line_marking_right=LineMarking.SOLID))

        # missing dependencies
        MapCreator.set_predecessor_successor_relation(new_lanelets[0], new_lanelets[11])
        MapCreator.set_predecessor_successor_relation(new_lanelets[10], new_lanelets[1])
        MapCreator.set_predecessor_successor_relation(new_lanelets[3], new_lanelets[1])
        MapCreator.set_predecessor_successor_relation(new_lanelets[9], new_lanelets[7])
        MapCreator.set_predecessor_successor_relation(new_lanelets[11], new_lanelets[8])
        MapCreator.set_predecessor_successor_relation(new_lanelets[5], new_lanelets[3])
        MapCreator.set_predecessor_successor_relation(new_lanelets[7], new_lanelets[4])

        incomings = [lanelet_ids[0], lanelet_ids[5], lanelet_ids[9]]
        outgoing_right = [lanelet_ids[11], lanelet_ids[3], None]
        outgoing_straight = [None, lanelet_ids[6], lanelet_ids[7]]
        outgoing_left = [lanelet_ids[2], None, lanelet_ids[10]]
        incoming_ids = [scenario.generate_object_id() for i in range(len(incomings))]
        left_of = [incoming_ids[-1], incoming_ids[0], None]
        map_incoming = []

        for n in range(len(incomings)):
            inc = {incomings[n]}
            right = {outgoing_right[n]} if outgoing_right[n] is not None else set()
            left = {outgoing_left[n]} if outgoing_left[n] is not None else set()
            straight = {outgoing_straight[n]} if outgoing_straight[n] is not None else set()
            incoming_id = incoming_ids[n]
            map_incoming.append(IncomingGroup(incoming_id, incoming_lanelets=inc,
                                outgoing_right=right, outgoing_straight=straight,
                                outgoing_left=left))

        intersection_id = scenario.generate_object_id()
        intersection = Intersection(intersection_id=intersection_id, incomings=map_incoming)

        new_traffic_signs = []
        new_traffic_lights = []
        sign_ids = [set()] * 4
        light_ids = [set()] * 4
        # TODO compute first occurrences
        if add_traffic_signs and "YIELD" in country_signs._member_names_ and "PRIORITY" in country_signs._member_names_:
            yield_sign = TrafficSignElement(country_signs.YIELD)
            priority_sign = TrafficSignElement(country_signs.PRIORITY)
            sign_priority_one = TrafficSign(scenario.generate_object_id(), [priority_sign], set(),
                                            new_lanelets[5].right_vertices[-1] + np.array([-2, 6]))
            new_lanelets[5].add_traffic_sign_to_lanelet(sign_priority_one.traffic_sign_id)
            new_traffic_signs.append(sign_priority_one)
            sign_ids[0] = {sign_priority_one.traffic_sign_id}

            sign_priority_two = TrafficSign(scenario.generate_object_id(), [priority_sign], set(),
                                            new_lanelets[9].right_vertices[-1] + np.array([2, -6]))
            new_lanelets[9].add_traffic_sign_to_lanelet(sign_priority_two.traffic_sign_id)
            new_traffic_signs.append(sign_priority_two)
            sign_ids[1] = {sign_priority_two.traffic_sign_id}

            sign_yield_one = TrafficSign(scenario.generate_object_id(), [yield_sign], set(),
                                         new_lanelets[0].right_vertices[-1] + np.array([-4, -2]))
            new_lanelets[0].add_traffic_sign_to_lanelet(sign_yield_one.traffic_sign_id)
            new_traffic_signs.append(sign_yield_one)
            sign_ids[1] = {sign_yield_one.traffic_sign_id}

        if add_traffic_lights:
<<<<<<< HEAD
            traffic_light_cycle_elements_one = [TrafficLightCycleElement(TrafficLightState.GREEN, 100),
                                                TrafficLightCycleElement(TrafficLightState.YELLOW, 30),
                                                TrafficLightCycleElement(TrafficLightState.RED, 100),
                                                TrafficLightCycleElement(TrafficLightState.RED_YELLOW, 30)]
            traffic_light_cycle_elements_two = [TrafficLightCycleElement(TrafficLightState.RED, 100),
                                                TrafficLightCycleElement(TrafficLightState.RED_YELLOW, 30),
                                                TrafficLightCycleElement(TrafficLightState.GREEN, 100),
                                                TrafficLightCycleElement(TrafficLightState.YELLOW, 30)]
            traffic_light_cycle_one = TrafficLightCycle(cycle_elements=traffic_light_cycle_elements_one)
            traffic_light_cycle_two = TrafficLightCycle(cycle_elements=traffic_light_cycle_elements_two)
            traffic_light_one = TrafficLight(scenario.generate_object_id(),
                                             new_lanelets[5].right_vertices[-1] + np.array([-2, 2],
                                             traffic_light_cycle_one))
=======
            traffic_light_cycle_one = [TrafficLightCycleElement(TrafficLightState.GREEN, 100),
                                       TrafficLightCycleElement(TrafficLightState.YELLOW, 30),
                                       TrafficLightCycleElement(TrafficLightState.RED, 100),
                                       TrafficLightCycleElement(TrafficLightState.RED_YELLOW, 30)]
            traffic_light_cycle_two = [TrafficLightCycleElement(TrafficLightState.RED, 100),
                                       TrafficLightCycleElement(TrafficLightState.RED_YELLOW, 30),
                                       TrafficLightCycleElement(TrafficLightState.GREEN, 100),
                                       TrafficLightCycleElement(TrafficLightState.YELLOW, 30)]
            traffic_light_one = TrafficLight(scenario.generate_object_id(),
                                             new_lanelets[5].right_vertices[-1] + np.array([-2, 2]),
                                             TrafficLightCycle(traffic_light_cycle_one))
>>>>>>> 3ed5aa19
            new_traffic_lights.append(traffic_light_one)
            new_lanelets[5].add_traffic_light_to_lanelet(traffic_light_one.traffic_light_id)
            light_ids[0] = {traffic_light_one.traffic_light_id}

            traffic_light_two = TrafficLight(scenario.generate_object_id(),
                                             new_lanelets[9].right_vertices[-1] + np.array([2, -2]),
<<<<<<< HEAD
                                             traffic_light_cycle_one)
=======
                                             TrafficLightCycle(traffic_light_cycle_one))
>>>>>>> 3ed5aa19
            new_traffic_lights.append(traffic_light_two)
            new_lanelets[9].add_traffic_light_to_lanelet(traffic_light_two.traffic_light_id)
            light_ids[1] = {traffic_light_two.traffic_light_id}

            traffic_light_three = TrafficLight(scenario.generate_object_id(),
                                               new_lanelets[0].right_vertices[-1] + np.array([-1, -2]),
<<<<<<< HEAD
                                               traffic_light_cycle_two)
=======
                                               TrafficLightCycle(traffic_light_cycle_two))
>>>>>>> 3ed5aa19
            new_traffic_lights.append(traffic_light_three)
            new_lanelets[0].add_traffic_light_to_lanelet(traffic_light_three.traffic_light_id)
            light_ids[2] = {traffic_light_three.traffic_light_id}

        if add_traffic_lights or add_traffic_signs:
            for ref, la_idx in enumerate([5, 9, 0]):
                new_lanelets[la_idx].stop_line = StopLine(new_lanelets[la_idx].right_vertices[-1],
                                                          new_lanelets[la_idx].left_vertices[-1],
                                                          LineMarking.SOLID, sign_ids[ref], light_ids[ref])

        return intersection, new_traffic_signs, new_traffic_lights, new_lanelets

    @staticmethod
    def calc_radius(lanelet):
        line_predecessor = lanelet.left_vertices[0] - lanelet.right_vertices[0]
        line_lanelet = lanelet.left_vertices[-1] - lanelet.right_vertices[-1]
        b = (lanelet.center_vertices[0, 1] * line_predecessor[0] + line_predecessor[1] * lanelet.center_vertices[
            -1, 0] - lanelet.center_vertices[0, 0] * line_predecessor[1] - lanelet.center_vertices[-1, 1] *
             line_predecessor[0]) / (line_lanelet[1] * line_predecessor[0] - line_predecessor[1] * line_lanelet[0])
        x = lanelet.center_vertices[-1] + b * line_lanelet
        rad = np.linalg.norm(x - lanelet.center_vertices[0])
        rad = round(rad, 0)
        return rad

    @staticmethod
    def calc_angle_between2(lanelet):
        line_predecessor = lanelet.left_vertices[-1] - lanelet.right_vertices[-1]
        line_lanelet = lanelet.left_vertices[0] - lanelet.right_vertices[0]
        norm_predecessor = np.linalg.norm(line_predecessor)
        norm_lanelet = np.linalg.norm(line_lanelet)
        dot_prod = np.dot(line_predecessor, line_lanelet)
        sign = line_lanelet[1] * line_predecessor[0] - line_lanelet[0] * line_predecessor[1]
        angle = np.arccos(dot_prod / (norm_predecessor * norm_lanelet))
        if sign < 0:
            angle = 2 * np.pi - angle

        return angle

    @staticmethod
    def fit_intersection_to_predecessor(predecessor, successor, intersection, network):
        if predecessor and successor and intersection:
            lanelet_ids = []
            x = []
            for i in intersection.incomings:
                if i.outgoing_left is not None:
                    left = list(i.outgoing_left)
                else:
                    left = []

                if i._outgoing_right is not None:
                    right = list(i._outgoing_right)
                else:
                    right = []

                if i._outgoing_straight is not None:
                    straight = list(i._outgoing_straight)
                else:
                    straight = []

                if i._incoming_lanelets is not None:
                    inc = list(i._incoming_lanelets)
                else:
                    inc = []
                x = x + left + right + straight + inc

            for idx in x:
                lanelet = LaneletNetwork.find_lanelet_by_id(network, lanelet_id=idx)
                if lanelet:
                    lanelet_ids.append(idx)
                    if lanelet.adj_left:
                        lanelet_ids.append(lanelet.adj_left)
                    if lanelet.adj_right:
                        lanelet_ids.append(lanelet.adj_right)
            lanelet_ids = set(lanelet_ids)
            lanelet_ids = list(lanelet_ids)

            if predecessor.lanelet_id in lanelet_ids:
                print("Error: Intersection cannot be fit to lanelet belonging to same intersection")
                return

            if successor.lanelet_id not in lanelet_ids:
                print("Error: Successor lanelet must belong to intersection")
                return

            factor = (np.linalg.norm(successor.left_vertices[0, :] - successor.right_vertices[0, :])
                      / np.linalg.norm((predecessor.left_vertices[-1, :] - predecessor.right_vertices[-1, :])))

            ang = MapCreator.calc_angle_between_lanelets(predecessor, successor)
            successor.translate_rotate(np.array([0, 0]), ang)
            successor._left_vertices = successor.left_vertices / factor
            successor._right_vertices = successor.right_vertices / factor
            successor._center_vertices = successor.center_vertices / factor
            trans = predecessor.center_vertices[-1] - successor.center_vertices[0]
            for idx in lanelet_ids:
                lanelet = LaneletNetwork.find_lanelet_by_id(network, lanelet_id=idx)
                if lanelet != successor:
                    lanelet._left_vertices = lanelet.left_vertices / factor
                    lanelet._right_vertices = lanelet.right_vertices / factor
                    lanelet._center_vertices = lanelet.center_vertices / factor
                    lanelet.translate_rotate(np.array([0, 0]), ang)
                lanelet.translate_rotate(trans, 0)

            # Relation
            successor._predecessor = []
            MapCreator.set_predecessor_successor_relation(predecessor, successor)

    @staticmethod
    def connect_lanelets(predecessor: Lanelet, successor: Lanelet, lanelet_id: int):
        if predecessor and successor:
            connecting_vec = successor.center_vertices[0] - predecessor.center_vertices[-1]
            length_con_vec = np.linalg.norm(connecting_vec)
            connecting_vec = connecting_vec / length_con_vec
            vec_width_pred = predecessor.left_vertices[-1] - predecessor.right_vertices[-1]
            vec_width_succ = successor.left_vertices[0] - successor.right_vertices[0]
            width_pred = np.linalg.norm(vec_width_pred)
            width_succ = np.linalg.norm(vec_width_succ)
            norm_vec_pred = np.array([vec_width_pred[1], -vec_width_pred[0]])
            norm_vec_succ = np.array([vec_width_succ[1], -vec_width_succ[0]])

            con_vec_factor = length_con_vec * 0.5

            middle_point = (predecessor.center_vertices[-1] + 0.5 * con_vec_factor * norm_vec_pred /
                            width_pred - 0.5 * con_vec_factor * norm_vec_succ / width_succ +
                            con_vec_factor * connecting_vec)
            center_vertices = np.concatenate(([predecessor.center_vertices[-1]],
                                              [predecessor.center_vertices[-1] + 0.000001 * norm_vec_pred / width_pred],
                                              [middle_point],
                                              [successor.center_vertices[0] - 0.000001 * norm_vec_succ / width_succ],
                                              [successor.center_vertices[0]]))

            # Linear length along the line:
            distance_center = np.cumsum(np.sqrt(np.sum(np.diff(center_vertices, axis=0) ** 2, axis=1)))
            distance_center = np.insert(distance_center, 0, 0) / distance_center[-1]

            # Linear distance between points
            diff_dist = np.sqrt(np.sum(np.diff(center_vertices, axis=0) ** 2, axis=1))
            dist_sum = np.sum(diff_dist)
            diff_dist = diff_dist / dist_sum

            # Interpolation for different methods:
            num_points = 20
            alpha = np.linspace(0, 1, num_points)

            interpolator_center = interp1d(distance_center, center_vertices, kind='cubic', axis=0)
            interpolated_center = interpolator_center(alpha)

            # Create matrix for vectorized calculation
            lenght = len(interpolated_center) - 2
            a = np.zeros((lenght, lenght))
            b = np.zeros((lenght, lenght))
            np.fill_diagonal(a, 1)
            np.fill_diagonal(b, -1)
            d = np.zeros((lenght, 2))
            a = np.c_[d, a]
            b = np.c_[b, d]
            a = a + b  # Constructed matrix for calculation
            c = np.dot(a, interpolated_center)  # calculate tangent at point
            # Create normalvectors and normalize them
            e = np.zeros((c.shape))
            e[:, 0] = c[:, 1]
            e[:, 1] = -c[:, 0]
            f = np.sum(np.abs(e) ** 2, axis=-1) ** (1. / 2)
            f = np.array([f])
            e = e / f.T

            distance2 = np.cumsum(np.sqrt(np.sum(np.diff(interpolated_center, axis=0) ** 2, axis=1)))
            distance2 = np.insert(distance2, 0, 0) / distance2[-1]
            distance2 = np.array([distance2])

            h = ((width_pred - (distance2 * (width_pred - width_succ))) / 2).T
            h = h[1:-1]
            e = e * h

            e = np.concatenate((np.array([[0, 0]]), e), axis=0)
            e = np.concatenate((e, np.array([[0, 0]])), axis=0)

            interpolated_left = interpolated_center
            interpolated_left = interpolated_left - e
            interpolated_left[0] = predecessor.left_vertices[-1]
            interpolated_left[-1] = successor.left_vertices[0]

            interpolated_right = interpolated_center
            interpolated_right = interpolated_right + e
            interpolated_right[0] = predecessor.right_vertices[-1]
            interpolated_right[-1] = successor.right_vertices[0]

            connecting_lanelet = Lanelet(interpolated_left, interpolated_center, interpolated_right, lanelet_id,
                                         predecessor=[predecessor.lanelet_id], successor=[successor.lanelet_id],
                                         line_marking_left_vertices=predecessor.line_marking_left_vertices,
                                         line_marking_right_vertices=predecessor.line_marking_right_vertices,
                                         lanelet_type=predecessor.lanelet_type.union(successor.lanelet_type))
            MapCreator.set_predecessor_successor_relation(predecessor, connecting_lanelet)
            MapCreator.set_predecessor_successor_relation(connecting_lanelet, successor)
            return connecting_lanelet

    @staticmethod
    def split_lanelet(lanelet: Lanelet, split_index: int, scenario: Scenario, network, direction: str = "",
                      prev_first_lane_id: int = 0, prev_second_lane_id: int = 0, same_direction: bool = None):

        # Generate Lanelets
        first_lane_id = scenario.generate_object_id()
        second_lane_id = scenario.generate_object_id()

        left_vertices_first_lane = lanelet.left_vertices[:split_index + 1]
        center_vertices_first_lane = lanelet.center_vertices[:split_index + 1]
        right_vertices_first_lane = lanelet.right_vertices[:split_index + 1]
        predecessor_first_lane = lanelet.predecessor
        successor_first_lane = [second_lane_id]

        left_vertices_second_lane = lanelet.left_vertices[split_index:]
        center_vertices_second_lane = lanelet.center_vertices[split_index:]
        right_vertices_second_lane = lanelet.right_vertices[split_index:]
        predecessor_second_lane = [first_lane_id]
        successor_second_lane = lanelet.successor

        lanelet_first = Lanelet(left_vertices=left_vertices_first_lane, center_vertices=center_vertices_first_lane,
                                right_vertices=right_vertices_first_lane, lanelet_id=first_lane_id,
                                predecessor=predecessor_first_lane, successor=successor_first_lane)
        lanelet_second = Lanelet(left_vertices=left_vertices_second_lane, center_vertices=center_vertices_second_lane,
                                 right_vertices=right_vertices_second_lane, lanelet_id=second_lane_id,
                                 predecessor=predecessor_second_lane, successor=successor_second_lane)

        scenario.remove_lanelet(lanelet)
        scenario.add_objects([lanelet_first, lanelet_second])

        # Split adjacent Lanelets
        if direction == "" or direction == "l":
            if direction == "l":
                lanelet_first.adj_right = prev_first_lane_id
                lanelet_first.adj_right_same_direction = same_direction
                lanelet_second.adj_right = prev_second_lane_id
                lanelet_second.adj_right_same_direction = same_direction
            if lanelet.adj_left:
                left_adj = network.find_lanelet_by_id(lanelet.adj_left)
                first_adj_left_id, second_adj_left_id = MapCreator\
                    .split_lanelet(left_adj, split_index, scenario, network, "l",
                                   first_lane_id, second_lane_id, lanelet.adj_left_same_direction)
                lanelet_first.adj_left = first_adj_left_id
                lanelet_first.adj_left_same_direction = lanelet.adj_left_same_direction
                lanelet_second.adj_left = second_adj_left_id
                lanelet_second.adj_left_same_direction = lanelet.adj_left_same_direction
        if direction == "" or direction == "r":
            if direction == "r":
                lanelet_first.adj_left = prev_first_lane_id
                lanelet_first.adj_left_same_direction = same_direction
                lanelet_second.adj_left = prev_second_lane_id
                lanelet_second.adj_left_same_direction = same_direction
            if lanelet.adj_right:
                right_adj = network.find_lanelet_by_id(lanelet.adj_right)
                first_adj_right_id, second_adj_right_id = MapCreator\
                    .split_lanelet(right_adj, split_index, scenario, network, "r",
                                   first_lane_id, second_lane_id, lanelet.adj_right_same_direction)
                lanelet_first.adj_right = first_adj_right_id
                lanelet_first.adj_right_same_direction = lanelet.adj_right_same_direction
                lanelet_second.adj_right = second_adj_right_id
                lanelet_second.adj_right_same_direction = lanelet.adj_right_same_direction

        return first_lane_id, second_lane_id<|MERGE_RESOLUTION|>--- conflicted
+++ resolved
@@ -1,9 +1,3 @@
-<<<<<<< HEAD
-import numpy as np
-from commonroad.scenario.traffic_light import TrafficLight, TrafficLightCycleElement, TrafficLightState, \
-    TrafficLightCycle
-=======
->>>>>>> 3ed5aa19
 from scipy.interpolate import interp1d
 from typing import Tuple, Union, Set, List
 import numpy as np
@@ -660,21 +654,6 @@
             sign_ids[3] = {sign_yield_two.traffic_sign_id}
 
         if add_traffic_lights:
-<<<<<<< HEAD
-            traffic_light_cycle_elements_one = [TrafficLightCycleElement(TrafficLightState.GREEN, 100),
-                                                TrafficLightCycleElement(TrafficLightState.YELLOW, 30),
-                                                TrafficLightCycleElement(TrafficLightState.RED, 100),
-                                                TrafficLightCycleElement(TrafficLightState.RED_YELLOW, 30)]
-            traffic_light_cycle_elements_two = [TrafficLightCycleElement(TrafficLightState.RED, 100),
-                                                TrafficLightCycleElement(TrafficLightState.RED_YELLOW, 30),
-                                                TrafficLightCycleElement(TrafficLightState.GREEN, 100),
-                                                TrafficLightCycleElement(TrafficLightState.YELLOW, 30)]
-            traffic_light_cycle_one = TrafficLightCycle(cycle_elements=traffic_light_cycle_elements_one)
-            traffic_light_cycle_two = TrafficLightCycle(cycle_elements=traffic_light_cycle_elements_two)
-            traffic_light_one = TrafficLight(scenario.generate_object_id(),
-                                             new_lanelets[0].right_vertices[-1] + np.array([-1, -2]),
-                                             traffic_light_cycle_one)
-=======
             traffic_light_cycle_one = [TrafficLightCycleElement(TrafficLightState.GREEN, 100),
                                        TrafficLightCycleElement(TrafficLightState.YELLOW, 30),
                                        TrafficLightCycleElement(TrafficLightState.RED, 100),
@@ -686,40 +665,27 @@
             traffic_light_one = TrafficLight(scenario.generate_object_id(),
                                              new_lanelets[0].right_vertices[-1] + np.array([-1, -2]),
                                              TrafficLightCycle(traffic_light_cycle_one))
->>>>>>> 3ed5aa19
             new_traffic_lights.append(traffic_light_one)
             new_lanelets[0].add_traffic_light_to_lanelet(traffic_light_one.traffic_light_id)
             light_ids[0] = {traffic_light_one.traffic_light_id}
 
             traffic_light_two = TrafficLight(scenario.generate_object_id(),
                                              new_lanelets[9].right_vertices[-1] + np.array([1, 2]),
-<<<<<<< HEAD
-                                             traffic_light_cycle_one)
-=======
                                              TrafficLightCycle(traffic_light_cycle_one))
->>>>>>> 3ed5aa19
             new_traffic_lights.append(traffic_light_two)
             new_lanelets[9].add_traffic_light_to_lanelet(traffic_light_two.traffic_light_id)
             light_ids[1] = {traffic_light_two.traffic_light_id}
 
             traffic_light_three = TrafficLight(scenario.generate_object_id(),
                                                new_lanelets[15].right_vertices[-1] + np.array([2, -2]),
-<<<<<<< HEAD
-                                               traffic_light_cycle_two)
-=======
                                                TrafficLightCycle(traffic_light_cycle_two))
->>>>>>> 3ed5aa19
             new_traffic_lights.append(traffic_light_three)
             new_lanelets[15].add_traffic_light_to_lanelet(traffic_light_three.traffic_light_id)
             light_ids[2] = {traffic_light_three.traffic_light_id}
 
             traffic_light_four = TrafficLight(scenario.generate_object_id(),
                                               new_lanelets[7].right_vertices[-1] + np.array([-2, 2]),
-<<<<<<< HEAD
-                                              traffic_light_cycle_two)
-=======
                                               TrafficLightCycle(traffic_light_cycle_two))
->>>>>>> 3ed5aa19
             new_traffic_lights.append(traffic_light_four)
             new_lanelets[7].add_traffic_light_to_lanelet(traffic_light_four.traffic_light_id)
             light_ids[3] = {traffic_light_four.traffic_light_id}
@@ -886,21 +852,6 @@
             sign_ids[1] = {sign_yield_one.traffic_sign_id}
 
         if add_traffic_lights:
-<<<<<<< HEAD
-            traffic_light_cycle_elements_one = [TrafficLightCycleElement(TrafficLightState.GREEN, 100),
-                                                TrafficLightCycleElement(TrafficLightState.YELLOW, 30),
-                                                TrafficLightCycleElement(TrafficLightState.RED, 100),
-                                                TrafficLightCycleElement(TrafficLightState.RED_YELLOW, 30)]
-            traffic_light_cycle_elements_two = [TrafficLightCycleElement(TrafficLightState.RED, 100),
-                                                TrafficLightCycleElement(TrafficLightState.RED_YELLOW, 30),
-                                                TrafficLightCycleElement(TrafficLightState.GREEN, 100),
-                                                TrafficLightCycleElement(TrafficLightState.YELLOW, 30)]
-            traffic_light_cycle_one = TrafficLightCycle(cycle_elements=traffic_light_cycle_elements_one)
-            traffic_light_cycle_two = TrafficLightCycle(cycle_elements=traffic_light_cycle_elements_two)
-            traffic_light_one = TrafficLight(scenario.generate_object_id(),
-                                             new_lanelets[5].right_vertices[-1] + np.array([-2, 2],
-                                             traffic_light_cycle_one))
-=======
             traffic_light_cycle_one = [TrafficLightCycleElement(TrafficLightState.GREEN, 100),
                                        TrafficLightCycleElement(TrafficLightState.YELLOW, 30),
                                        TrafficLightCycleElement(TrafficLightState.RED, 100),
@@ -912,29 +863,20 @@
             traffic_light_one = TrafficLight(scenario.generate_object_id(),
                                              new_lanelets[5].right_vertices[-1] + np.array([-2, 2]),
                                              TrafficLightCycle(traffic_light_cycle_one))
->>>>>>> 3ed5aa19
             new_traffic_lights.append(traffic_light_one)
             new_lanelets[5].add_traffic_light_to_lanelet(traffic_light_one.traffic_light_id)
             light_ids[0] = {traffic_light_one.traffic_light_id}
 
             traffic_light_two = TrafficLight(scenario.generate_object_id(),
                                              new_lanelets[9].right_vertices[-1] + np.array([2, -2]),
-<<<<<<< HEAD
-                                             traffic_light_cycle_one)
-=======
                                              TrafficLightCycle(traffic_light_cycle_one))
->>>>>>> 3ed5aa19
             new_traffic_lights.append(traffic_light_two)
             new_lanelets[9].add_traffic_light_to_lanelet(traffic_light_two.traffic_light_id)
             light_ids[1] = {traffic_light_two.traffic_light_id}
 
             traffic_light_three = TrafficLight(scenario.generate_object_id(),
                                                new_lanelets[0].right_vertices[-1] + np.array([-1, -2]),
-<<<<<<< HEAD
-                                               traffic_light_cycle_two)
-=======
                                                TrafficLightCycle(traffic_light_cycle_two))
->>>>>>> 3ed5aa19
             new_traffic_lights.append(traffic_light_three)
             new_lanelets[0].add_traffic_light_to_lanelet(traffic_light_three.traffic_light_id)
             light_ids[2] = {traffic_light_three.traffic_light_id}
