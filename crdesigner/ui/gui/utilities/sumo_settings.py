from commonroad.common.util import Interval
from commonroad.scenario.obstacle import ObstacleType

try:
    # required for Ubuntu 20.04 since there a system library is too old for pyqt6 and the import fails
    # when not importing this, one can still use the map conversion
    from PyQt6.QtWidgets import QMessageBox

    pyqt_available = True
except (ImportError, RuntimeError):
    pyqt_available = False

from crdesigner.map_conversion.sumo_map.config import SumoConfig
from crdesigner.ui.gui.utilities.util import Observable


class SUMOSettings:
    def __init__(self, parent, config: Observable = None):
        self.parent = parent
        self.window = self.parent.window.sumo_config
        self.config = config

        def on_config_change(config):
            self._config = config
            self.update_ui_values()

        self.config.subscribe(on_config_change)

        self._config = SumoConfig.from_scenario_name("new_scenario") if not config else config.value

    def connect_events(self):
        """connect buttons to callables"""
        pass

    def update_ui_values(self):
        """
        sets the values of the settings window to the current values of config

        :return: None
        """
        # line edits
        self.window.le_ego_ids.setText(",".join([str(e) for e in self._config.ego_ids]))
        interv = self._config.departure_interval_vehicles
        self.window.le_departure_interval_vehicles.setText(str(interv.start) + "," + str(interv.end))

        # spin boxes
        self.window.sb_departure_time_ego.setValue(int(self._config.departure_time_ego))

        self.window.sb_random_seed.setValue(int(self._config.random_seed))
        self.window.sb_lateral_resolution.setValue(int(self._config.lateral_resolution))
        self.window.sb_ego_start_time.setValue(self._config.ego_start_time)
        self.window.sb_n_ego_vehicles.setValue(self._config.n_ego_vehicles)  # rename
        self.window.sb_overwrite_speed_limit.setValue(int(self._config.overwrite_speed_limit))
        self.window.sb_lanelet_check_time_window.setValue(int(self._config.lanelet_check_time_window))
        self.window.sb_unrestricted_max_speed_default.setValue(int(self._config.unrestricted_max_speed_default))
        self.window.sb_delta_steps.setValue(int(self._config.delta_steps))
        self.window.sb_n_vehicles_max.setValue(int(self._config.n_vehicles_max))
        self.window.sb_consistency_window.setValue(int(self._config.consistency_window))
        self.window.sb_max_veh_per_km.setValue(int(self._config.max_veh_per_km))
        self.window.sb_veh_per_second.setValue(int(self._config.veh_per_second))
        self.window.sb_unrestricted_speed_limit_default.setValue(int(self._config.unrestricted_speed_limit_default))
        self.window.sb_fringe_factor.setValue(int(self._config.fringe_factor))
        self.window.sb_wait_pos_internal_junctions.setValue(self._config.wait_pos_internal_junctions)
        self.window.sb_ego_veh_width.setValue(self._config.ego_veh_width)
        self.window.sb_protection_margin.setValue(self._config.protection_margin)
        self.window.sb_lane_change_tol.setValue(self._config.lane_change_tol)
        self.window.sb_vehicle_length_interval.setValue(self._config.vehicle_length_interval)
        self.window.sb_ego_veh_length.setValue(self._config.ego_veh_length)
        self.window.sb_vehicle_width_interval.setValue(self._config.vehicle_width_interval)
        self.window.sb_passenger.setValue(self._config.veh_distribution[ObstacleType.CAR])
        self.window.sb_truck.setValue(self._config.veh_distribution[ObstacleType.TRUCK])
        self.window.sb_bus.setValue(self._config.veh_distribution[ObstacleType.BUS])
        self.window.sb_bicycle.setValue(self._config.veh_distribution[ObstacleType.PEDESTRIAN])
        self.window.sb_pedestrian.setValue(self._config.veh_distribution[ObstacleType.PEDESTRIAN])

        # check boxes
        self.window.chk_lane_change_sync.setChecked(self._config.lane_change_sync)
        self.window.chk_compute_orientation.setChecked(self._config.compute_orientation)

    def save_to_config(self):
        """
        saves the values in the settings window to config
        """

        window = self.window

        # line edits
        ego_ids_str = window.le_ego_ids.text()
        if ego_ids_str:
            self._config.ego_ids = [int(e) for e in ego_ids_str.split(",")]
        interv_str = window.le_departure_interval_vehicles.text().split(",")
        self._config.departure_interval_vehicles = Interval(float(interv_str[0]), float(interv_str[1]))

        # spin boxes
        self._config.departure_time_ego = window.sb_departure_time_ego.value()
        self._config.random_seed = window.sb_random_seed.value()
        self._config.lateral_resolution = window.sb_lateral_resolution.value()
        self._config.ego_start_time = window.sb_ego_start_time.value()
        self._config.n_ego_vehicles = window.sb_n_ego_vehicles.value()
        self._config.overwrite_speed_limit = window.sb_overwrite_speed_limit.value()
        self._config.lanelet_check_time_window = window.sb_lanelet_check_time_window.value()
        self._config.unrestricted_max_speed_default = window.sb_unrestricted_max_speed_default.value()
        self._config.delta_steps = window.sb_delta_steps.value()
        self._config.n_vehicles_max = window.sb_n_vehicles_max.value()
        self._config.consistency_window = window.sb_consistency_window.value()
        self._config.max_veh_per_km = window.sb_max_veh_per_km.value()
        self._config.veh_per_second = window.sb_veh_per_second.value()
        self._config.unrestricted_speed_limit_default = window.sb_unrestricted_speed_limit_default.value()
        self._config.fringe_factor = window.sb_fringe_factor.value()
        self._config.wait_pos_internal_junctions = window.sb_wait_pos_internal_junctions.value()
        self._config.ego_veh_width = window.sb_ego_veh_width.value()
        self._config.protection_margin = window.sb_protection_margin.value()
        self._config.lane_change_tol = window.sb_lane_change_tol.value()
        self._config.vehicle_length_interval = window.sb_vehicle_length_interval.value()
        self._config.ego_veh_length = window.sb_ego_veh_length.value()
        self._config.vehicle_width_interval = window.sb_vehicle_width_interval.value()
        self._config.passenger = window.sb_passenger.value()
        self._config.truck = window.sb_truck.value()
        self._config.bus = window.sb_bus.value()
        self._config.bicycle = window.sb_bicycle.value()
        self._config.pedestrian = window.sb_pedestrian.value()

        # combo boxes
        self._config.lane_change_sync = window.chk_lane_change_sync.isChecked()
        self._config.compute_orientation = window.chk_compute_orientation.isChecked()

        self.config.value = self._config

    def has_valid_entries(self) -> bool:
        """
        Check if the user input is valid. Otherwise warn the user.

        :return: bool weather the input is valid
        """
        window = self.window

        ego_ids_str = window.le_ego_ids.text()
        if ego_ids_str:
            try:
                [int(e) for e in ego_ids_str.split(",")]
            except ValueError:
                self.warn("invalid settings: ego_ids")
                return False

        interv_str = window.le_departure_interval_vehicles.text().split(",")
        try:
            Interval(float(interv_str[0]), float(interv_str[1]))
        except ValueError:
            self.warn("invalid settings: departure_interval_vehicles")
            return False

        return True

    def apply_close(self) -> None:
        """
        closes settings if settings could be saved to config
        """
        if self.has_valid_entries():
            self.save_to_config()
        else:
            print("invalid settings")

    def restore_defaults(self):
        """
        sets the values of config to defaults

        :return: None
        """
        self._config = SumoConfig.from_scenario_name(self._config.scenario_name)
        self.update_ui_values()

    def warn(self, msg):
<<<<<<< HEAD
        messbox = QMessageBox()
        messbox.warning(None, "Warning", msg, QMessageBox.StandardButton.Ok, QMessageBox.StandardButton.Ok)
=======
        if pyqt_available:
            messbox = QMessageBox()
            messbox.warning(None, "Warning", msg, QMessageBox.StandardButton.Ok, QMessageBox.StandardButton.Ok)
>>>>>>> b9d53550
<|MERGE_RESOLUTION|>--- conflicted
+++ resolved
@@ -170,11 +170,6 @@
         self.update_ui_values()
 
     def warn(self, msg):
-<<<<<<< HEAD
-        messbox = QMessageBox()
-        messbox.warning(None, "Warning", msg, QMessageBox.StandardButton.Ok, QMessageBox.StandardButton.Ok)
-=======
         if pyqt_available:
             messbox = QMessageBox()
-            messbox.warning(None, "Warning", msg, QMessageBox.StandardButton.Ok, QMessageBox.StandardButton.Ok)
->>>>>>> b9d53550
+            messbox.warning(None, "Warning", msg, QMessageBox.StandardButton.Ok, QMessageBox.StandardButton.Ok)