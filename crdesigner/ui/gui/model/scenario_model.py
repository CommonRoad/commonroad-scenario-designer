import copy
from typing import Callable, List, Optional, Set, Union

import numpy as np
from commonroad.common.common_scenario import GeoTransformation, Location
from commonroad.common.util import Interval
from commonroad.geometry.shape import Rectangle, Shape
from commonroad.scenario.intersection import Intersection
from commonroad.scenario.lanelet import Lanelet, LaneletNetwork
from commonroad.scenario.obstacle import (
    DynamicObstacle,
    EnvironmentObstacle,
    Obstacle,
    PhantomObstacle,
    StaticObstacle,
)
<<<<<<< HEAD
from commonroad.scenario.scenario import Scenario, ScenarioID, Tag
=======
from commonroad.scenario.scenario import (
    GeoTransformation,
    Location,
    Scenario,
    ScenarioID,
    Tag,
)
>>>>>>> 559dfa5d
from commonroad.scenario.traffic_light import TrafficLight
from commonroad.scenario.traffic_sign import TrafficSign, TrafficSignIDCountries
from PyQt6.QtCore import QObject, pyqtSignal

from crdesigner.common.logging import logger
from crdesigner.ui.gui.utilities.map_creator import MapCreator


class ScenarioModel(QObject):
    scenario_changed = pyqtSignal()

    def __init__(self):
        super().__init__()
        self.__scenarios: List[Scenario] = []
        self.__current_scenario_index = -1
        # Index if the model has already been updated
        self.__updated_scenario = False
        self.__new_file_added = False

    def scenarios(self) -> List[Scenario]:
        """
        @returns: Returns a list of all scenarios
        """
        return self.__scenarios

    def set_scenario(self, scenario: Scenario):
        """
        Sets a new scenario with the given Scenario

        @param scenario: Scenario which should be added
        """
        if not self.__updated_scenario:
            self.__current_scenario_index += 1
        self.__scenarios.append(copy.deepcopy(scenario))
        self.notify_all(True)

    def _update_scenario(self):
        """
        Ensures that there is only one updated scenario and creates a new sceanario if necessary
        """
        if self.__updated_scenario:
            return
        else:
            new_scenario = self._current_scenario()
            # shorten the scenario list to current index in case undo was used
            self.__current_scenario_index += 1
            self.__scenarios = self.__scenarios[: self.__current_scenario_index]

            self.__scenarios.append(copy.deepcopy(new_scenario))
            self.__updated_scenario = True

    def _current_scenario(self) -> Optional[Scenario]:
        """Private function to make the calls in this class better readable"""
        if self.__current_scenario_index == -1:
            return None
        else:
            return self.__scenarios[self.__current_scenario_index]

    def notify_all(self, new_file_added: bool = False):
        """
        Notifies all subscribers that the scenario has been changed

        @param new_file_added: Indicates whether a new file was added
        """
        self.__new_file_added = new_file_added
        self.__updated_scenario = False
        self.scenario_changed.emit()

    def is_new_file_added(self) -> bool:
        """
        @returns: a boolean whether a new file has been added to the scenario
        """
        return self.__new_file_added

    def subscribe(self, callback: Callable[[], None]):
        """Allows subscription without exposing the signal."""
        self.scenario_changed.connect(callback)

    def get_current_scenario(self) -> Scenario:
        """Returns the current scenario."""
        return self._current_scenario()

    def collect_obstacle_ids(self) -> List[int]:
        """
        Collects IDs of all obstacles within a CommonRoad scenario.
        @return: List of all obstacles
        """
        if self._current_scenario() is not None:
            return [obs.obstacle_id for obs in self._current_scenario().obstacles]
        else:
            return []

    def collect_lanelet_ids(self) -> List[int]:
        """
        Collects IDs of all lanelets within a CommonRoad scenario.
        @return: List of lanelet IDs.
        """
        if self._current_scenario() is not None:
            return sorted([la.lanelet_id for la in self._current_scenario().lanelet_network.lanelets])
        else:
            return []

    def collect_traffic_sign_ids(self) -> List[int]:
        """
        Collects IDs of all traffic signs within a CommonRoad scenario.
        @return: List of traffic sign IDs.
        """
        if self._current_scenario() is not None:
            return sorted([ts.traffic_sign_id for ts in self._current_scenario().lanelet_network.traffic_signs])
        return []

    def collect_traffic_light_ids(self) -> List[int]:
        """
        Collects IDs of all traffic lights within a CommonRoad scenario.
        @return: List of traffic light IDs.
        """
        if self._current_scenario() is not None:
            return sorted([tl.traffic_light_id for tl in self._current_scenario().lanelet_network.traffic_lights])
        return []

    def collect_intersection_ids(self) -> List[int]:
        """
        Collects IDs of all intersection within a CommonRoad scenario.
        @return: List of intersection IDs.
        """
        if self._current_scenario() is not None:
            return sorted([inter.intersection_id for inter in self._current_scenario().lanelet_network.intersections])
        return []

    def collect_incoming_lanelet_ids_from_intersection(self, current_text) -> List[int]:
        """
        Collects IDs of all incoming lanelets of a given intersection.
        @return: List of lanelet IDs.
        """
        lanelets = []
        if current_text not in ["", "None"]:
            selected_intersection_id = int(current_text)
            intersection = self._current_scenario().lanelet_network.find_intersection_by_id(selected_intersection_id)
            for inc in intersection.incomings:
                lanelets += inc.incoming_lanelets
        return lanelets

    def scenario_created(self) -> bool:
        """
        Returns whether scenario exists.

        :return: Boolean indicating whether scenario exists.
        """
        return not self.__current_scenario_index == -1

    @logger.log
    def add_lanelet(self, lanelet: Union[Lanelet, List[Lanelet]]):
        """
        Adds a lanelet to the Scenario.

        @param lanelet: lanelet or List of Lanelets which should be added to the scenario
        """
        self._update_scenario()
        self._current_scenario().add_objects(lanelet)
        self.notify_all()

    @logger.log
    def add_obstacle(self, obstacle: Obstacle):
        """
        Adds an obstacle to the Scenario.

        @param obstacle: Obstacle which should be added to the scenario
        """
        self._update_scenario()
        self._current_scenario().add_objects(obstacle)
        self.notify_all()

    @logger.log
    def update_lanelet(self, old_lanelet: Lanelet, new_lanelet: Lanelet):
        """
        Updates the Scenario by deleting the old lanelet and adding the new lanelet to the scenario.

        @param old_lanelet: old lanelet
        @param new_lanelet: new lanelet
        """
        old_lanelet_id = old_lanelet.lanelet_id
        successors = [
            la.lanelet_id for la in self._current_scenario().lanelet_network.lanelets if old_lanelet_id in la.successor
        ]
        predecessors = [
            la.lanelet_id
            for la in self._current_scenario().lanelet_network.lanelets
            if old_lanelet_id in la.predecessor
        ]
        adjacent_left = [
            (la.lanelet_id, la.adj_left_same_direction)
            for la in self._current_scenario().lanelet_network.lanelets
            if old_lanelet_id == la.adj_left
        ]
        adjacent_right = [
            (la.lanelet_id, la.adj_right_same_direction)
            for la in self._current_scenario().lanelet_network.lanelets
            if old_lanelet_id == la.adj_right
        ]

        self._update_scenario()
        self._current_scenario().remove_lanelet(old_lanelet)
        self._current_scenario().add_objects(new_lanelet)

        for la_id in successors:
            self._current_scenario().lanelet_network.find_lanelet_by_id(la_id).add_successor(old_lanelet_id)
        for la_id in predecessors:
            self._current_scenario().lanelet_network.find_lanelet_by_id(la_id).add_predecessor(old_lanelet_id)
        for la_info in adjacent_left:
            self._current_scenario().lanelet_network.find_lanelet_by_id(la_info[0]).adj_left = old_lanelet_id
            self._current_scenario().lanelet_network.find_lanelet_by_id(la_info[0]).adj_left_same_direction = la_info[1]
        for la_info in adjacent_right:
            self._current_scenario().lanelet_network.find_lanelet_by_id(la_info[0]).adj_right = old_lanelet_id
            self._current_scenario().lanelet_network.find_lanelet_by_id(la_info[0]).adj_right_same_direction = la_info[
                1
            ]

        self.notify_all()

    @logger.log
    def remove_lanelet(self, lanelet_id: int):
        """
        Removes a lanelet in the Scenario.

        @param lanelet_id: Id of the lanelet which should be deleted
        """
        self._update_scenario()
        removed_lanelet = self.find_lanelet_by_id(lanelet_id)
        traffic_lights = removed_lanelet.traffic_lights
        traffic_signs = removed_lanelet.traffic_signs

        for traffic_sign_id in traffic_signs:
            if len(self._current_scenario().lanelet_network.get_traffic_sign_referenced_lanelets(traffic_sign_id)) == 1:
                self._current_scenario().remove_traffic_sign(self.find_traffic_sign_by_id(traffic_sign_id))

        for traffic_light_id in traffic_lights:
            if (
                len(self._current_scenario().lanelet_network.get_traffic_lights_referenced_lanelets(traffic_light_id))
                == 1
            ):
                self._current_scenario().remove_traffic_light(self.find_traffic_light_by_id(traffic_light_id))

        MapCreator.remove_lanelet(lanelet_id, self._current_scenario().lanelet_network)
        self.notify_all()

    @logger.log
    def attach_to_other_lanelet(self, lanelet_one: Lanelet, lanelet_two: Lanelet):
        """
        Takes two lanelets and attaches lanelet_one to lanelet_two

        @param lanelet_one: lanelet which should be attached
        @param lanelet_two: lanelet to which lanelet_one should be attached to
        """
        self._update_scenario()
        MapCreator.fit_to_predecessor(lanelet_two, lanelet_one)
        self.notify_all()

    @logger.log
    def rotate_lanelet(self, lanelet_id: int, rotation_angle: int):
        """
        Rotates the lanelet with the given rotation angle

        @param lanelet_id: id of the lanelet which should be rotated
        @param rotation_angle: angle of which the lanelet should be rotated
        """
        self._update_scenario()
        lanelet = self.find_lanelet_by_id(lanelet_id)
        initial_vertex = lanelet.center_vertices[0]
        lanelet.translate_rotate(np.array([0, 0]), np.deg2rad(rotation_angle))
        lanelet.translate_rotate(initial_vertex - lanelet.center_vertices[0], 0.0)
        self._current_scenario().remove_lanelet(lanelet)
        self._current_scenario().add_objects(lanelet)
        self.notify_all()

    @logger.log
    def translate_lanelet(self, lanelet: Lanelet):
        """
        Translates the given lanelet to the newly given lanelet

        @param lanelet: edited lanelet which should be added
        """
        self._update_scenario()
        self._current_scenario().remove_lanelet(lanelet)
        self._current_scenario().add_objects(lanelet)
        self.notify_all()

    @logger.log
    def merge_with_successor(self, lanelet: Lanelet):
        """
        Merges the lanelet with it's successor

        @param lanelet: lanelet on wehich the merge should be performed
        """
        successors = []
        predecessors = lanelet.predecessor
        self._update_scenario()

        for suc in lanelet.successor:
            new_lanelet = Lanelet.merge_lanelets(lanelet, self.find_lanelet_by_id(suc))
            self._current_scenario().remove_lanelet(self.find_lanelet_by_id(suc))
            self._current_scenario().add_objects(new_lanelet)
            successors.append(new_lanelet.lanelet_id)
        self._current_scenario().remove_lanelet(lanelet)
        for pred in predecessors:
            for suc in successors:
                self.find_lanelet_by_id(pred).add_successor(suc)
        self.notify_all()

    @logger.log
    def merge_lanelets_dynamic_canvas(self, neighboured_lanelets: List[Lanelet]):
        """
        Merges the lanelets of the function merge_lanelets of the dynamic canvas

        @param neighboured_lanelets: List of lanelets which should be merged
        """
        self._update_scenario()
        last_merged_index = None
        while neighboured_lanelets:
            lanelet = neighboured_lanelets.pop()
            for n_lanelet in neighboured_lanelets:
                if n_lanelet.lanelet_id in lanelet.predecessor or n_lanelet.lanelet_id in lanelet.successor:
                    neighboured_lanelet = self.find_lanelet_by_id(n_lanelet.lanelet_id)
                    connected_lanelet = Lanelet.merge_lanelets(neighboured_lanelet, lanelet)
                    neighboured_lanelets.append(connected_lanelet)
                    for succ in connected_lanelet.successor:
                        self.find_lanelet_by_id(succ).add_predecessor(connected_lanelet.lanelet_id)
                    for pred in connected_lanelet.predecessor:
                        self.find_lanelet_by_id(pred).add_successor(connected_lanelet.lanelet_id)
                    self._current_scenario().add_objects(connected_lanelet)
                    neighboured_lanelets.remove(n_lanelet)
                    self._current_scenario().remove_lanelet(n_lanelet)
                    self._current_scenario().remove_lanelet(lanelet)
                    last_merged_index = connected_lanelet.lanelet_id
                    break
        return last_merged_index

    @logger.log
    def add_traffic_sign(self, traffic_sign: TrafficSign, referenced_lanelets: Set[int]):
        """
        Adds a traffic sign to the scenario

        @param traffic_sign: Traffic sign which should bne added
        @param referenced_lanelets: The IDs of the lanelets to which the traffic sign refers
        """
        self._update_scenario()
        self._current_scenario().add_objects(traffic_sign, referenced_lanelets)
        self.notify_all()

    @logger.log
    def remove_traffic_sign(self, traffic_sign_id: int):
        """
        Removes a traffic sign of the Scenario

        @param traffic_sign_id: id of the traffic sign which should be deleted
        """
        self._update_scenario()
        traffic_sign = self.find_traffic_sign_by_id(traffic_sign_id)
        self._current_scenario().remove_traffic_sign(traffic_sign)
        self.notify_all()

    @logger.log
    def remove_obstacle(self, obstacle: Obstacle):
        """
        Removes an obstacle of the scenario

        @param obstacle: obstacle which should be deleted
        """
        self._update_scenario()
        self._current_scenario().remove_obstacle(obstacle)
        self.notify_all()

    @logger.log
    def update_traffic_sign(self, traffic_sign_id: int):
        """
        Deletes the existing traffic sign of the scenario to add it as a new traffic sign

        @param traffic_sign_id: id of the updated traffic sign
        """
        self._update_scenario()
        traffic_sign = self.find_traffic_sign_by_id(traffic_sign_id)
        self._current_scenario().remove_traffic_sign(traffic_sign)

    @logger.log
    def add_traffic_light(self, traffic_light: TrafficLight, referenced_lanelets: Set[int]):
        """
        Adds traffic light to the Scenario

        @param traffic_light: Traffic light to add to the scenario
        @param referenced_lanelets: Ids of the lanelets the traffic light refers
        """
        self._update_scenario()
        self._current_scenario().add_objects(traffic_light, referenced_lanelets)
        self.notify_all()

    @logger.log
    def remove_traffic_light(self, traffic_light_id: int):
        """
        Removes a traffic light of the Scenario

        @param traffic_light_id: id of the traffic light which should be deleted
        """
        self._update_scenario()
        traffic_light = self.find_traffic_light_by_id(traffic_light_id)
        self._current_scenario().remove_traffic_light(traffic_light)
        self.notify_all()

    @logger.log
    def update_traffic_light(self, traffic_light_id: int):
        """
        Deletes the existing traffic light of the scenario to add it as a new traffic ligth

        @param traffic_light_id: id of the updated traffic light
        """
        self._update_scenario()
        traffic_light = self.find_traffic_light_by_id(traffic_light_id)
        self._current_scenario().remove_traffic_light(traffic_light)

    @logger.log
    def create_traffic_lights_for_referenced_lanelets(self, lanelet_network: LaneletNetwork):
        """
        Creates traffic lights for referenced lanlets(SUMO)

        @param lanelet_network: lanelet networks with the new traffic lights
        """
        self._update_scenario()
        self._current_scenario().replace_lanelet_network(lanelet_network)
        self.notify_all()

    @logger.log
    def create_three_way_intersection(
        self, width: float, diameter: int, incoming_length: int, add_traffic_signs: bool, add_traffic_lights: bool
    ):
        """
        Creates a three-way intersection ond adds it to the scenario.

        @param width: width of the lanelets of the intersection
        @param diameter: diameter of the intersection turn radius
        @param incoming_length: length of the incoiming lanelets
        @param add_traffic_signs: boolean if traffic signs should be added
        @param add_traffic_lights: boolean if traffic lights should be added
        """
        self._update_scenario()
        country_signs = TrafficSignIDCountries[self.get_country_id()]
        intersection, new_traffic_signs, new_traffic_lights, new_lanelets = MapCreator.create_three_way_intersection(
            width,
            diameter,
            incoming_length,
            self._current_scenario(),
            add_traffic_signs,
            add_traffic_lights,
            country_signs,
        )
        self._current_scenario().add_objects(intersection)
        self._current_scenario().add_objects(new_lanelets)
        self._current_scenario().add_objects(new_traffic_signs)
        self._current_scenario().add_objects(new_traffic_lights)
        self.notify_all()

    @logger.log
    def create_four_way_intersection(
        self, width: float, diameter: int, incoming_length: int, add_traffic_signs: bool, add_traffic_lights: bool
    ):
        """
        Creates a four-way intersection ond adds it to the scenario.

        @param width: width of the lanelets of the intersection
        @param diameter: diameter of the intersection turn radius
        @param incoming_length: length of the incoiming lanelets
        @param add_traffic_signs: boolean if traffic signs should be added
        @param add_traffic_lights: boolean if traffic lights should be added
        """
        self._update_scenario()
        country_signs = TrafficSignIDCountries[self.get_country_id()]
        intersection, new_traffic_signs, new_traffic_lights, new_lanelets = MapCreator.create_four_way_intersection(
            width,
            diameter,
            incoming_length,
            self._current_scenario(),
            add_traffic_signs,
            add_traffic_lights,
            country_signs,
        )
        self._current_scenario().add_objects(intersection)
        self._current_scenario().add_objects(new_lanelets)
        self._current_scenario().add_objects(new_traffic_signs)
        self._current_scenario().add_objects(new_traffic_lights)
        self.notify_all()

    @logger.log
    def add_intersection(self, intersection: Intersection):
        """
        Adds an intersection to the scenario

        @param intersection: intersection which should be added to the scenario
        """
        self._update_scenario()
        self._current_scenario().add_objects(intersection)
        self.notify_all()

    @logger.log
    def update_intersection(self, old_intersection_id: int):
        """
        Removes the current intersection in oprder to update the updated intersection in another step

        @param old_intersection_id: Id of the updated intersection
        """
        self._update_scenario()
        intersetion = self.find_intersection_by_id(old_intersection_id)
        self._current_scenario().remove_intersection(intersetion)

    @logger.log
    def remove_intersection(self, intersection_id: int):
        """
        Removes an intersection of the scenario

        @param intersection_id: Id of the intersection to be deleted
        """
        self._update_scenario()
        intersetion = self.find_intersection_by_id(intersection_id)
        self._current_scenario().remove_intersection(intersetion)
        self.notify_all()

    @logger.log
    def fit_intersection(self, intersection_id: int, predecessor_id: int, successor_id: int):
        """
        Fits an intersection to a given lanelets

        @param intersection_id: Id of the intersection which should be fitted
        @param predecessor_id: Id of the predecessor which should be fitted
        @param successor_id: Id of the successor which should be fitted
        """
        self._update_scenario()
        intersection = self.find_intersection_by_id(intersection_id)
        lanelet_predecessor = self.find_lanelet_by_id(predecessor_id)
        lanelet_successor = self.find_lanelet_by_id(successor_id)

        MapCreator.fit_intersection_to_predecessor(
            lanelet_predecessor, lanelet_successor, intersection, self._current_scenario().lanelet_network
        )
        self.notify_all()

    @logger.log
    def add_successor_to_lanelet(self, lanelet_id: int, successor_id: int):
        """
        Adds a succesor id to the lanelets successor list

        @param lanelet_id: Id of the lanelt to witch the successor should be added
        @param successor_id: Id of the successor which should be addded
        """
        lanelet = self.find_lanelet_by_id(lanelet_id)
        lanelet.successor.append(successor_id)

    @logger.log
    def add_predecessor_to_lanelet(self, lanelet_id: int, predecessor_id: int):
        """
        Adds a succesor id to the lanelets predecessor list

        @param lanelet_id: Id of the lanelt to witch the predecessor should be added
        @param predecessor_id: Id of the predecessor which should be addded
        """
        lanelet = self.find_lanelet_by_id(lanelet_id)
        lanelet.predecessor.append(predecessor_id)

    @logger.log
    def generate_object_id(self) -> int:
        """
        @returns: Generates unique object ID and returns it as an integer
        """
        return self._current_scenario().generate_object_id()

    def get_scenario_dt(self) -> float:
        """
        @returns: Gives back the Global time step as a float
        """
        return self._current_scenario().dt

    def get_scenario_id(self) -> ScenarioID:
        """
        @returns: Gives back scenario ID
        """
        return self._current_scenario().scenario_id

    def get_dynamic_obstacles(self) -> List[DynamicObstacle]:
        """
        @returns: List of the Dynamic Obstacles of the scenario
        """
        return self._current_scenario().dynamic_obstacles

    def get_lanelets(self) -> List[Lanelet]:
        """
        @returns: List of the current lanelets of the scenario
        """
        return self._current_scenario().lanelet_network.lanelets

    def get_lanelet_network(self) -> LaneletNetwork:
        """
        @retruns: Gives back the lanelet network of the scenario
        """
        return self._current_scenario().lanelet_network

    def get_traffic_signs(self) -> List[TrafficSign]:
        """
        @returns: List of the traffic signs of the scenario
        """
        return self._current_scenario().lanelet_network.traffic_signs

    def find_lanelet_by_id(self, lanelet_id: int) -> Lanelet:
        """
        Takes an id and gives back the respective Lanelet

        @param lanelet_id: Id of the desired lanelet
        @returns: Lanelet assosiated with the given id
        """
        return self._current_scenario().lanelet_network.find_lanelet_by_id(lanelet_id)

    def find_lanelet_by_shape(self, shape: Shape) -> List[int]:
        """
        Takes a shape and checks whether a lanelet intersects with it and returns the lanelet ids

        @param shape: Shape for the search of the lanelets
        @returns: List of lanelets who are found by the shape
        """
        return self._current_scenario().lanelet_network.find_lanelet_by_shape(shape)

    def find_traffic_sign_by_id(self, traffic_sign_id: int) -> TrafficSign:
        """
        Searches the respective traffic sign of the id

        @param traffic_sign_id: Id of the desired traffic sign
        @returns: Gives back the searched traffic sign
        """
        return self._current_scenario().lanelet_network.find_traffic_sign_by_id(traffic_sign_id)

    def find_obstacle_by_id(self, obstacle_id: int) -> Union[Obstacle, DynamicObstacle, StaticObstacle, None]:
        """
        Searches the obstacle by its id

        @param obstacle_id: Id of the obstacle
        @returns: Gives back the found obstacle
        """
        return self._current_scenario().obstacle_by_id(obstacle_id)

    def find_traffic_light_by_id(self, traffic_light_id: int) -> TrafficLight:
        """
        Searches the respective traffic light of the id

        @param traffic_light_id: Id of the desired traffic light
        @returns: Gives back the searched traffic light
        """
        return self._current_scenario().lanelet_network.find_traffic_light_by_id(traffic_light_id)

    def find_intersection_by_id(self, intersection_id: int) -> Intersection:
        """
        Searches the intersection by its id

        @param intersection_id: Id of the intersection
        @returns: Gives back the found intersection
        """
        return self._current_scenario().lanelet_network.find_intersection_by_id(intersection_id)

    def get_country_id(self) -> str:
        """
        @returns: Gives back the country id of the scenario
        """
        return self._current_scenario().scenario_id.country_id

    def get_obstacles(
        self,
    ) -> List[Union[Obstacle, StaticObstacle, DynamicObstacle, EnvironmentObstacle, PhantomObstacle]]:
        """
        @returns: Gives back all obstacles of the scenario
        """
        return self._current_scenario().obstacles

    def get_obstacles_by_position_intervals(self, plot_limits) -> List[Obstacle]:
        """
        Searches Obstacle within a certain position interval

        @param plot_limits: Limits of which the obstacles should be searched
        @returns: List of obstacles found
        """
        return (
            self._current_scenario().obstacles_by_position_intervals(
                [Interval(plot_limits[0], plot_limits[1]), Interval(plot_limits[2], plot_limits[3])]
            )
            if plot_limits
            else self._current_scenario().obstacles
        )

    @logger.log
    def replace_lanelet_network(self, lanelet_network: LaneletNetwork):
        """
        Replaces the current lanelet network of the scenario with the given lanelet network

        @param lanelet_network: New lanelet Network which should replace the current one
        """
        self._current_scenario().replace_lanelet_network(lanelet_network)

    @logger.log
    def undo(self):
        """
        Sets the current scenario to the scenario before if the user triggered the undo functionality
        """
        if self.__current_scenario_index > 0:
            self.__current_scenario_index -= 1
            self.notify_all()

    @logger.log
    def redo(self):
        """
        Sets the current scenario to the scenario after if the user triggered the redo functionality
        """
        if self.__current_scenario_index < len(self.__scenarios) - 1:
            self.__current_scenario_index += 1
            self.notify_all()

    @logger.log
    def crop_map(self, rectangle: Rectangle) -> None:
        """
        Cropps the map and returns all lanelets which lay within the rectangle

        @param rectangle: Rectangle in which the Objects should stay in
        """
        self._update_scenario()
        new_lanelet_network = self.get_lanelet_network().create_from_lanelet_network(
            self.get_lanelet_network(), shape_input=rectangle
        )
        obstacles = self.get_obstacles()
        for obs in obstacles:
            if isinstance(obs, StaticObstacle) and not rectangle.contains_point(obs.initial_state.position):
                self._current_scenario().remove_obstacle(obs)
        self.replace_lanelet_network(new_lanelet_network)
        self.notify_all()

    @logger.log
    def add_converted_scenario(self, scenario: Scenario):
        """
        Adds the given scenario which was converted to the scenario_model

        @param scenario: Converted scenario which should be added to the Model
        """
        self._update_scenario()
        self.__scenarios[self.__current_scenario_index] = scenario
        self.notify_all(True)

    def get_copy_of_scenario(self) -> Optional[Scenario]:
        """
        @returns: Returns a copy of the scenario
        """
        return copy.deepcopy(self._current_scenario())

    def update_meta_data(
        self,
        author: str,
        affiliation: str,
        source: str,
        tags: [Tag],
        configuration_id: int,
        cooperative: bool,
        country_id: str,
        map_id: int,
        map_name: str,
        obstacle_behavior: str,
        prediction_id: int,
        time_step_size: float,
        location: Location = None,
    ):
        """
        updates the scenario settings

        @param author: Author of the scenario
        @param affiliation: Affiliation of the Auther
        @param source: Where was the scenario created
        @param tags: Tags of the scenario
        @param configuration_id: configuration ID
        @param cooperative: Statement if the scenario is cooperative
        @param country_id: Id of the country in which the scenario takes place
        @param map_id: Id of the map
        @param map_name: Name of the map
        @param obstacle_behavior: Indicator of the behavior of obstacles
        @param prediction_id: Id of prediction
        @param time_step_size: Size of the time steps
        @param location: Element where the location of the scenario is stored
        """
        self._current_scenario().author = author
        self._current_scenario().affiliation = affiliation
        self._current_scenario().source = source
        self._current_scenario().tags = tags
        self._current_scenario().dt = time_step_size
        self._current_scenario().scenario_id.configuration_id = configuration_id
        self._current_scenario().scenario_id.cooperative = cooperative
        self._current_scenario().scenario_id.country_id = country_id
        self._current_scenario().scenario_id.map_id = map_id
        self._current_scenario().scenario_id.map_name = map_name
        self._current_scenario().scenario_id.obstacle_behavior = obstacle_behavior
        self._current_scenario().scenario_id.prediction_id = prediction_id
        if location is not None:
            self._current_scenario().location = location

    def update_translate_scenario(self, translation: np.ndarray, geo_reference: str):
        """
        updates the geo_reference and translates the scenario

        @param translation: Translation element of the scenario
        @param geo_reference: Geo reference
        """
        self._update_scenario()

        if self._current_scenario().location is None or self._current_scenario().location.geo_transformation is None:
            self._current_scenario().location = Location(
                geo_transformation=GeoTransformation(geo_reference="", x_translation=0.0, y_translation=0.0)
            )

        new_translation = (
            np.array(
                [
                    self._current_scenario().location.geo_transformation.x_translation,
                    self._current_scenario().location.geo_transformation.y_translation,
                ]
            )
            - translation
        )

        self._current_scenario().location.geo_transformation.x_translation = translation[0]
        self._current_scenario().location.geo_transformation.y_translation = translation[1]
        self._current_scenario().location.geo_transformation.geo_reference = geo_reference

        self._current_scenario().translate_rotate(new_translation, 0)

        self.notify_all()<|MERGE_RESOLUTION|>--- conflicted
+++ resolved
@@ -14,9 +14,6 @@
     PhantomObstacle,
     StaticObstacle,
 )
-<<<<<<< HEAD
-from commonroad.scenario.scenario import Scenario, ScenarioID, Tag
-=======
 from commonroad.scenario.scenario import (
     GeoTransformation,
     Location,
@@ -24,7 +21,6 @@
     ScenarioID,
     Tag,
 )
->>>>>>> 559dfa5d
 from commonroad.scenario.traffic_light import TrafficLight
 from commonroad.scenario.traffic_sign import TrafficSign, TrafficSignIDCountries
 from PyQt6.QtCore import QObject, pyqtSignal
