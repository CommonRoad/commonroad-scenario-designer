--- conflicted
+++ resolved
@@ -320,11 +320,7 @@
 
         scenario.add_objects(self.lanelet_network)
 
-<<<<<<< HEAD
-        scenario.lanelet_network.location.geo_transformation = GeoTransformation(geo_reference=self._config.proj_string)
-=======
-        scenario.location.geo_transformation = GeoTransformation(geo_reference=self._config.proj_string_l2)
->>>>>>> f42f0075
+        scenario.lanelet_network.location.geo_transformation = GeoTransformation(geo_reference=self._config.proj_string_l2)
 
         return scenario
     
