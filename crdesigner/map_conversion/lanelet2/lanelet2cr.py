import logging
from collections import defaultdict
from typing import Dict, List, Optional, Tuple, Union

import numpy as np
<<<<<<< HEAD
from commonroad.common.common_scenario import GeoTransformation, Location
=======
from commonroad.scenario.area import Area, AreaBorder
>>>>>>> c3fb35ba
from commonroad.scenario.lanelet import (
    Lanelet,
    LaneletNetwork,
    LineMarking,
    RoadUser,
    StopLine,
)
from commonroad.scenario.scenario import Scenario, ScenarioID, TrafficLight, TrafficSign
from commonroad.scenario.traffic_light import (
    TrafficLightCycle,
    TrafficLightCycleElement,
    TrafficLightDirection,
    TrafficLightState,
)
from commonroad.scenario.traffic_sign import (
    TrafficSignElement,
    TrafficSignIDGermany,
    TrafficSignIDUsa,
    TrafficSignIDZamunda,
)
from pyproj import CRS, Transformer
from shapely.geometry import LineString  # type: ignore

from crdesigner.common.config.general_config import GeneralConfig, general_config
from crdesigner.common.config.gui_config import lanelet2_default
from crdesigner.common.config.lanelet2_config import Lanelet2Config, lanelet2_config
from crdesigner.map_conversion.common.conversion_lanelet import ConversionLanelet
from crdesigner.map_conversion.common.conversion_lanelet_network import (
    ConversionLaneletNetwork,
)
from crdesigner.map_conversion.common.geometry import (
    distance as point_to_polyline_distance,
)
from crdesigner.map_conversion.common.geometry import point_to_line_distance
from crdesigner.map_conversion.common.utils import generate_unique_id
from crdesigner.map_conversion.lanelet2.lanelet2 import (
    Node,
    OSMLanelet,
    RegulatoryElement,
    Way,
    WayRelation,
)
from crdesigner.verification_repairing.verification.hol.functions.predicates.lanelet_predicates import (
    _wrong_left_right_boundary_side,
)

date_strftime_format = "%d-%b-%y %H:%M:%S"
message_format = "%(asctime)s - %(levelname)s - %(message)s"
logging.basicConfig(level=logging.INFO, format=message_format, datefmt=date_strftime_format)


def convert_type_subtype_to_line_marking_lanelet(
    tag_dict: Dict[str, str], multipolygon: bool = False
) -> Tuple[LineMarking, Optional[LineMarking]]:
    """
    Function that takes a type and a subtype of a L2 way's tag dictionary and converts it to a CR lanelet linemarking

    :param tag_dict: tag dictionary of a L2 way with a type and a subtype that that need to be converted.
    :param multipolygon: boolean that indicates whether we are converting a line marking of a way that is a part of a
    multipolygon, as there is no need to separate the linemarkings of a multipolygon.
    :return: Tuple with the converted & the optional line marking that will be copied to the relevant adjacent lanelet.
    The optional linemarking is due to different styles of road marking notation between CR and L2.
    """
    l2_type = tag_dict.get("type")
    l2_subtype = tag_dict.get("subtype")
    linemarking = LineMarking.UNKNOWN  # default
    second_linemarking = None  # used to 'transfer' the second line marking to the adjacent lanelet

    if l2_type == "line_thin":
        if l2_subtype == "solid":
            linemarking = LineMarking.SOLID
        elif l2_subtype == "dashed":
            linemarking = LineMarking.DASHED
        elif l2_subtype == "solid_solid":
            linemarking = LineMarking.SOLID
            second_linemarking = LineMarking.SOLID
            if multipolygon:
                return LineMarking.SOLID_SOLID, None
        elif l2_subtype == "solid_dashed":
            linemarking = LineMarking.SOLID
            second_linemarking = LineMarking.DASHED
            if multipolygon:
                return LineMarking.SOLID_DASHED, None
        elif l2_subtype == "dashed_solid":
            linemarking = LineMarking.DASHED
            second_linemarking = LineMarking.SOLID
            if multipolygon:
                return LineMarking.DASHED_SOLID, None
        elif l2_subtype == "dashed_dashed":
            linemarking = LineMarking.DASHED
            second_linemarking = LineMarking.DASHED
            if multipolygon:
                return LineMarking.DASHED_DASHED, None

    elif l2_type == "line_thick":
        if l2_subtype == "solid":
            linemarking = LineMarking.BROAD_SOLID
        elif l2_subtype == "dashed":
            linemarking = LineMarking.BROAD_DASHED
        elif l2_subtype == "solid_solid":
            linemarking = LineMarking.BROAD_SOLID
            second_linemarking = LineMarking.BROAD_SOLID
            if multipolygon:
                return LineMarking.SOLID_SOLID, None
        elif l2_subtype == "solid_dashed":
            linemarking = LineMarking.BROAD_SOLID
            second_linemarking = LineMarking.BROAD_DASHED
            if multipolygon:
                return LineMarking.SOLID_DASHED, None
        elif l2_subtype == "dashed_solid":
            linemarking = LineMarking.BROAD_DASHED
            second_linemarking = LineMarking.BROAD_SOLID
            if multipolygon:
                return LineMarking.DASHED_SOLID, None
        elif l2_subtype == "dashed_dashed":
            linemarking = LineMarking.BROAD_DASHED
            second_linemarking = LineMarking.BROAD_DASHED
            if multipolygon:
                return LineMarking.DASHED_DASHED, None

    elif l2_type == "curbstone":
        if l2_subtype == "low":
            linemarking = LineMarking.LOWERED_CURB
        else:
            linemarking = LineMarking.CURB

    return linemarking, second_linemarking


def _add_closest_traffic_sign_to_lanelet(lanelets: List[Lanelet], traffic_signs: List[TrafficSign]) -> set:
    """
    Assumes that it is given traffic signs and lanelets that should get matched (all to each)
    Each lanelet gets assigned exactly the single traffic sign closest to it
    Does nothing if the list of traffic signs is empty

    :return: the traffic signs that were assigned to any lanelet
    """
    used_signs = set()
    for la in lanelets:
        closest_traffic_sign = None
        _min_distance = None
        for t in traffic_signs:
            distance = point_to_polyline_distance(t.position, la.center_vertices)
            if _min_distance is None or distance < _min_distance:
                _min_distance = distance
                closest_traffic_sign = t
        if closest_traffic_sign is not None:
            la.add_traffic_sign_to_lanelet(closest_traffic_sign.traffic_sign_id)
            used_signs.add(closest_traffic_sign)
    return used_signs


def _add_stop_line_to_lanelet(lanelets: List[Lanelet], stop_lines: List[StopLine]) -> set:
    """
    Assigns each lanelet the first stop line that it is found to intersect with
    Several lanelets may end up getting assigned the same stop line

    :param lanelets: list of the lanelets
    :param stop_lines: list of the stop lines
    :return: set of yield signs
    """
    yield_signs = set()
    for la in lanelets:
        for s in stop_lines:
            if la.polygon.shapely_object.intersects(LineString([s.start, s.end])):
                la.stop_line = s
                # add the stop line traffic sign to the lanelet if set
                if s.traffic_sign_ref is not None:
                    la.traffic_signs.update(s.traffic_sign_ref)
                    yield_signs.update(s.traffic_sign_ref)
                break
    return yield_signs


def _extract_special_meaning_to_lanelet(way_rel: WayRelation) -> Tuple[str, set, set]:
    """
    Extracts special meaning from the way relation (L2) to the converted lanelet (CR),
    such as one_way/bidirectional users and the type of the lanelet

    :param way_rel: way relation that is being converted
    :return: Tuple that contains the lanelet type, and the bidirectional and one way users of the lanelet
    """
    lanelet_type = None
    users_one_way = set()
    users_bidirectional = set()
    one_way_val = way_rel.tag_dict.get("one_way")
    bidirectional, one_way = one_way_val == "no", one_way_val == "yes"
    if way_rel.tag_dict.get("bicycle") == "yes":
        if one_way:
            users_one_way.add(RoadUser.BICYCLE)
        else:
            users_bidirectional.add(RoadUser.BICYCLE)
    subtype = way_rel.tag_dict.get("subtype")
    if subtype in {"bicycle_lane", "shared_walkway", "road"}:
        users_one_way.add(RoadUser.BICYCLE)
        if subtype != "road":
            lanelet_type = "biking"
    if subtype in {"walkway", "shared_walkway"}:
        users_bidirectional.add(RoadUser.PEDESTRIAN)
        lanelet_type = "sidewalk"
    if subtype == "crosswalk":
        users_bidirectional.add(RoadUser.PEDESTRIAN)
        lanelet_type = "crosswalk"
    if subtype == "bus_lane":
        users_one_way.add(RoadUser.BUS)
        lanelet_type = "bus"
    if subtype in {"road", "highway"}:
        if bidirectional:
            users_bidirectional.add(RoadUser.CAR)
            users_bidirectional.add(RoadUser.MOTORCYCLE)
        else:
            users_one_way.add(RoadUser.CAR)
            users_one_way.add(RoadUser.MOTORCYCLE)
        location_val = way_rel.tag_dict.get("location")
        if subtype == "highway":
            lanelet_type = "highway"
        elif location_val == "nonurban":
            lanelet_type = "country"
        else:
            lanelet_type = "urban"

    users_bidirectional.add(RoadUser.PRIORITY_VEHICLE)
    return lanelet_type, users_one_way, users_bidirectional


def _append_traffic_light_cycles(traffic_light_way: Way) -> List[TrafficLightCycleElement]:
    """
    Creates traffic light elements (CR) that correspond to the state of their L2 copy,
    and adds them to the traffic light cycle list that is being used to create a
    Traffic Light element in CR format

    :param traffic_light_way: way that represents a traffic light in L2 format
    :return: a list of traffic light cycle elements
    """
    # adding the cycles of the traffic light. As L2 format does not have timestamps
    # the default value of a traffic light duration is 5 seconds.
    cycle_list = []
    state = traffic_light_way.tag_dict.get("subtype")
    if state == "red_yellow_green":
        cycle_list.append(TrafficLightCycleElement(TrafficLightState.RED, 5))
        cycle_list.append(TrafficLightCycleElement(TrafficLightState.YELLOW, 5))
        cycle_list.append(TrafficLightCycleElement(TrafficLightState.GREEN, 5))
    if state == "red_green":
        cycle_list.append(TrafficLightCycleElement(TrafficLightState.RED, 5))
        cycle_list.append(TrafficLightCycleElement(TrafficLightState.GREEN, 5))
    if state == "red_yellow":
        cycle_list.append(TrafficLightCycleElement(TrafficLightState.RED, 5))
        cycle_list.append(TrafficLightCycleElement(TrafficLightState.YELLOW, 5))
    if state == "red":
        cycle_list.append(TrafficLightCycleElement(TrafficLightState.RED, 5))
    if state == "yellow":
        cycle_list.append(TrafficLightCycleElement(TrafficLightState.YELLOW, 5))
    else:
        cycle_list.append(TrafficLightCycleElement(TrafficLightState.INACTIVE, 5))
    return cycle_list


def _two_vertices_coincide(
    vertices1: np.ndarray, vertices2: np.ndarray, adjacent_way_distance_tolerance: float
) -> bool:
    """
    Check if two vertices coincide and describe the same linestring.
    For each vertex of vertices2 the minimal distance to the linestring
    described by vertices1 is calculated. If this distance crosses a certain
    threshold, the vertices are deemed to be different.

    :param vertices1: List of vertices which describe first trajectory.
    :param vertices2: List of vertices which describe second trajectory.
    :param adjacent_way_distance_tolerance: Threshold indicating adjacent ways.
    :return: True if the vertices coincide, else False.
    """
    segments = np.diff(vertices1, axis=0)

    for vert in vertices2:
        distances = np.empty([len(vertices1) + 1])
        distances[0] = np.linalg.norm(vert[0:2] - vertices1[0][0:2])
        distances[-1] = np.linalg.norm(vert[0:2] - vertices1[-1][0:2])
        for i, diff in enumerate(segments):
            distances[i + 1] = np.abs(np.cross(diff[0:2], vertices1[i][0:2] - vert[0:2])) / np.linalg.norm(diff[0:2])
        if np.min(distances) > adjacent_way_distance_tolerance:
            return False

    return True


class Lanelet2CRConverter:
    """
    Class to convert OSM to the Commonroad representation of Lanelets.
    """

    def __init__(self, config: Lanelet2Config = lanelet2_config, cr_config: GeneralConfig = general_config):
        """
        Initialization of the Lanelet2CRConverter

        :param config: Lanelet2 conversion parameters.
        :param cr_config: General config parameters.
        """
        self._config = config
        self._cr_config = cr_config
        crs_from = CRS(lanelet2_default)
        crs_to = CRS(general_config.proj_string_cr)
        self.transformer = Transformer.from_proj(crs_from, crs_to)
        self._left_way_ids: Optional[Dict[str, str]] = None
        self._right_way_ids: Optional[Dict[str, str]] = None
        self.first_left_pts: Optional[Dict[str, List[str]]] = None
        self.last_left_pts: Optional[Dict[str, List[str]]] = None
        self.first_right_pts: Optional[Dict[str, List[str]]] = None
        self.last_right_pts: Optional[Dict[str, List[str]]] = None
        self.osm: Optional[OSMLanelet] = None
        self.lanelet_network: Optional[LaneletNetwork] = None

        # Origin of the transformed coordinates
        # if config.translate = False: defaults to (0, 0)
        # if config.translate = True: origin is set to the geo location, and transformed coordinates are translated
        self.origin_utm: Optional[Tuple[float, float]] = None

    def __call__(self, osm: OSMLanelet) -> Union[Scenario, None]:
        """
        Convert OSM to Scenario.
        For each lanelet in OSM format, we have to save their first and last
        point of the left and right boundaries to determine their predecessors,
        successors and adjacent neighbors.

        :param osm: OSM object which includes nodes, ways and lanelet relations.
        :return: A scenario with a lanelet network which describes the
            same map as the osm input.
        """
        # dicts to save relation of nodes to ways and lanelets
        # so the adjacencies can be determined

        self.osm = osm
        self._left_way_ids, self._right_way_ids = defaultdict(list), defaultdict(list)
        self.first_left_pts, self.last_left_pts = defaultdict(list), defaultdict(list)
        self.first_right_pts, self.last_right_pts = defaultdict(list), defaultdict(list)
        if len(self.osm.nodes.values()) == 0:
            logging.warning("Lanelet2CRConverter: Selected Scenario is empty.")
            return None

        origin_lat = min([node.lat for node in self.osm.nodes.values()])
        origin_lon = min([node.lon for node in self.osm.nodes.values()])  # use left-most lower corner as origin
        logging.info(
            "Lanelet2CRConverter OSM bounds - lower-left: {}/{} - "
            "upper right {}/{}".format(
                origin_lat,
                origin_lon,
                max([node.lat for node in self.osm.nodes.values()]),
                max([node.lon for node in self.osm.nodes.values()]),
            )
        )
        if self._config.translate:
            self.origin_utm = self.transformer.transform(origin_lat, origin_lon)
        else:
            self.origin_utm = (0, 0)

        # create CR scenario object
        scenario_id = ScenarioID(
            country_id=self._cr_config.country_id, map_name=self._cr_config.map_name, map_id=self._cr_config.map_id
        )
        scenario = Scenario(
            dt=self._cr_config.time_step_size,
            scenario_id=scenario_id,
        )

        # add GeoTransformation
        geo_transformation = GeoTransformation()
        geo_transformation.geo_reference = self._cr_config.proj_string_cr
        # consider x ans y translation (relevant if self._config.translate is set)
        geo_transformation.x_translation = self.origin_utm[0]
        geo_transformation.y_translation = self.origin_utm[1]

        self.lanelet_network = ConversionLaneletNetwork()
        self.lanelet_network.location = Location(
            gps_latitude=origin_lat, gps_longitude=origin_lon, geo_transformation=geo_transformation
        )

        # Retain traffic light IDs for Autoware
        if self._config.autoware:
            _highest_traffic_light_id = str(0)
            for way in osm.ways:
                if osm.ways[way].tag_dict.get("type") == "traffic_light":
                    if way > _highest_traffic_light_id:
                        _highest_traffic_light_id = way
            generate_unique_id(int(_highest_traffic_light_id))

        speed_limits = {}
        speed_limit_lanelets = {}  # type: ignore
        for speed_limit_key in osm.speed_limit_signs.keys():
            sign_id = generate_unique_id()
            speed_limits[speed_limit_key] = sign_id
            speed_limit_lanelets[speed_limit_key] = []

        for way_rel in osm.way_relations.values():
            # add traffic sign id to traffic signs for speed limit
            # create dictionary for mapping of osm id to cr id and keep id constant
            # later add speed limit as traffic sign
            lanelet = self._way_rel_to_lanelet(
                way_rel, self._config.adjacencies, self._config.left_driving, speed_limits, speed_limit_lanelets
            )
            if lanelet is not None:
                self.lanelet_network.add_lanelet(lanelet)

        # dictionary
        new_ids = self.lanelet_network.convert_all_lanelet_ids()

        # right of way conversion
        for right_of_way_rel in osm.right_of_way_relations.values():
            try:
                (
                    yield_signs,
                    priority_signs,
                    yield_lanelets,
                    priority_lanelets,
                    stop_lines,
                ) = self._right_of_way_to_traffic_sign(right_of_way_rel, new_ids)
                # match traffic signs on the matching lanelets
                # the overwrite makes sure we only add traffic signs in the network that are assigned to any lanelet
                yield_signs_lanelets = _add_closest_traffic_sign_to_lanelet(
                    [self.lanelet_network.find_lanelet_by_id(i) for i in yield_lanelets], yield_signs
                )
                priority_signs = _add_closest_traffic_sign_to_lanelet(
                    [self.lanelet_network.find_lanelet_by_id(i) for i in priority_lanelets], priority_signs
                )
                # match stop lines on the yield lanelets
                yield_signs_stop_lines_id = _add_stop_line_to_lanelet(
                    [self.lanelet_network.find_lanelet_by_id(i) for i in yield_lanelets], stop_lines
                )
                # add any used traffic sign
                for s in (
                    priority_signs
                    | yield_signs_lanelets
                    | {y for y in yield_signs if y.traffic_sign_id in yield_signs_stop_lines_id}
                ):
                    self.lanelet_network.add_traffic_sign(s, set())
            except NotImplementedError as e:
                logging.error("Lanelet2CRConverter: " + str(e))

        # multipolygon to area conversion
        for multipolygon in osm.multipolygons.values():
            area_id = generate_unique_id()
            area_border_list = list()
            for outer in multipolygon.outer_list:
                way = osm.find_way_by_id(outer)
                area_border = AreaBorder(
                    area_border_id=generate_unique_id(),
                    border_vertices=self._convert_way_to_vertices(way),
                    adjacent=[],
                    line_marking=None,
                )
                area_border_list.append(area_border)

                # line_marking
                area_border.line_marking = convert_type_subtype_to_line_marking_lanelet(
                    way.tag_dict, multipolygon=True
                )[0]

                # an area border is adjacent to a lanelet if they share at least one point
                for lanelet in self.lanelet_network.lanelets:
                    left = [np.isin(x, area_border.border_vertices).all() for x in lanelet.left_vertices]
                    right = [np.isin(x, area_border.border_vertices).all() for x in lanelet.right_vertices]
                    if (True in left) or (True in right):
                        area_border.adjacent.append(lanelet.lanelet_id)

            area_types = set()
            area_types.add(multipolygon.tag_dict.get("subtype"))  # can subtype have multiple values?
            self.lanelet_network.add_area(Area(area_id=area_id, border=area_border_list, area_types=area_types), set())

        # speed limit sign conversion
        for speed_limit_key in osm.speed_limit_signs.keys():
            # only convert speed limit signs which are assigned to a lanelet
            if speed_limit_lanelets[speed_limit_key]:
                speed, traffic_sign_id = osm.speed_limit_signs[speed_limit_key]
                light_id = speed_limits[speed_limit_key]
                first_occurrence = {
                    self.lanelet_network._old_lanelet_ids[l_id] for l_id in speed_limit_lanelets[speed_limit_key]
                }
                position = self.lanelet_network.find_lanelet_by_id(
                    self.lanelet_network._old_lanelet_ids[speed_limit_lanelets[speed_limit_key][0]]
                ).left_vertices[0]
                speed_limit = TrafficSign(
                    light_id, [TrafficSignElement(traffic_sign_id, [speed])], first_occurrence, position, True
                )
                self.lanelet_network.add_traffic_sign(speed_limit, first_occurrence)

        # traffic light conversion
        for way in osm.ways:
            if osm.ways[way].tag_dict.get("type") == "traffic_light":
                self.traffic_light_conversion(osm.ways[way], new_ids)

        for la in self.lanelet_network.lanelets:
            la.__class__ = Lanelet
        self.lanelet_network.__class__ = LaneletNetwork

        # if lanelet2 map is a sub-map of another map, relations could be wrong
        self.lanelet_network.cleanup_lanelet_references()
        self.lanelet_network.cleanup_traffic_sign_references()
        self.lanelet_network.cleanup_traffic_light_references()

        scenario.add_objects(self.lanelet_network)

        return scenario

    def traffic_light_conversion(self, traffic_light_way: Way, new_lanelet_ids: Dict[str, int]):
        """
        Converting a traffic light, which is formatted as Way in Lanelet2 format, to
        CommonRoad format

        :param traffic_light_way: Way that is being used for conversion
        :param new_lanelet_ids: Dictionary that appends new ids to newly created CR objects
        """
        # create a TrafficLight element (CR format) from the traffic light way (L2 format\<)
        # id,cycle,position,offset,direction,active
        # for autoware, the traffic light id is retained
        if self._config.autoware:
            new_id = int(traffic_light_way.id_)
            active = False
            cycle_list = [TrafficLightCycleElement(TrafficLightState.INACTIVE, 5)]

        else:
            new_id = generate_unique_id()
            active = True
            cycle_list = _append_traffic_light_cycles(traffic_light_way)

        # TL in L2 format is represented with 3 nodes, we will take the one in the middle
        node = self.osm.nodes[traffic_light_way.nodes[1]]

        # convert to CR space
        x, y = self.transformer.transform(node.lon, node.lat)
        x -= self.origin_utm[0]
        y -= self.origin_utm[1]

        position = np.array([x, y, float(node.ele)]) if node.ele != "0.0" else np.array([x, y])

        # need to assign lanelet to that trafficLight
        # find the traffic_light_relations corresponding to our traffic_light_way and add them to the list
        traffic_light_relations = []
        for tl_relation in self.osm.traffic_light_relations:
            for ref in self.osm.traffic_light_relations[tl_relation].refers:
                if ref == traffic_light_way.id_:
                    traffic_light_relations.append(tl_relation)

        # now go through the lanelets and find the relation, which would match the traffic light and the lanelet
        wr_lanelets = set()
        for wr in self.osm.way_relations:
            for re in self.osm.way_relations[wr].regulatory_elements:
                if re in traffic_light_relations:
                    # found the wr, now need to match it with corresponding lanelet
                    # for that the "new_lanelet_ids" dict is used that is sent to this function
                    wr_lanelets.add(new_lanelet_ids[wr])

        # create the traffic light
        traffic_light = TrafficLight(
            new_id, position, TrafficLightCycle(cycle_list, 1), active=active, direction=TrafficLightDirection.STRAIGHT
        )

        # add the traffic light to our lanelet network
        self.lanelet_network.add_traffic_light(traffic_light, wr_lanelets)

    def _right_of_way_to_traffic_sign(
        self, right_of_way_rel: RegulatoryElement, new_lanelet_ids: Dict[str, int]
    ) -> Tuple[List[TrafficSign], List[TrafficSign], List[int], List[int], List[StopLine]]:
        """
        One right_of_way regulatory element maps pretty well into commonroad scenarios
        it contains
         - a set of traffic signs active at the intersection (generally stop, yield, priority, ...)
         - a set of last lanelets before the beginning of the intersection that have
          - to yield
          - the right of way
         - a set of stop lines where vehicles crossing the yield line have to stop at
        This will be converted as follows:
         - the set of traffic signs is converted to a number of traffic signs
           - yield lanelet get assigned the yield traffic sign closest to them
                in different code -> return yield traffic signs
           - priority lanelets get assigned the priority traffic sign closest to them
                in different code -> return priority traffic signs
         - the stop lines are converted to stop lines
           - they are assigned to the closest yield traffic sign if any
           - they are assigned to the lanelets that overlap with the stop line
                in different code -> return stop lines
        The IDs of returned objects are converted according to the passed set of existing lanelet id conversions

        :param right_of_way_rel: corresponding RegulatoryElement object
        :param new_lanelet_ids: dictionary of the lanelet IDs
        :return: Tuple with the relevant attributes extracted from the regulatory element
        """

        traffic_sign_ways = [self.osm.find_way_by_id(r) for r in right_of_way_rel.refers]
        # traffic signs will always be "ways"
        # https://github.com/fzi-forschungszentrum-informatik/Lanelet2/blob/master/lanelet2_core/doc
        # /LinestringTagging.md

        priority_signs, yield_signs = self._traffic_sign_ways_to_traffic_signs(traffic_sign_ways)

        priority_lanelets = []
        for i in right_of_way_rel.right_of_ways:
            # never create new lanelet ids here,
            # if they don't exist yet, they are never created
            if i in new_lanelet_ids.keys():
                priority_lanelets.append(new_lanelet_ids[i])
            else:
                logging.warning(
                    "Lanelet2CRConverter::_right_of_way_to_traffic_sign: some priority sign "
                    "references non-existing lanelet {}".format(i)
                )

        yield_lanelets = []
        for i in right_of_way_rel.yield_ways:
            # never create new lanelet ids here,
            # if they don't exist yet, they are never created
            if i in new_lanelet_ids.keys():
                yield_lanelets.append(new_lanelet_ids[i])
            else:
                logging.warning(
                    "Lanelet2CRConverter::_right_of_way_to_traffic_sign: some yield sign "
                    "references non-existing lanelet {}".format(i)
                )

        stop_lines = []
        for stop_line in right_of_way_rel.ref_line:
            # extract geometrical features
            stop_line_way = self.osm.find_way_by_id(stop_line)
            stop_line_way_vertices = self._convert_way_to_vertices(stop_line_way)
            start = stop_line_way_vertices[0]
            end = stop_line_way_vertices[-1]

            # retrieve the closest yield traffic sign if any
            # ref_t_id = None
            ref_t_set_id = set()
            _ref_t_min_dist = None
            for ref_t in yield_signs:
                d = point_to_line_distance(ref_t.position, start, end)
                if _ref_t_min_dist is None or d < _ref_t_min_dist:
                    ref_t_set_id = {ref_t.traffic_sign_id}
                    _ref_t_min_dist = d

            # initialize stop line
            stop_line = StopLine(
                start=start, end=end, traffic_sign_ref=ref_t_set_id, line_marking=LineMarking.BROAD_DASHED
            )
            stop_lines.append(stop_line)
        return yield_signs, priority_signs, yield_lanelets, priority_lanelets, stop_lines

    def _traffic_sign_ways_to_traffic_signs(
        self, traffic_sign_ways: List
    ) -> Tuple[List[TrafficSign], List[TrafficSign]]:
        """
        Converts traffic sign ways (L2) into traffic signs (CR)

        :param traffic_sign_ways: ways that will be converted into traffic signs
        :return: tuple of lists that match according to the priority of the traffic sign.
        """

        priority_signs, yield_signs = [], []
        for traffic_sign_way in traffic_sign_ways:
            # distinguish yield and stop sign
            # also handles right of way and priority road

            # extract the id of the sign, i.e. "de205"
            traffic_sign_type = traffic_sign_way.tag_dict.get("subtype")

            # extract the visual attribute
            virtual = traffic_sign_way.tag_dict.get("virtual", "no") == "yes"

            # extract the position of the traffic sign
            traffic_sign_node = self.osm.find_node_by_id(traffic_sign_way.nodes[0])

            # Lanelet2 has the format of the sign as "a-za-z[a-zA-Z0-9]+"
            # CR format of signs is same excluding the first 2 country letters, i.e. CR-"205" = L2-"de205"
            # Remove the country prefix, and focus on the numbered value.
            # Iterate through the Enums of signs in each country to find the corresponding sing value

            filtered_traffic_sign_type_name = traffic_sign_type[2:]  # removing 2 country-prefix letters

            # iterate through the list of enum classes to find the corresponding country based on the code
            supported_country_list = [TrafficSignIDGermany, TrafficSignIDUsa, TrafficSignIDZamunda]

            # find the traffic sign
            traffic_sign_found = False
            tsid = TrafficSignIDZamunda.STOP  # default sign
            for country in supported_country_list:
                for countrySign in country:
                    if countrySign.value == filtered_traffic_sign_type_name:
                        # traffic sign ID 252 is replaced by 260
                        if (
                            country is TrafficSignIDGermany or country is TrafficSignIDZamunda
                        ) and countrySign.value == "252":
                            tsid = country("260")
                        else:
                            tsid = country(countrySign.value)
                        traffic_sign_found = True
                if traffic_sign_found:
                    break
            if traffic_sign_found == 0:
                raise NotImplementedError(f"Lanelet type {traffic_sign_way.tag_dict['subtype']} not implemented")

            # create the element of the traffic sign
            traffic_sign_element = TrafficSignElement(tsid, [])

            # extract position
            x, y = self.transformer.transform(float(traffic_sign_node.lat), float(traffic_sign_node.lon))
            x -= self.origin_utm[0]
            y -= self.origin_utm[1]
            ref_t_id = generate_unique_id()
            position = (
                np.array([x, y, float(traffic_sign_node.ele)]) if traffic_sign_node.ele != "0.0" else np.array([x, y])
            )

            # create the traffic sign
            traffic_sign = TrafficSign(
                ref_t_id,
                traffic_sign_elements=[traffic_sign_element],
                first_occurrence=set(),
                position=position,
                virtual=virtual,
            )
            # traffic sign names need to be universal(i.e."YIELD" should be the name of both German and USA Yield signs)

            # append the sign to either priority or yield signs
            if tsid.name in self._config.priority_signs:
                priority_signs.append(traffic_sign)
            else:
                yield_signs.append(traffic_sign)

        return priority_signs, yield_signs

    def _way_rel_to_lanelet(
        self,
        way_rel: WayRelation,
        detect_adjacencies,
        left_driving_system=False,
        speed_limit_dict: Optional[Dict[int, int]] = None,
        speed_limit_lanelets: Optional[Dict[int, list]] = None,
    ) -> Optional[ConversionLanelet]:
        """
        Convert a WayRelation to a Lanelet, add additional adjacency information.
        The ConversionLaneletNetwork saves the adjacency and predecessor/successor
        information.

        :param way_rel: Relation of OSM to convert to Lanelet.
        :param detect_adjacencies: Compare vertices which might be adjacent. Set
            to false if you consider it too computationally intensive.
        :param left_driving_system: Set to true if map describes a left_driving_system.
        :param speed_limit_dict: Dictionary with regulatory_element_id to TrafficSign mapping
        :param speed_limit_lanelets: mapping from speed_limit_ids to lanelets that use speed Limit
        :return: A lanelet with a right and left vertex
        """
        if speed_limit_dict is None:
            speed_limit_dict = {}
        if speed_limit_lanelets is None:
            speed_limit_lanelets = {}

        left_way = self.osm.find_way_by_id(way_rel.left_way)
        right_way = self.osm.find_way_by_id(way_rel.right_way)

        # a conversion bug happens if the outer ways of adjacent lanelets don't have the same number of nodes
        # it is solved in 'repair_normal_adjacency' function of the LaneletRepairing class.
        if len(left_way.nodes) != len(right_way.nodes):
            logging.info("Lanelet2CRConverter::_way_rel_to_lanelet: Trying to fix relation {}...".format(way_rel.id_))

            self._fix_relation_unequal_ways(left_way, right_way)

        # If for some reason, relation couldn't be fixed, notify user
        if len(left_way.nodes) != len(right_way.nodes):
            logging.error(
                "Lanelet2CRConverter::_way_rel_to_lanelet: Error: Relation {} has left and right "
                "ways which are not equally long! Please check your data! Discarding this "
                "lanelet relation.".format(way_rel.id_)
            )
            return None

        # set only if not set before
        # one way can only have two lanelet relations which use it
        if not self._left_way_ids.get(way_rel.left_way):
            self._left_way_ids[way_rel.left_way] = way_rel.id_
        if not self._right_way_ids.get(way_rel.right_way):
            self._right_way_ids[way_rel.right_way] = way_rel.id_

        left_vertices = self._convert_way_to_vertices(left_way)
        first_left_node = left_way.nodes[0]
        last_left_node = left_way.nodes[-1]

        right_vertices = self._convert_way_to_vertices(right_way)
        first_right_node = right_way.nodes[0]
        last_right_node = right_way.nodes[-1]

        start_dist = np.linalg.norm(left_vertices[0] - right_vertices[0]) + np.linalg.norm(
            left_vertices[-1] - right_vertices[-1]
        )

        end_dist = np.linalg.norm(left_vertices[0] - right_vertices[-1]) + np.linalg.norm(
            left_vertices[-1] - right_vertices[0]
        )

        if start_dist > end_dist:
            if left_driving_system:
                # reverse right vertices if right_way is reversed
                right_vertices = right_vertices[::-1]
                first_right_node, last_right_node = (last_right_node, first_right_node)
            else:
                # reverse left vertices if left_way is reversed
                left_vertices = left_vertices[::-1]
                first_left_node, last_left_node = (last_left_node, first_left_node)

        # set center vertices
        center_vertices = np.array([(l + r) / 2 for (l, r) in zip(left_vertices, right_vertices)])

        wrong_left_right_boundary_side = _wrong_left_right_boundary_side(
            center_vertices, left_vertices, right_vertices, lanelet2_config
        )

        if wrong_left_right_boundary_side:
            left_vertices, right_vertices = np.flip(left_vertices, axis=0), np.flip(right_vertices, axis=0)
            center_vertices = (left_vertices + right_vertices) / 2
            first_left_node, last_left_node = (last_left_node, first_left_node)
            first_right_node, last_right_node = (last_right_node, first_right_node)

        # set first and last points
        self.first_left_pts[first_left_node].append(way_rel.id_)
        self.last_left_pts[last_left_node].append(way_rel.id_)
        self.first_right_pts[first_right_node].append(way_rel.id_)
        self.last_right_pts[last_right_node].append(way_rel.id_)

        # extract special meaning like way, direction and road type
        lanelet_type, users_one_way, users_bidirectional = _extract_special_meaning_to_lanelet(way_rel)

        traffic_signs = []
        for key in way_rel.regulatory_elements:
            if not speed_limit_dict.get(key) is None:
                traffic_signs.append(speed_limit_dict[key])
                speed_limit_lanelets[key].append(way_rel.id_)

        if len(traffic_signs) == 0:
            traffic_signs = set()
        else:
            traffic_signs = set(traffic_signs)

        left_linemarking, second_left_linemarking = convert_type_subtype_to_line_marking_lanelet(left_way.tag_dict)
        right_linemarking, second_right_linemarking = convert_type_subtype_to_line_marking_lanelet(right_way.tag_dict)

        lanelet = ConversionLanelet(
            left_vertices=left_vertices,
            center_vertices=center_vertices,
            right_vertices=right_vertices,
            lanelet_id=way_rel.id_,
            parametric_lane_group=None,
            user_one_way=users_one_way,
            user_bidirectional=users_bidirectional,
            lanelet_type=lanelet_type,
            traffic_signs=traffic_signs,
            line_marking_left_vertices=left_linemarking,
            line_marking_right_vertices=right_linemarking,
        )

        self._check_right_and_left_neighbors(way_rel, lanelet)

        potential_successors = self._check_for_successors(
            last_left_node=last_left_node, last_right_node=last_right_node
        )
        self.lanelet_network.add_successors_to_lanelet(lanelet, potential_successors)

        potential_predecessors = self._check_for_predecessors(
            first_left_node=first_left_node, first_right_node=first_right_node
        )
        self.lanelet_network.add_predecessors_to_lanelet(lanelet, potential_predecessors)

        potential_adj_left, potential_adj_right = self._check_for_split_and_join_adjacencies(
            first_left_node, first_right_node, last_left_node, last_right_node
        )
        if potential_adj_left:
            self.lanelet_network.set_adjacent_left(lanelet, potential_adj_left[0], True)
        if potential_adj_right:
            self.lanelet_network.set_adjacent_right(lanelet, potential_adj_right[0], True)

        if detect_adjacencies:
            self._find_adjacencies_of_coinciding_ways(
                lanelet,
                first_left_node,
                first_right_node,
                last_left_node,
                last_right_node,
            )

        # adjusting the l2 line marking style to the cr line marking style
        if second_left_linemarking:
            if self.lanelet_network.find_lanelet_by_id(lanelet.adj_left):
                adjacent_left = self.lanelet_network.find_lanelet_by_id(lanelet.adj_left)
                if lanelet.adj_left_same_direction:
                    adjacent_left.line_marking_right_vertices = second_left_linemarking
                else:
                    adjacent_left.line_marking_left_vertices = second_left_linemarking

        if second_right_linemarking:
            if self.lanelet_network.find_lanelet_by_id(lanelet.adj_right):
                adjacent_right = self.lanelet_network.find_lanelet_by_id(lanelet.adj_right)
                if lanelet.adj_right_same_direction:
                    adjacent_right.left_marking_left_vertices = second_right_linemarking
                else:
                    adjacent_right.right_marking_right_vertices = second_right_linemarking

        return lanelet

    def _fix_relation_unequal_ways(self, left_way: Way, right_way: Way):
        """
        Fix the way relation if the nodes of the ways are not the same

        :param left_way:
        :param right_way:
        """
        if len(left_way.nodes) == len(right_way.nodes):
            return
        if len(left_way.nodes) < len(right_way.nodes):
            self.create_additional_nodes(left_way, right_way)
        else:
            self.create_additional_nodes(right_way, left_way)

    def _check_for_split_and_join_adjacencies(
        self, first_left_node, first_right_node, last_left_node, last_right_node
    ) -> Tuple[List, List]:
        """
        Check if there are adjacencies if there is a lanelet split or join.
        joining and splitting lanelets have to be adjacent rights or lefts
        splitting lanelets share both starting points and one last point
        joining lanelets share two last points and one start point

        :param first_left_node: First node of left way of the lanelet.
        :param first_right_node: First node of right way of the lanelet.
        :param last_left_node: Last node of left way of the lanelet.
        :param last_right_node: Last node of right way of the lanelet.
        :return: A tuple of lists which contain candidates for the
          left and the right adjacency.
        """
        potential_split_start_left = self._find_lanelet_ids_of_suitable_nodes(self.first_left_pts, first_left_node)
        potential_split_start_right = self._find_lanelet_ids_of_suitable_nodes(self.first_right_pts, first_right_node)
        potential_split_end_left = self._find_lanelet_ids_of_suitable_nodes(self.last_right_pts, last_left_node)
        potential_split_end_right = self._find_lanelet_ids_of_suitable_nodes(self.last_left_pts, last_right_node)

        potential_adj_left = list(
            set(potential_split_start_left) & set(potential_split_start_right) & set(potential_split_end_left)
        )
        potential_adj_right = list(
            set(potential_split_start_left) & set(potential_split_start_right) & set(potential_split_end_right)
        )

        if not potential_adj_left or not potential_adj_right:
            potential_join_end_left = self._find_lanelet_ids_of_suitable_nodes(self.last_left_pts, last_left_node)
            potential_join_end_right = self._find_lanelet_ids_of_suitable_nodes(self.last_right_pts, last_right_node)

            if not potential_adj_left:
                potential_join_start_left = self._find_lanelet_ids_of_suitable_nodes(
                    self.first_right_pts, first_left_node
                )
                potential_adj_left = list(
                    set(potential_join_start_left) & set(potential_join_end_left) & set(potential_join_end_right)
                )

            if not potential_adj_right:
                potential_join_start_right = self._find_lanelet_ids_of_suitable_nodes(
                    self.first_left_pts, first_right_node
                )
                potential_adj_right = list(
                    set(potential_join_start_right) & set(potential_join_end_left) & set(potential_join_end_right)
                )

        return potential_adj_left, potential_adj_right

    def _check_for_predecessors(self, first_left_node: str, first_right_node: str) -> List:
        """
        Check whether the first left and right node are last nodes of another lanelet.

        :param first_left_node: Id of a node which is at the start of the left way.
        :param first_right_node: Id of a node which is at the start of the right way.
        :return: List of ids of lanelets where the nodes are at their end.
        """
        potential_left_predecessors = self._find_lanelet_ids_of_suitable_nodes(self.last_left_pts, first_left_node)
        potential_right_predecessors = self._find_lanelet_ids_of_suitable_nodes(self.last_right_pts, first_right_node)
        if potential_left_predecessors and potential_right_predecessors:
            potential_predecessors = list(set(potential_left_predecessors) & set(potential_right_predecessors))
            return potential_predecessors

        return []

    def _check_for_successors(self, last_left_node: str, last_right_node: str) -> List:
        """
        Check whether the last left and right node are first nodes of another lanelet.

        :param last_left_node: Id of a node which is at the end of the left way.
        :param last_right_node: Id of a node which is at the end of the right way.
        :return: List of ids of lanelets where the nodes are at their start.
        """
        potential_left_successors = self._find_lanelet_ids_of_suitable_nodes(self.first_left_pts, last_left_node)
        potential_right_successors = self._find_lanelet_ids_of_suitable_nodes(self.first_right_pts, last_right_node)
        if potential_left_successors and potential_right_successors:
            potential_successors = list(set(potential_left_successors) & set(potential_right_successors))
            return potential_successors

        return []

    def _find_adjacencies_of_coinciding_ways(
        self,
        lanelet: ConversionLanelet,
        first_left_node: str,
        first_right_node: str,
        last_left_node: str,
        last_right_node: str,
    ):
        """
        Find adjacencies of a lanelet by checking if its vertices coincide with vertices of other lanelets.
        Set new adjacent left or right if it finds neighbors.

        :param lanelet: Lanelet to check potential adjacencies for.
        :param first_left_node: Id of first left node of the lanelet relation in OSM.
        :param first_right_node: Id of first right node of the lanelet relation in OSM.
        :param last_left_node: Id of last left node of the lanelet relation in OSM.
        :param last_right_node: Id of last right node of the lanelet relation in OSM.
        """
        # first case: left adjacent, same direction
        if lanelet.adj_left is None:
            potential_left_front = self._find_lanelet_ids_of_suitable_nodes(self.first_right_pts, first_left_node)
            potential_left_back = self._find_lanelet_ids_of_suitable_nodes(self.last_right_pts, last_left_node)
            potential_left_same_direction = list(set(potential_left_front) & set(potential_left_back))
            for lanelet_id in potential_left_same_direction:
                nb_lanelet = self.lanelet_network.find_lanelet_by_id(lanelet_id)
                if nb_lanelet is not None and _two_vertices_coincide(
                    lanelet.left_vertices, nb_lanelet.right_vertices, self._config.adjacent_way_distance_tolerance
                ):
                    self.lanelet_network.set_adjacent_left(lanelet, nb_lanelet.lanelet_id, True)
                    break

        # second case: right adjacent, same direction
        if lanelet.adj_right is None:
            potential_right_front = self._find_lanelet_ids_of_suitable_nodes(self.first_left_pts, first_right_node)
            potential_right_back = self._find_lanelet_ids_of_suitable_nodes(self.last_left_pts, last_right_node)
            potential_right_same_direction = list(set(potential_right_front) & set(potential_right_back))
            for lanelet_id in potential_right_same_direction:
                nb_lanelet = self.lanelet_network.find_lanelet_by_id(lanelet_id)
                if nb_lanelet is not None and _two_vertices_coincide(
                    lanelet.right_vertices, nb_lanelet.left_vertices, self._config.adjacent_way_distance_tolerance
                ):
                    self.lanelet_network.set_adjacent_right(lanelet, nb_lanelet.lanelet_id, True)
                    break

        # third case: left adjacent, opposite direction
        if lanelet.adj_left is None:
            potential_left_front = self._find_lanelet_ids_of_suitable_nodes(self.last_left_pts, first_left_node)
            potential_left_back = self._find_lanelet_ids_of_suitable_nodes(self.first_left_pts, last_left_node)
            potential_left_other_direction = list(set(potential_left_front) & set(potential_left_back))
            for lanelet_id in potential_left_other_direction:
                nb_lanelet = self.lanelet_network.find_lanelet_by_id(lanelet_id)
                # compare right vertex of nb_lanelet with left vertex of lanelet
                if nb_lanelet is not None and _two_vertices_coincide(
                    lanelet.left_vertices, nb_lanelet.left_vertices[::-1], self._config.adjacent_way_distance_tolerance
                ):
                    self.lanelet_network.set_adjacent_left(lanelet, nb_lanelet.lanelet_id, False)
                    break

        # fourth case: right adjacent, opposite direction
        if lanelet.adj_right is None:
            potential_right_front = self._find_lanelet_ids_of_suitable_nodes(self.last_right_pts, first_right_node)
            potential_right_back = self._find_lanelet_ids_of_suitable_nodes(self.first_right_pts, last_right_node)
            potential_right_other_direction = list(set(potential_right_front) & set(potential_right_back))
            for lanelet_id in potential_right_other_direction:
                nb_lanelet = self.lanelet_network.find_lanelet_by_id(lanelet_id)
                if nb_lanelet is not None and _two_vertices_coincide(
                    lanelet.right_vertices,
                    nb_lanelet.right_vertices[::-1],
                    self._config.adjacent_way_distance_tolerance,
                ):
                    self.lanelet_network.set_adjacent_right(lanelet, nb_lanelet.lanelet_id, True)
                    break

    def _check_right_and_left_neighbors(self, way_rel: WayRelation, lanelet: ConversionLanelet):
        """
        Check if lanelet has adjacent right and lefts.
        Determines it by checking if they share a common way.
        Either in opposite or in the same direction.

        :param way_rel: Relation from which lanelet was created.
        :param lanelet: Lanelet for which to check adjacencies.
        """
        potential_right_adj = self._left_way_ids.get(way_rel.right_way)
        potential_left_adj = self._right_way_ids.get(way_rel.left_way)
        if potential_right_adj is not None:
            self.lanelet_network.set_adjacent_right(lanelet, potential_right_adj, True)

        if potential_left_adj is not None:
            self.lanelet_network.set_adjacent_left(lanelet, potential_left_adj, True)

        # check if there are adjacent right and lefts which share a same way
        # and are in the opposite direction
        if not potential_left_adj:
            potential_left_adj = self._left_way_ids.get(way_rel.left_way)
            if potential_left_adj is not None:
                self.lanelet_network.set_adjacent_left(lanelet, potential_left_adj, False)

        if not potential_right_adj:
            potential_right_adj = self._right_way_ids.get(way_rel.right_way)
            if potential_right_adj is not None:
                self.lanelet_network.set_adjacent_right(lanelet, potential_right_adj, False)

    def _convert_way_to_vertices(self, way: Way) -> np.ndarray:
        """
        Convert a Way to a list of points.

        :param way: Way to be converted.
        :return: The vertices of the new lanelet border.
        """
        if any([self.osm.find_node_by_id(node_id).ele != "0.0" for node_id in way.nodes]):
            vertices = np.empty((len(way.nodes), 3))
        else:
            vertices = np.empty((len(way.nodes), 2))
        for i, node_id in enumerate(way.nodes):
            nd = self.osm.find_node_by_id(node_id)
            x, y = self.transformer.transform(float(nd.lat), float(nd.lon))
            x -= self.origin_utm[0]
            y -= self.origin_utm[1]
            vertices[i] = [x, y, float(nd.ele)] if nd.ele != "0.0" else [x, y]

        return vertices

    def node_distance(self, node_id1: str, node_id2: str) -> float:
        """
        Calculate distance of one node to other node in the projection.

        :param node_id1: Id of first node.
        :param node_id2: id of second node.
        :return: Distance of the nodes
        """
        node1 = self.osm.find_node_by_id(node_id1)
        node2 = self.osm.find_node_by_id(node_id2)
        vec1 = np.array(self.transformer.transform(float(node1.lat), float(node1.lon)))
        vec2 = np.array(self.transformer.transform(float(node2.lat), float(node2.lon)))
        return np.linalg.norm(vec1 - vec2)

    def _find_lanelet_ids_of_suitable_nodes(self, nodes_dict: Dict[str, List[str]], node_id: str) -> List:
        """
        Find values of a dict where the keys are node ids.
        Return the entries if there is a value in the node_dict
        for the node_id, but also the values for nodes which are in
        the proximity of the node with the node_id.

        :param nodes_dict: Dict which saves lanelet ids with node ids as keys.
        :param node_id: Id of node for which the other entries are searched for.
        :return: List of lanelet ids which match the above-mentioned rules.
        """
        suitable_lanelet_ids = []
        suitable_lanelet_ids.extend(nodes_dict.get(node_id, []))
        for nd, lanelet_ids in nodes_dict.items():
            if self.node_distance(nd, node_id) < self._config.node_distance_tolerance:
                suitable_lanelet_ids.extend(lanelet_ids)
        return suitable_lanelet_ids

    def create_additional_nodes(self, shorter_way: Way, longer_way: Way):
        """
        Function that creates additional nodes and adds them to the shorter way in order
        to fix the relation of unequal ways

        :param shorter_way: Way that has a shorter length than the other one
        :param longer_way: Way that has a longer length than the other one
        """
        n = len(longer_way.nodes) - len(shorter_way.nodes)
        # Coordinates of two nodes in the middle to interpolate and add n nodes in between
        mid = int(len(shorter_way.nodes) / 2)
        start_node = self.osm.find_node_by_id(shorter_way.nodes[mid])
        end_node = self.osm.find_node_by_id(shorter_way.nodes[mid - 1])
        # Parse to nodes with numeric values
        start_node_f = np.array([float(start_node.lat), float(start_node.lon), float(start_node.ele)])
        end_node_f = np.array([float(end_node.lat), float(end_node.lon), float(end_node.ele)])
        # Add n nodes, start from last one
        for i in range(n, 0, -1):
            k = self._config.start_node_id_value
            new_id = int(start_node.id_) + k * 100 + i
            while self.osm.find_node_by_id(str(new_id)) is not None:
                k = k + 1
                new_id = int(start_node.id_) + k * 100 + i
            # For Getting n additional nodes, we need to split the segment into n+1 smaller segments
            new_lat = round(start_node_f[0] + (end_node_f[0] - start_node_f[0]) * i / (n + 1), 11)
            new_lon = round(start_node_f[1] + (end_node_f[1] - start_node_f[1]) * i / (n + 1), 11)
            new_ele = round(start_node_f[2] + (end_node_f[2] - start_node_f[2]) * i / (n + 1), 11)
            new_node = Node(new_id, new_lat, new_lon, new_ele)
            self.osm.add_node(new_node)
            shorter_way.nodes.insert(mid, new_node.id_)<|MERGE_RESOLUTION|>--- conflicted
+++ resolved
@@ -3,11 +3,8 @@
 from typing import Dict, List, Optional, Tuple, Union
 
 import numpy as np
-<<<<<<< HEAD
 from commonroad.common.common_scenario import GeoTransformation, Location
-=======
 from commonroad.scenario.area import Area, AreaBorder
->>>>>>> c3fb35ba
 from commonroad.scenario.lanelet import (
     Lanelet,
     LaneletNetwork,
