import logging
from typing import List, Optional, Tuple, Union, Dict
import warnings

import numpy as np
from commonroad.common.common_lanelet import LineMarking, LaneletType
from pyproj import CRS, Transformer
from commonroad.scenario.lanelet import Lanelet  # type: ignore
from commonroad.scenario.traffic_light import TrafficLight
<<<<<<< HEAD
from commonroad.scenario.traffic_sign import TrafficSign  # type: ignore
=======
from commonroad.scenario.scenario import Scenario, Location
>>>>>>> 5168ae24

from crdesigner.config.lanelet2_config import lanelet2_config, Lanelet2Config
from crdesigner.map_conversion.common.utils import generate_unique_id
from crdesigner.map_conversion.lanelet2.lanelet2 import OSMLanelet, Node, Way, WayRelation, RegulatoryElement


def _set_overriding_tags_for_bidirectional_users(lanelet: Lanelet, way_rel: WayRelation):
    """
    Function that extracts bidirectional users from CR lanelet and creates according overriding tags for L2 lanelet

    :param lanelet: Lanelet in CR format from which bidirectional users are extracted
    :param way_rel: WayRelation for which the tag_dict is updated with overriding tags according to extracted
    bidirectional users
    """
    for user_bidirectional in lanelet.user_bidirectional:
        user_bidirectional_value = user_bidirectional.value

        # change due to differences in cr and l2 formats
        if user_bidirectional_value == "priorityVehicle":
            user_bidirectional_value = "emergency"

        if user_bidirectional_value in lanelet2_config.supported_lanelet2_vehicles:
            way_rel.tag_dict['one_way:' + "vehicle:" + user_bidirectional_value] = "no"

        elif user_bidirectional_value == "vehicle":
            way_rel.tag_dict['one_way:vehicle'] = 'no'

        elif user_bidirectional_value == "bicycle" or user_bidirectional_value == "pedestrian":
            way_rel.tag_dict['one_way:' + user_bidirectional_value] = "no"


def _line_marking_to_type_subtype_vertices(line_marking: LineMarking) -> [str, str]:
    """
    Function that converts CR line marking of left or right vertices to an L2 format

    :param line_marking: line marking
    :return: tuple of strings that represent type and subtype of way based on CR line markings in L2 format
    """
    lanelet2_type = 'unknown'  # default type, empty dict for 'unknown' and 'no_marking'
    # as they don't exist in L2 format
    subtype = 'unknown'  # default subtype, empty dict for 'unknown' and 'no_marking' as they don't exist in L2 format
    if line_marking is LineMarking.DASHED:
        lanelet2_type = 'line_thin'
        subtype = 'dashed'
    if line_marking is LineMarking.BROAD_DASHED:
        lanelet2_type = 'line_thick'
        subtype = 'dashed'
    if line_marking is LineMarking.SOLID:
        lanelet2_type = 'line_thin'
        subtype = 'solid'
    if line_marking is LineMarking.BROAD_SOLID:
        lanelet2_type = 'line_thick'
        subtype = 'solid'

    return lanelet2_type, subtype


def _extract_and_convert_subtype_name(cr_subtypes: List[str], l2_subtypes: List[str]) -> [str, bool]:
    """
    Function that extracts the most specific lanelet type and, if needed, converts its name as it could slightly differ
    between formats.

    :param cr_subtypes: list of the subtype names of the lanelet
    :param l2_subtypes: lanelet2 subtypes that are available in commonroad
    :return: name of the most specific subtype (converted if needed)
    and the boolean value that states if the subtype corresponds to one of the possible L2 format subtypes
    """
    # extracting lanelet types that exist in L2 format
    common_subtypes = list(set(cr_subtypes).intersection(l2_subtypes))
    # if there is not a single common lanelet type, return False
    if len(common_subtypes) == 0:
        return "", False

    # return the most specific lanelet type
    if "sidewalk" in common_subtypes:
        return "walkway", True
    if "crosswalk" in common_subtypes:
        return "crosswalk", True
    if "bicycleLane" in common_subtypes:
        return "bicycle_lane", True
    if "exitRamp" in common_subtypes:
        return "exit", True
    if "busLane" in common_subtypes:
        return "bus_lane", True
    if "highway" in common_subtypes or "interstate" in common_subtypes:
        return "highway", True
    if "urban" in common_subtypes or "country" in common_subtypes:
        return "road", True


def _vertices_are_equal(vertices1: List[np.ndarray], vertices2: List[np.ndarray],
                        ways_are_equal_tolerance: float) -> bool:
    """
    Checks if two list of vertices are equal up to a tolerance.

    :param vertices1: First vertices to compare.
    :param vertices2: Second vertices to compare.
    :param ways_are_equal_tolerance: value of the tolerance for which we mark ways as equal
    :return: True if every vertex in one list is nearly equal to the
        corresponding vertices at the same position in the other list.
    """
    if len(vertices1) != len(vertices2):
        return False
    diff = np.array(vertices1) - np.array(vertices2)
    if np.abs(np.max(diff)) < ways_are_equal_tolerance:
        return True
    return False


class CR2LaneletConverter:
    """
    Class to convert CommonRoad lanelet to the OSM representation.
    """

    def __init__(self, config: Lanelet2Config = lanelet2_config):
        """
        Initialization of CR2LaneletConverter
        
        :param config: Lanelet2 config parameters.
        """
        generate_unique_id(0)  # reset ID counter for next test case
        self._config = config
        self.transformer = None
        self.osm = None
        self._id_count = 1
        self.first_nodes, self.last_nodes = None, None
        self.left_ways, self.right_ways = None, None
        self.lanelet_network = None
        self.origin_utm = (0, 0)

<<<<<<< HEAD
    def _create_transformer(self, scenario):
        # TODO: currently, we only consider `GeoTransformation.geo_reference`. The other specifications
        #   there should be used if specified.
        loc = scenario.lanelet_network.location
=======
        self.scenario_translation = (0, 0)

    def _create_transformer(self, scenario: Scenario):
        """
        Creates a Transformer object for conversion from CR o Lanelet2.
        The input projection is determined from the geo transformation of the CR scenario if provided, otherwise the
        projection string from self._config is used,
        The output projection is set to "ETRF89".
        Additionally, the x and y translation from the scenario object are considered (if provided).
        """
        loc: Location = scenario.location
>>>>>>> 5168ae24
        proj_string_from = None
        if loc is not None and loc.geo_transformation is not None:
            geo_trans = loc.geo_transformation
            # get projection string from geo reference
            proj_string_from = geo_trans.geo_reference
            # get translation w.r.t. lat/lon location from scenario object
            self.scenario_translation = (geo_trans.x_translation, geo_trans.y_translation)
            # TODO: z rotation and scaling are currently ignored
            if geo_trans.z_rotation != 0.0 or geo_trans.scaling != 1:
                warnings.warn('<CR2LaneletConverter>: z_rotation and scaling are not considered during transformation')
        if proj_string_from is None:
            proj_string_from = self._config.proj_string_l2
        crs_from = CRS(proj_string_from)
        crs_to = CRS("ETRF89")
        self.transformer = Transformer.from_proj(crs_from, crs_to)

    @property
    def id_count(self) -> int:
        """
        Internal counter for giving IDs to the members of the OSM.
        Each call returns the count and increases it by one.

        :return: current id count.
        """
        tmp = self._id_count
        self._id_count += 1
        return tmp

    def __call__(self, scenario):
        """
        Convert a scenario to an OSM xml document.

        :param scenario: Scenario that will be used for conversion
        """
        self._create_transformer(scenario)
        self.osm = OSMLanelet()
        self.lanelet_network = scenario.lanelet_network
        self.first_nodes = {}  # saves first left and right node | dict() but with a faster execution
        self.last_nodes = {}  # saves last left and right node
        self.left_ways = {}
        self.right_ways = {}

        # set origin shift according to translation in scenario
        if self.scenario_translation[0] != 0 and self.scenario_translation[1] != 0:
            self.origin_utm = self.scenario_translation

        # convert lanelets
        for lanelet in scenario.lanelet_network.lanelets:
            self._convert_lanelet(lanelet)

        # convert traffic signs
        for traffic_sign in scenario.lanelet_network.traffic_signs:
            self._convert_traffic_sign(traffic_sign)

        # convert traffic lights
        for traffic_light in scenario.lanelet_network.traffic_lights:
            self._convert_traffic_light(traffic_light)

        # map the traffic signs and the referred lanelets (yield+right_of_way) to a 'right_of_way_relation' object
        self._add_right_of_way_relation()

        # map the traffic lights and the referred lanelets to a 'right_of_way_relation' object
        self._add_regulatory_element_for_traffic_lights()

        return self.osm.serialize_to_xml()

    def _add_regulatory_element_for_traffic_lights(self):
        """
        Add traffic light relations to lanelets in lanelet2 format
        """
        # One regulatory element is created for each lanelet that has a corresponding traffic_light element
        for ll in self.lanelet_network.lanelets:
            traffic_light_reference_list = []
            for lightID in ll.traffic_lights:
                # find the coordinates of the CR traffic light
                # and check them with traffic light in L2 format that we have created

                # if 'position' returns 2 values, *z will be empty. Else, it will be an array with remaining values
                x, y, *z = self.lanelet_network.find_traffic_light_by_id(lightID).position
                if len(z) == 0:
                    z = 0
                else:
                    z = z[0]

                lat_sign, lon_sign = self.transformer.transform(self.origin_utm[0] + x, self.origin_utm[1] + y)
                for way in self.osm.ways:
                    if self.osm.find_way_by_id(way).tag_dict.get('type') == "traffic_light":

                        n_lon = self.osm.find_node_by_id(self.osm.find_way_by_id(way).nodes[0]).lon
                        n_lat = self.osm.find_node_by_id(self.osm.find_way_by_id(way).nodes[0]).lat
                        n_ele = self.osm.find_node_by_id(self.osm.find_way_by_id(way).nodes[0]).ele

                        if str(lon_sign) == n_lon and str(lat_sign) == n_lat and str(z) == n_ele:
                            # found the same traffic light, now to reference it
                            traffic_light_reference_list.append(way)

            if len(ll.traffic_lights) > 0:
                # map the end of the lanelet to the ref_line
                # maybe map the stop line also? Lanelets from examples didn't have stopLines so double check if needed
                x, y = self._get_shared_last_nodes_from_other_lanelets(ll)
                way_tl = Way(self.id_count, [x, y])
                self.osm.add_way(way_tl)
                way_list = [way_tl.id_]
                self.osm.add_regulatory_element(
                    RegulatoryElement(self.id_count, traffic_light_reference_list, ref_line=way_list,
                                      tag_dict={"subtype": "traffic_light", "type": "regulatory_element"}))

    def _convert_traffic_light(self, light: TrafficLight):
        """
        Add traffic light to the lanelet2 format
        """
        traffic_light_id = self.id_count
        # create a node that represent the sign position
        lat1, lon1 = self.transformer.transform(self.origin_utm[0] + light.position[0],
                                                self.origin_utm[1] + light.position[1])

        # consider z-coordinate
        z = 0
        if len(light.position) == 3:
            z = light.position[2]

        id1 = self.id_count

        # since 3 nodes are needed to represent the sign in the l2 format (only 1 in the cr format)
        # create another 2 nodes that are close to the first one

        lat2, lon2 = self.transformer.transform(self.origin_utm[0] + light.position[0] + 0.1,
                                                self.origin_utm[1] + light.position[1] + 0.1)
        lat3, lon3 = self.transformer.transform(self.origin_utm[0] + light.position[0] - 0.1,
                                                self.origin_utm[1] + light.position[1] - 0.1)
        id2 = self.id_count
        id3 = self.id_count

        # creating and adding those nodes to our osm
        self.osm.add_node(Node(id1, lat1, lon1, z, autoware=self._config.autoware))
        self.osm.add_node(Node(id2, lat2, lon2, z, autoware=self._config.autoware))
        self.osm.add_node(Node(id3, lat3, lon3, z, autoware=self._config.autoware))

        # get the first light color as subtype
        traffic_light_subtype = ""
        for col in light.color:
            traffic_light_subtype += f"{col}_"
        traffic_light_subtype = traffic_light_subtype[::-2]
        # traffic_light_subtype = light.traffic_light_cycle.cycle_elements[0].state.value

        self.osm.add_way(Way(traffic_light_id, [id1, id2, id3],
                             tag_dict={"subtype": traffic_light_subtype, "type": "traffic_light"}))

    def _add_right_of_way_relation(self):
        """
        Add traffic sign relations to the lanelet2 format
        """
        refers = []
        yield_ways = []
        right_of_ways = []
        ref_line = []
        # convert stop lines of yield lanelets to ways and add them to L2 map
        # create a dictionary to map the stop lines with newly created ways for easier mapping
        dict_stop_lines = self._create_stop_line_to_way_dictionary()

        # go through signs
        for way in self.osm.ways:
            if self.osm.find_way_by_id(way).tag_dict.get('type') == "traffic_sign":
                # find the corresponding yield and right of way ways
                # find x and y coordinates of the sign and match it to signs of the lanelets to find the lanelet
                # consider z-coordinate as well

                # in lanelet2cr, only node 0 is taken for the position
                n_lon = self.osm.find_node_by_id(self.osm.find_way_by_id(way).nodes[0]).lon
                n_lat = self.osm.find_node_by_id(self.osm.find_way_by_id(way).nodes[0]).lat
                n_ele = self.osm.find_node_by_id(self.osm.find_way_by_id(way).nodes[0]).ele

                # go through the lanelets to find the lanelet that has the matching traffic_sign in its attribute
                for ll in self.lanelet_network.lanelets:
                    for traffic_sign_id in ll.traffic_signs:
                        # if 'position' returns 2 values, *z will be empty. Else, it will be an array with remaining
                        # values
                        x, y, *z = self.lanelet_network.find_traffic_sign_by_id(traffic_sign_id).position
                        if len(z) == 0:
                            z = 0
                        else:
                            z = z[0]
                        lat_sign, lon_sign = self.transformer.transform(self.origin_utm[0] + x, self.origin_utm[1] + y)
                        # have to map the signs based on the position,
                        # as the same 2 signs do not have the same ID in L2 and CR format
                        if n_lon == str(lon_sign) and n_lat == str(lat_sign) and n_ele == str(z):
                            # position matches, found the corresponding lanelet with selected sign
                            # extract the way that corresponds to our lanelet
                            # sign -> lanelet -> way (right+left) -> way relation
                            right_way_id = self.right_ways[ll.lanelet_id]
                            left_way_id = self.left_ways[ll.lanelet_id]
                            for way_rel in self.osm.way_relations:
                                if (self.osm.find_way_rel_by_id(
                                        way_rel).right_way == right_way_id and self.osm.find_way_rel_by_id(
                                        way_rel).left_way == left_way_id):
                                    # found the corresponding way_rel, append to the lanelet
                                    refers, yield_ways, right_of_ways, ref_line = \
                                        self._append_from_sign(ll, way, way_rel, dict_stop_lines)
        # do not add right_of_way_rel if there are no signs
        if len(refers) > 0:
            self.osm.add_regulatory_element(
                RegulatoryElement(self.id_count, refers, yield_ways, right_of_ways, ref_line=ref_line,
                                  tag_dict={"subtype": "right_of_way", "type": "regulatory_element"}))

    def _create_stop_line_to_way_dictionary(self) -> Dict[int, str]:
        """
        Creates a dictionary that maps lanelet (CR) id's with their corresponding way (stop line) (L2) id's.

        :return: Above stated dictionary
        """
        dict_stop_lines = {}
        for ll in self.lanelet_network.lanelets:
            if ll.stop_line:
                # found a lanelet with a stop line
                stop_line = ll.stop_line
                # stop line has 2 points (each point has x and y coordinates)
                stop_line_start = stop_line.start
                stop_line_end = stop_line.end
                # transform the x and y coordinates to the L2 coordinate system
                lat_start, lon_start = self.transformer.transform(self.origin_utm[0] + stop_line_start[0],
                                                                  self.origin_utm[1] + stop_line_start[1])
                lat_end, lon_end = self.transformer.transform(self.origin_utm[0] + stop_line_end[0],
                                                              self.origin_utm[1] + stop_line_end[1])

                # consider the z-coordinate
                z_start = 0
                if len(stop_line_start) == 3:
                    z_start = stop_line_start[2]
                z_end = 0
                if len(stop_line_end) == 3:
                    z_end = stop_line_end[2]

                # create nodes from the points and add them to the osm
                node_start = Node(self.id_count, lat_start, lon_start, z_start, autoware=self._config.autoware)
                node_end = Node(self.id_count, lat_end, lon_end, z_end, autoware=self._config.autoware)
                self.osm.add_node(node_start)
                self.osm.add_node(node_end)
                # create a way from newly created nodes and add it to the osm
                stop_line_way = Way(self.id_count, [node_start.id_, node_end.id_], tag_dict={"type": "stop_line"})
                self.osm.add_way(stop_line_way)
                # map the way with the lanelet
                dict_stop_lines[ll.lanelet_id] = stop_line_way.id_
        return dict_stop_lines

    def _append_from_sign(self, ll: Lanelet, way: Way, way_rel: WayRelation, dict_stop_lines: Dict[int, str]) -> \
            Tuple[List[Way], List[WayRelation], List[WayRelation], List[str]]:
        """
        Extracts relevant information from the way that represents a traffic sign, such sa subtype and name,
        and appends the information to one (or none) of the possible arrays

        :param ll: lanelet from which we use its id to match it with the corresponding stop line in the dict_stop_lines
        :param way: way that corresponds to the traffic sign being converted
        :param way_rel: way relation that corresponds to the right and left way of the lanelet.
        :param dict_stop_lines: dictionary that maps the id of the lanelet(CR) with its corresponding stop_line way(L2).
        :return: tuple of lists that correspond to the attributes of the regulatory element constructor
        """
        refers = []
        yield_ways = []
        right_of_ways = []
        ref_line = []
        # subtype from the L2 format, i.e. "de205" -> CR format, i.e. "205"
        subtype = self.osm.find_way_by_id(way).tag_dict.get('subtype')[2:]
        # iterate through sign IDs to find the corresponding sign with that subtype
        sign_name = ""
        sign_found = False
        for country in self._config.supported_countries:
            if sign_found is True:
                break
            for countrySign in country:
                if subtype == str(countrySign.value):
                    sign_name = countrySign.name
                    sign_found = True
        # no need to add the speed limit sign to the way of rel
        if sign_name != "MAX_SPEED":
            refers.append(way)
        # for now only check the german types,
        # as it follows the conversion in add_sign function
        if sign_name in ("YIELD", "STOP"):
            yield_ways.append(way_rel)
            # what if it does not have a stop line? Or it must have it?
            logging.info("cr2lanelet::_append_from_sign: lanelet with yield sign has no")
            if (stop_line_way := dict_stop_lines.get(ll.lanelet_id) is not None):
                ref_line.append(stop_line_way)
        elif sign_name in ("RIGHT_OF_WAY", "PRIORITY"):
            right_of_ways.append(way_rel)

        return refers, yield_ways, right_of_ways, ref_line

    def _convert_traffic_sign(self, sign: TrafficSign):
        """
        Convert a traffic sign to way which will be mapped by RightOfWay Regulatory element
        Add the resulting right of way relation to the OSM.

        :param sign: Traffic Sign to be converted.
        """
        # create a node that represent the sign position
        lat_1, lon_1 = self.transformer.transform(self.origin_utm[0] + sign.position[0],
                                                  self.origin_utm[1] + sign.position[1])
        id1 = self.id_count

        # since 2 nodes are needed to represent the sign in the l2 format (only 1 in the cr format)
        # create another node that is close to the first one
        lat_2, lon_2 = self.transformer.transform(self.origin_utm[0] + sign.position[0] + 0.25,
                                                  self.origin_utm[1] + sign.position[1] + 0.25)
        id2 = self.id_count

        # check if the sign has z-coordinate (elevation)
        z = 0
        if len(sign.position) == 3:  # the sign has a z-coordinate
            z = sign.position[2]

        # creating and adding those nodes to our osm
        self.osm.add_node(Node(id1, lat_1, lon_1, z, autoware=self._config.autoware))
        self.osm.add_node(Node(id2, lat_2, lon_2, z, autoware=self._config.autoware))

        # matching the type of the traffic sign
        sign_id = sign.traffic_sign_elements[0].traffic_sign_element_id
        val = ""
        for country in self._config.supported_countries:
            for k in country:
                if k == sign_id:
                    val = k.value

        traffic_sign_wayid = self.id_count
        virtual = sign.virtual

        # extract the country name of the sign, so we can map it to a dictionary
        sign_country_name = str(type(sign.traffic_sign_elements[0].traffic_sign_element_id).__name__)

        # map the supported countries to their 2 letter prefixs
        country_prefix_dictionary = self._config.supported_countries_prefixes

        subtype = country_prefix_dictionary[sign_country_name]

        # if it is a speed sign, don't add way but add regulatory element "speed_limit"
        self.osm.add_way(Way(traffic_sign_wayid, [id1, id2],
                             tag_dict={"subtype": subtype + str(val), "type": "traffic_sign", "virtual": str(virtual)}))

    def _convert_lanelet(self, lanelet: Lanelet):
        """
        Convert a lanelet to a way relation.
        Add the resulting relation and its ways and nodes to the OSM.

        :param lanelet: Lanelet to be converted.
        """
        # check if there are shared ways
        right_way_id = self._get_potential_right_way(lanelet)
        left_way_id = self._get_potential_left_way(lanelet)

        left_nodes, right_nodes = self._create_nodes(lanelet, left_way_id, right_way_id)

        self.first_nodes[lanelet.lanelet_id] = (left_nodes[0], right_nodes[0])
        self.last_nodes[lanelet.lanelet_id] = (left_nodes[-1], right_nodes[-1])

        if not left_way_id:
            left_way = Way(self.id_count, left_nodes)
            lanelet2_type, subtype = _line_marking_to_type_subtype_vertices(lanelet.line_marking_left_vertices)
            if lanelet2_type != 'unknown':
                left_way.tag_dict = {"type": lanelet2_type, "subtype": subtype}
            self.osm.add_way(left_way)
            left_way_id = left_way.id_
        if not right_way_id:
            right_way = Way(self.id_count, right_nodes)
            lanelet2_type, subtype = _line_marking_to_type_subtype_vertices(lanelet.line_marking_right_vertices)
            if lanelet2_type != 'unknown':
                right_way.tag_dict = {"type": lanelet2_type, "subtype": subtype}
            self.osm.add_way(right_way)
            right_way_id = right_way.id_

        # create a list of lanelet type values, so we can extract the most specific one to convert it to L2 format
        lanelet_types = []
        for type_enum in list(lanelet.lanelet_type):
            lanelet_types.append(type_enum.value)

        # extracting and converting the most specific lanelet type
        subtype, subtype_in = _extract_and_convert_subtype_name(lanelet_types, self._config.supported_lanelet2_subtypes)

        # append left and right way
        self.left_ways[lanelet.lanelet_id] = left_way_id
        self.right_ways[lanelet.lanelet_id] = right_way_id

        # create the way relation
        way_rel = WayRelation(self.id_count, left_way_id, right_way_id, tag_dict={"type": "lanelet"})

        # convert the speed signs
        self._convert_speed_sign(lanelet, way_rel)

        # update the way relation with the subtype, if it exists
        if subtype_in is True:
            way_rel.tag_dict.update({"subtype": subtype})

            # set the location tag
            if LaneletType.URBAN in lanelet.lanelet_type:
                way_rel.tag_dict['location'] = 'urban'
            else:
                way_rel.tag_dict["location"] = "nonurban"

        # set the overriding tags for bidirectional users
        _set_overriding_tags_for_bidirectional_users(lanelet, way_rel)

        # add the way relation to the osm
        self.osm.add_way_relation(way_rel)

    def _create_nodes(self, lanelet: Lanelet, left_way_id: int, right_way_id: int) -> Tuple[List[str], List[str]]:
        """
        Create new nodes for the ways of the lanelet.
        Add them to OSM and return a list of the node ids.
        In case a left or right way already exists, the returned list
        only contains the first and last node of the way.

        :param lanelet: Lanelet of which the right and left vertices should be converted to ways.
        :param left_way_id: Id of a potential shared left way which was already converted.
            if this is not None, the left vertices of the lanelet do not have to be converted again.
        :param right_way_id: Id of a potential right way, similar to left_way_id.
        :return: A tuple of lists of node ids for the left and the right way.
        """
        left_nodes, right_nodes = [], []
        start_index = 0
        end_index = len(lanelet.left_vertices)
        pot_first_left_node, pot_first_right_node = self._get_shared_first_nodes_from_other_lanelets(lanelet)
        pot_last_left_node, pot_last_right_node = self._get_shared_last_nodes_from_other_lanelets(lanelet)

        if pot_first_left_node:
            start_index = 1
        if pot_last_left_node:
            end_index = -1
        if left_way_id:
            first_left_node: Optional[str]
            last_left_node: Optional[str]
            first_left_node, last_left_node = self._get_first_and_last_nodes_from_way(left_way_id,
                                                                                      lanelet.adj_left_same_direction)
        else:
            first_left_node = pot_first_left_node
            last_left_node = pot_last_left_node
            left_nodes = self._create_nodes_from_vertices(lanelet.left_vertices[start_index:end_index])
        if right_way_id:
            first_right_node: Optional[str]
            last_right_node: Optional[str]
            first_right_node, last_right_node = \
                self._get_first_and_last_nodes_from_way(right_way_id, lanelet.adj_right_same_direction)
        else:
            first_right_node = pot_first_right_node
            last_right_node = pot_last_right_node
            right_nodes = self._create_nodes_from_vertices(lanelet.right_vertices[start_index:end_index])

        if first_left_node:
            left_nodes.insert(0, first_left_node)
        if first_right_node:
            right_nodes.insert(0, first_right_node)

        if last_left_node:
            left_nodes.append(last_left_node)
        if last_right_node:
            right_nodes.append(last_right_node)

        return left_nodes, right_nodes

    def _get_first_and_last_nodes_from_way(self, way_id: int, same_dir: bool) -> Tuple[str, str]:
        """
        Get the first and the last node of a way.
        Reverse order of nodes if way is reversed.
         
        :param way_id: Id of way.
        :param same_dir: True if way is in normal direction, False if it is reversed.
        :return: Tuple with first and last node.
        """
        way = self.osm.find_way_by_id(way_id)
        first_idx, last_idx = (0, -1) if same_dir else (-1, 0)
        return way.nodes[first_idx], way.nodes[last_idx]

    def _create_nodes_from_vertices(self, vertices: List[np.ndarray]) -> List[str]:
        """
        Create nodes and add them to the OSM.

        :param vertices: List of vertices from a lanelet boundary.
        :return: Ids of nodes which were created.
        """
        nodes = []
        for vertex in vertices:
            lat, lon = self.transformer.transform(self.origin_utm[0] + vertex[0], self.origin_utm[1] + vertex[1])
            ele = 0  # z-coordinate value
            if len(vertex) > 2:  # if vertex returns z-coordinate (along with x and y), take it into account
                ele = vertex[2]
            if self._config.use_local_coordinates:
                node = Node(self.id_count, lat, lon, ele, autoware=self._config.autoware, local_x=vertex[0],
                            local_y=vertex[1])
            else:
                node = Node(self.id_count, lat, lon, ele, autoware=self._config.autoware)
            nodes.append(node.id_)
            self.osm.add_node(node)
        return nodes

    def _get_potential_right_way(self, lanelet) -> Union[None, int]:
        """
        Check if a shared right boundary with another lanelet can be transformed
        to the same way.

        :param lanelet: Lanelet of which right boundary should be converted to a way.
        :return: Id of a way which can be shared, else None if it is not possible.
        """
        if lanelet.adj_right:
            if lanelet.adj_right_same_direction:
                potential_right_way = self.left_ways.get(lanelet.adj_right)
            else:
                potential_right_way = self.right_ways.get(lanelet.adj_right)
            if potential_right_way:
                adj_right = self.lanelet_network.find_lanelet_by_id(lanelet.adj_right)
                vertices = (
                    adj_right.left_vertices if lanelet.adj_right_same_direction else adj_right.right_vertices[::-1])
                if _vertices_are_equal(lanelet.right_vertices, vertices, self._config.ways_are_equal_tolerance):
                    # if the shared way is found, we update its tag_dict with lanelet line markings

                    # extract the relevant line marking, so we can convert it to L2 format
                    adj_right_line_marking = (adj_right.line_marking_left_vertices if lanelet.adj_right_same_direction
                                              else adj_right.line_marking_right_vertices)

                    # converting line markings to L2 format
                    type_lanelet, subtype_lanelet = (_line_marking_to_type_subtype_vertices
                                                     (lanelet.line_marking_right_vertices))
                    type_adj_right, subtype_adj_right = _line_marking_to_type_subtype_vertices(adj_right_line_marking)

                    # update the tag dict accordingly
                    if type_lanelet != 'unknown':
                        if type_adj_right != 'unknown':
                            # if there are two linemarking types, add the subtypes together to match the L2 notation
                            # as the type should be the same, the type of the first lanelet line marking is used
                            subtype = subtype_lanelet + '_' + subtype_adj_right
                        else:
                            subtype = subtype_lanelet
                        self.osm.ways[potential_right_way].tag_dict = {"type": type_lanelet, "subtype": subtype}
                    else:
                        if type_adj_right != 'unknown':
                            subtype = subtype_adj_right
                            self.osm.ways[potential_right_way].tag_dict = {"type": type_adj_right, "subtype": subtype}

                    # if both lanelet types are unknown (cr default), a tag_dict is not created
                    return potential_right_way

        return None

    def _get_potential_left_way(self, lanelet) -> Union[None, int]:
        """
        Check if a shared left boundary with another lanelet can be transformed
        to the same way.

        :param lanelet: Lanelet of which left boundary should be converted to a way.
        :return: Id of a way which can be shared, else None if it is not possible.
        """
        if lanelet.adj_left:
            if lanelet.adj_left_same_direction:
                potential_left_way = self.right_ways.get(lanelet.adj_left)
            else:
                potential_left_way = self.left_ways.get(lanelet.adj_left)
            if potential_left_way:
                adj_left = self.lanelet_network.find_lanelet_by_id(lanelet.adj_left)
                vertices = (
                    adj_left.right_vertices if lanelet.adj_left_same_direction else adj_left.left_vertices[::-1])
                if _vertices_are_equal(lanelet.left_vertices, vertices, self._config.ways_are_equal_tolerance):
                    # if the shared way is found, we update its tag_dict with lanelet line markings

                    # extract the relevant CR line marking, so we can convert it to L2 format
                    adj_left_line_marking = (adj_left.line_marking_right_vertices if lanelet.adj_left_same_direction
                                             else adj_left.line_marking_left_vertices)

                    # converting CR line markings to L2 format
                    type_lanelet, subtype_lanelet = (_line_marking_to_type_subtype_vertices
                                                     (lanelet.line_marking_left_vertices))
                    type_adj_left, subtype_adj_left = _line_marking_to_type_subtype_vertices(adj_left_line_marking)

                    # update the tag dict accordingly
                    if type_lanelet != 'unknown':
                        if type_adj_left != 'unknown':
                            # if there are two linemarking types, add the subtypes together to match the L2 notation
                            # as the type should be the same, the type of the first lanelet line marking is used
                            subtype = subtype_adj_left + '_' + subtype_lanelet
                        else:
                            subtype = subtype_lanelet
                        self.osm.ways[potential_left_way].tag_dict = {"type": type_lanelet, "subtype": subtype}
                    else:
                        if type_adj_left != 'unknown':
                            subtype = subtype_adj_left
                            self.osm.ways[potential_left_way].tag_dict = {"type": type_adj_left, "subtype": subtype}

                    # if both lanelet types are unknown (cr default), a tag_dict is not created
                    return potential_left_way

        return None

    def _get_shared_first_nodes_from_other_lanelets(self, lanelet: Lanelet) \
            -> Tuple[Union[str, None], Union[str, None]]:
        """
        Get already created nodes from other lanelets which could also
        be used by this lanelet as first nodes.

        :param lanelet: Lanelet for which shared nodes should be found.
        :return: Id of first left and first right node if they exist.
        """
        if lanelet.predecessor:
            for lanelet_id in lanelet.predecessor:
                first_left_node, first_right_node = self.last_nodes.get(lanelet_id, (None, None))
                if first_left_node:
                    return first_left_node, first_right_node
            for pred_id in lanelet.predecessor:
                pred = self.lanelet_network.find_lanelet_by_id(pred_id)
                for succ_id in pred.successor:
                    first_left_node, first_right_node = self.first_nodes.get(succ_id, (None, None))
                    if first_left_node:
                        return first_left_node, first_right_node
        return None, None

    def _get_shared_last_nodes_from_other_lanelets(self, lanelet: Lanelet) -> Tuple[Union[str, None], Union[str, None]]:
        """
        Get already created nodes from other lanelets which could also
        be used by this lanelet as last nodes.

        :param lanelet: Lanelet for which shared nodes should be found.
        :return: Id of last left and last right node if they exist.
        """
        if lanelet.successor:
            for lanelet_id in lanelet.successor:
                last_left_node, last_right_node = self.first_nodes.get(lanelet_id, (None, None))
                if last_left_node:
                    return last_left_node, last_right_node
            for succ_id in lanelet.successor:
                succ = self.lanelet_network.find_lanelet_by_id(succ_id)
                for pred_id in succ.predecessor:
                    last_left_node, last_right_node = self.last_nodes.get(pred_id, (None, None))
                    if last_left_node:
                        return last_left_node, last_right_node

        return None, None

    def _convert_speed_sign(self, lanelet: Lanelet, way_rel: WayRelation):
        """
        Convert speed signs(CR) into regulatory elements(L2)

        :param lanelet: Lanelet(CR) that contains the traffic sign
        :param way_rel: Way relation, in which regulatory elements will append newly converted speed sign.
        """
        speed_sign_ids = []
        # check if the lanelet has a traffic sign (speed limit) assigned to it.
        # if so, create a regulatory element for speed limit and reference it
        for traffic_sign in lanelet.traffic_signs:
            for sign in self.lanelet_network.traffic_signs:
                if sign.traffic_sign_id == traffic_sign:
                    if list(sign.traffic_sign_elements)[0].traffic_sign_element_id.name == "MAX_SPEED":
                        # found a max speed sign, create a reg. element
                        speed_sign_id = self.id_count
                        speed_sign_ids.append(speed_sign_id)
                        max_speed = sign.traffic_sign_elements[0].additional_values[0]
                        self.osm.add_regulatory_element(RegulatoryElement(speed_sign_id,
                                                                          tag_dict={"sign_type": max_speed,
                                                                                    "subtype": "speed_limit",
                                                                                    "type": "regulatory_element"}))
        for speed_sign_id in speed_sign_ids:
            way_rel.regulatory_elements.append(str(speed_sign_id))<|MERGE_RESOLUTION|>--- conflicted
+++ resolved
@@ -7,11 +7,8 @@
 from pyproj import CRS, Transformer
 from commonroad.scenario.lanelet import Lanelet  # type: ignore
 from commonroad.scenario.traffic_light import TrafficLight
-<<<<<<< HEAD
 from commonroad.scenario.traffic_sign import TrafficSign  # type: ignore
-=======
 from commonroad.scenario.scenario import Scenario, Location
->>>>>>> 5168ae24
 
 from crdesigner.config.lanelet2_config import lanelet2_config, Lanelet2Config
 from crdesigner.map_conversion.common.utils import generate_unique_id
@@ -142,12 +139,6 @@
         self.lanelet_network = None
         self.origin_utm = (0, 0)
 
-<<<<<<< HEAD
-    def _create_transformer(self, scenario):
-        # TODO: currently, we only consider `GeoTransformation.geo_reference`. The other specifications
-        #   there should be used if specified.
-        loc = scenario.lanelet_network.location
-=======
         self.scenario_translation = (0, 0)
 
     def _create_transformer(self, scenario: Scenario):
@@ -158,8 +149,7 @@
         The output projection is set to "ETRF89".
         Additionally, the x and y translation from the scenario object are considered (if provided).
         """
-        loc: Location = scenario.location
->>>>>>> 5168ae24
+        loc: Location = scenario.lanelet_network.location
         proj_string_from = None
         if loc is not None and loc.geo_transformation is not None:
             geo_trans = loc.geo_transformation
