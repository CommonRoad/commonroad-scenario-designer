--- conflicted
+++ resolved
@@ -48,13 +48,9 @@
         tags.append(Tag[tag_str.upper()])
     file_path = config.SAVE_PATH + config.BENCHMARK_ID + ".xml"
     # in the current commonroad version the following line works
-<<<<<<< HEAD
     file_writer = CommonRoadFileWriter(
         scenario_cr, problemset, author, affiliation, source, tags, decimal_precision=16, file_format=FileFormat.XML
     )
-=======
-    file_writer = CommonRoadFileWriter(scenario_cr, problemset, author, affiliation, source, tags, decimal_precision=16)
->>>>>>> 8cbc42c6
     # file_writer = CommonRoadFileWriter(scenario, problemset, author, affiliation, source, tags)
     file_writer.write_scenario_to_file(file_path, OverwriteExistingFile.ALWAYS)
 
