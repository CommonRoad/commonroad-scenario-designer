"""
This module holds all interaction between this application and the ***CommonRoad python tools**.
It allows to export a scenario to CR or plot a CR scenario.
"""
import logging
from typing import List, Tuple

import numpy as np
import utm
<<<<<<< HEAD
from commonroad.common.util import FileFormat

from crdesigner.config.osm_config import osm_config as config
from crdesigner.map_conversion.osm2cr.converter_modules.graph_operations import road_graph as rg
from crdesigner.map_conversion.osm2cr.converter_modules.intermediate_operations.intermediate_format import \
    IntermediateFormat
from crdesigner.map_conversion.common import geometry
from crdesigner.map_conversion.osm2cr.converter_modules.utility.idgenerator import get_id
from crdesigner.map_conversion.osm2cr.converter_modules.utility.geonamesID import get_geonamesID
from crdesigner.map_conversion.osm2cr.converter_modules.cr_operations.cleanup import sanitize

# CommonRoad python tools are imported
from commonroad.visualization.mp_renderer import MPRenderer
from commonroad.common.file_writer import CommonRoadFileWriter, OverwriteExistingFile
from commonroad.common.file_reader import CommonRoadFileReader
from commonroad.scenario.scenario import Scenario, Lanelet, Tag
from commonroad.common.common_scenario import Location

=======
from commonroad.common.file_reader import CommonRoadFileReader
from commonroad.common.file_writer import CommonRoadFileWriter, OverwriteExistingFile
from commonroad.scenario.scenario import Lanelet, Location, Scenario, Tag

# CommonRoad python tools are imported
from commonroad.visualization.mp_renderer import MPRenderer
>>>>>>> 8cbc42c6

from crdesigner.config.osm_config import osm_config as config
from crdesigner.map_conversion.common import geometry
from crdesigner.map_conversion.osm2cr.converter_modules.cr_operations.cleanup import (
    sanitize,
)
from crdesigner.map_conversion.osm2cr.converter_modules.graph_operations.road_graph._graph import (
    Graph,
)
from crdesigner.map_conversion.osm2cr.converter_modules.graph_operations.road_graph._graph_lane import (
    Lane,
)
from crdesigner.map_conversion.osm2cr.converter_modules.graph_operations.road_graph._sublayered_graph import (
    SublayeredGraph,
)
from crdesigner.map_conversion.osm2cr.converter_modules.intermediate_operations.intermediate_format._intermediate_format import (
    IntermediateFormat,
)
from crdesigner.map_conversion.osm2cr.converter_modules.utility.geonamesID import (
    get_geonamesID,
)
from crdesigner.map_conversion.osm2cr.converter_modules.utility.idgenerator import (
    get_id,
)


def get_lanelet(lane: Lane) -> Lanelet:
    """
    converts a graph lane to a lanelet

    :param lane: the graph lane to be converted
    :return: the resulting lanelet
    """
    current_id = lane.id
    left_bound = lane.left_bound
    right_bound = lane.right_bound
    center_points = lane.waypoints
    successors = []
    # speedlimit = lane.speedlimit
    # if speedlimit is None or speedlimit == 0:
    #     speedlimit = np.infty
    for successor in lane.successors:
        successors.append(successor.id)
    predecessors = []
    for predecessor in lane.predecessors:
        predecessors.append(predecessor.id)
    # left adjacent
    if lane.adjacent_left is not None:
        adjacent_left = lane.adjacent_left.id
        if lane.adjacent_left_direction_equal is not None:
            adjacent_left_direction_equal = lane.adjacent_left_direction_equal
        elif lane.edge is not None:
            adjacent_left_direction_equal = lane.forward == adjacent_left.forward
        else:
            raise ValueError("Lane has no direction info!")
    else:
        adjacent_left = None
        adjacent_left_direction_equal = None
    # right adjacent
    if lane.adjacent_right is not None:
        adjacent_right = lane.adjacent_right.id
        if lane.adjacent_right_direction_equal is not None:
            adjacent_right_direction_equal = lane.adjacent_right_direction_equal
        elif lane.edge is not None:
            adjacent_right_direction_equal = lane.forward == adjacent_right.forward
        else:
            raise ValueError("Lane has no direction info!")
    else:
        adjacent_right = None
        adjacent_right_direction_equal = None
    # print("len of polylines: {}/{}/{}".format(len(left_bound), len(center_points), len(right_bound)))
    lanelet = Lanelet(
        np.array(left_bound),
        np.array(center_points),
        np.array(right_bound),
        current_id,
        predecessors,
        successors,
        adjacent_left,
        adjacent_left_direction_equal,
        adjacent_right,
        adjacent_right_direction_equal,
    )
    return lanelet


def get_lanelets(graph: Graph) -> List[Lanelet]:
    """
    converts each lane in a graph to a lanelet and returns a list of all lanelets

    :param graph: the graph to convert
    :return: list of lanelets
    """
    result = []
    for lane in graph.get_all_lanes():
        lane.id = get_id()
    for edge in graph.edges:
        for lane in edge.lanes:
            result.append(get_lanelet(lane))
    for lane in graph.lanelinks:
        result.append(get_lanelet(lane))
    return result


# def create_scenario(graph: rg.Graph) -> Scenario:
#     """
#     creates a CR scenario out of a graph

#     :param graph: the graph to convert
#     :return: CR scenario
#     """
#     scenario = Scenario(config.TIMESTEPSIZE, config.BENCHMARK_ID)
#     net = LaneletNetwork()
#     for lanelet in get_lanelets(graph):
#         net.add_lanelet(lanelet)
#     scenario.lanelet_network = net
#     return scenario


def convert_coordinates_to_utm(scenario: Scenario, origin: np.ndarray) -> None:
    """
    converts all cartesian in scenario coordinates to utm coordinates

    :param scenario: the scenario to convert
    :param origin: origin of the cartesian coordinate system in lat and lon
    :return: None
    """
    for lanelet in scenario.lanelet_network.lanelets:
        for bound in [
            lanelet._left_vertices,
            lanelet._right_vertices,
            lanelet._center_vertices,
        ]:
            for index, point in enumerate(bound):
                point = geometry.cartesian_to_lon_lat(point, origin)
                lon = point[0]
                lat = point[1]
                easting, northing, zone_number, zone_letter = utm.from_latlon(lat, lon)
                bound[index] = np.array([easting, northing])
    return


def create_scenario_intermediate(graph) -> Tuple[Scenario, IntermediateFormat]:
    """Convert Scenario from RoadGraph via IntermediateFormat"""
    interm = IntermediateFormat.extract_from_road_graph(graph)
    if isinstance(graph, SublayeredGraph):
        interm_sublayer = IntermediateFormat.extract_from_road_graph(graph.sublayer_graph)
        crossings = IntermediateFormat.get_lanelet_intersections(interm_sublayer, interm)
        interm_sublayer.intersections = list()
        interm_sublayer.traffic_signs = list()
        interm_sublayer.traffic_lights = list()
        interm_sublayer.remove_invalid_references()
        print("removed intersections, traffic lights, traffic signs from sublayer")
        interm.merge(interm_sublayer)
        interm.add_crossing_information(crossings)
    scenario = interm.to_commonroad_scenario()
    return scenario, interm


def export(graph: Graph, file_path=config.SAVE_PATH + config.BENCHMARK_ID + ".xml") -> None:
    """
    converts a graph to a CR scenario and saves it to disk

    :param graph: the graph
    :return: None
    """
    # scenario = create_scenario(graph)
    scenario, intermediate_format = create_scenario_intermediate(graph)
    # removing converting errors before writing to xml
    sanitize(scenario)

    # writing everything to XML
    logging.info("writing scenario to XML file")

    if config.EXPORT_IN_UTM:
        convert_coordinates_to_utm(scenario, graph.center_point)
    problemset = intermediate_format.get_dummy_planning_problem_set()
    author = config.AUTHOR
    affiliation = config.AFFILIATION
    source = config.SOURCE
    if config.MAPILLARY_CLIENT_ID != "demo":
        source += ", Mapillary"
    tags = create_tags(config.TAGS)
    # create location tag automatically. Retreive geonamesID from the Internet.
<<<<<<< HEAD
    scenario.lanelet_network.location = Location(gps_latitude=graph.center_point[0],
                                                 gps_longitude=graph.center_point[1],
                                                 geo_name_id=get_geonamesID(graph.center_point[0],
                                                                            graph.center_point[1]),
                                                 geo_transformation=None)
    # in the current commonroad version the following line works
    file_writer = CommonRoadFileWriter(
        scenario, problemset, author, affiliation, source, tags, decimal_precision=16,
        file_format=FileFormat.XML)
=======
    location = Location(
        gps_latitude=graph.center_point[0],
        gps_longitude=graph.center_point[1],
        geo_name_id=get_geonamesID(graph.center_point[0], graph.center_point[1]),
        geo_transformation=None,
    )
    # in the current commonroad version the following line works
    file_writer = CommonRoadFileWriter(
        scenario, problemset, author, affiliation, source, tags, location, decimal_precision=16
    )
>>>>>>> 8cbc42c6

    # write scenario to file with planning problem
    file_writer.write_to_file(file_path, OverwriteExistingFile.ALWAYS)

    # write scenario to file without planning problem
    # file_writer.write_scenario_to_file(file, OverwriteExistingFile.ALWAYS)


def convert_to_scenario(graph: Graph) -> Scenario:
    # scenario = create_scenario(graph)
    scenario, intermediate_format = create_scenario_intermediate(graph)
    # removing converting errors before writing to xml
    sanitize(scenario)
    return scenario


def create_tags(tags: str):
    """
    creates tags out of a space separated string

    :param tags: string of tags
    :return: list of tags
    """
    splits = tags.split()
    tags = set()
    for tag in splits:
        tags.add(Tag(tag))
    return tags


def find_bounds(scenario: Scenario) -> List[float]:
    """
    finds the bounds of the scenario

    :param scenario: the scenario of which the bounds are found
    :return: list of bounds
    """
    x_min = min([min(point[0] for point in lanelet.center_vertices) for lanelet in scenario.lanelet_network.lanelets])
    x_max = max([max(point[0] for point in lanelet.center_vertices) for lanelet in scenario.lanelet_network.lanelets])
    y_min = min([min(point[1] for point in lanelet.center_vertices) for lanelet in scenario.lanelet_network.lanelets])
    y_max = max([max(point[1] for point in lanelet.center_vertices) for lanelet in scenario.lanelet_network.lanelets])
    return [x_min, x_max, y_min, y_max]


def view_xml(filename: str, ax=None) -> None:
    """
    shows the plot of a CR scenario on a axes object
    if no axes are provided, a new window is opened with pyplot

    :param filename: file of scenario
    :param ax: axes to plot on
    :return: None
    """
    print("loading scenario from XML")
    scenario, problem = CommonRoadFileReader(filename).open()
    print("drawing scenario")
    if len(scenario.lanelet_network.lanelets) == 0:
        print("empty scenario")
        return
    limits = find_bounds(scenario)

    draw_params = {
        "lanelet_network": {
            "draw_intersections": True,
            "draw_traffic_signs_in_lanelet": True,
            "draw_traffic_signs": True,
            "draw_traffic_lights": True,
            "intersection": {"draw_intersections": True},
            "traffic_sign": {
                "draw_traffic_signs": True,
                "show_label": False,
                "show_traffic_signs": "all",
                "scale_factor": 0.15,
            },
        },
        "lanelet": {"show_label": False},
    }
    rnd = MPRenderer(plot_limits=limits, ax=ax, draw_params=draw_params)
    scenario.draw(rnd)
    rnd.render()<|MERGE_RESOLUTION|>--- conflicted
+++ resolved
@@ -7,9 +7,8 @@
 
 import numpy as np
 import utm
-<<<<<<< HEAD
+
 from commonroad.common.util import FileFormat
-
 from crdesigner.config.osm_config import osm_config as config
 from crdesigner.map_conversion.osm2cr.converter_modules.graph_operations import road_graph as rg
 from crdesigner.map_conversion.osm2cr.converter_modules.intermediate_operations.intermediate_format import \
@@ -25,15 +24,6 @@
 from commonroad.common.file_reader import CommonRoadFileReader
 from commonroad.scenario.scenario import Scenario, Lanelet, Tag
 from commonroad.common.common_scenario import Location
-
-=======
-from commonroad.common.file_reader import CommonRoadFileReader
-from commonroad.common.file_writer import CommonRoadFileWriter, OverwriteExistingFile
-from commonroad.scenario.scenario import Lanelet, Location, Scenario, Tag
-
-# CommonRoad python tools are imported
-from commonroad.visualization.mp_renderer import MPRenderer
->>>>>>> 8cbc42c6
 
 from crdesigner.config.osm_config import osm_config as config
 from crdesigner.map_conversion.common import geometry
@@ -218,7 +208,6 @@
         source += ", Mapillary"
     tags = create_tags(config.TAGS)
     # create location tag automatically. Retreive geonamesID from the Internet.
-<<<<<<< HEAD
     scenario.lanelet_network.location = Location(gps_latitude=graph.center_point[0],
                                                  gps_longitude=graph.center_point[1],
                                                  geo_name_id=get_geonamesID(graph.center_point[0],
@@ -228,18 +217,6 @@
     file_writer = CommonRoadFileWriter(
         scenario, problemset, author, affiliation, source, tags, decimal_precision=16,
         file_format=FileFormat.XML)
-=======
-    location = Location(
-        gps_latitude=graph.center_point[0],
-        gps_longitude=graph.center_point[1],
-        geo_name_id=get_geonamesID(graph.center_point[0], graph.center_point[1]),
-        geo_transformation=None,
-    )
-    # in the current commonroad version the following line works
-    file_writer = CommonRoadFileWriter(
-        scenario, problemset, author, affiliation, source, tags, location, decimal_precision=16
-    )
->>>>>>> 8cbc42c6
 
     # write scenario to file with planning problem
     file_writer.write_to_file(file_path, OverwriteExistingFile.ALWAYS)
