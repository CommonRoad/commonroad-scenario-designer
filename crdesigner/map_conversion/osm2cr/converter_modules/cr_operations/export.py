<<<<<<< HEAD
"""
This module holds all interaction between this application and the ***CommonRoad python tools**.
It allows to export a scenario to CR or plot a CR scenario.
"""
from typing import List, Tuple

import logging
import numpy as np
import utm

from crdesigner.config.osm_config import osm_config as config
from crdesigner.common.file_reader import CRDesignerFileReader
from crdesigner.common.file_writer import CRDesignerFileWriter, OverwriteExistingFile
from crdesigner.map_conversion.osm2cr.converter_modules.graph_operations import road_graph as rg
from crdesigner.map_conversion.osm2cr.converter_modules.intermediate_operations.intermediate_format import \
    IntermediateFormat
from crdesigner.map_conversion.common import geometry
from crdesigner.map_conversion.osm2cr.converter_modules.utility.idgenerator import get_id
from crdesigner.map_conversion.osm2cr.converter_modules.utility.geonamesID import get_geonamesID
from crdesigner.map_conversion.osm2cr.converter_modules.cr_operations.cleanup import sanitize

# CommonRoad python tools are imported
from commonroad.visualization.mp_renderer import MPRenderer
from commonroad.scenario.scenario import Scenario, Lanelet, Tag, Location

def get_lanelet(lane: rg.Lane) -> Lanelet:
    """
    converts a graph lane to a lanelet

    :param lane: the graph lane to be converted
    :return: the resulting lanelet
    """
    current_id = lane.id
    left_bound = lane.left_bound
    right_bound = lane.right_bound
    center_points = lane.waypoints
    successors = []
    # speedlimit = lane.speedlimit
    # if speedlimit is None or speedlimit == 0:
    #     speedlimit = np.infty
    for successor in lane.successors:
        successors.append(successor.id)
    predecessors = []
    for predecessor in lane.predecessors:
        predecessors.append(predecessor.id)
    # left adjacent
    if lane.adjacent_left is not None:
        adjacent_left = lane.adjacent_left.id
        if lane.adjacent_left_direction_equal is not None:
            adjacent_left_direction_equal = lane.adjacent_left_direction_equal
        elif lane.edge is not None:
            adjacent_left_direction_equal = lane.forward == adjacent_left.forward
        else:
            raise ValueError("Lane has no direction info!")
    else:
        adjacent_left = None
        adjacent_left_direction_equal = None
    # right adjacent
    if lane.adjacent_right is not None:
        adjacent_right = lane.adjacent_right.id
        if lane.adjacent_right_direction_equal is not None:
            adjacent_right_direction_equal = lane.adjacent_right_direction_equal
        elif lane.edge is not None:
            adjacent_right_direction_equal = lane.forward == adjacent_right.forward
        else:
            raise ValueError("Lane has no direction info!")
    else:
        adjacent_right = None
        adjacent_right_direction_equal = None
    # print("len of polylines: {}/{}/{}".format(len(left_bound), len(center_points), len(right_bound)))
    lanelet = Lanelet(
        np.array(left_bound),
        np.array(center_points),
        np.array(right_bound),
        current_id,
        predecessors,
        successors,
        adjacent_left,
        adjacent_left_direction_equal,
        adjacent_right,
        adjacent_right_direction_equal,
    )
    return lanelet


def get_lanelets(graph: rg.Graph) -> List[Lanelet]:
    """
    converts each lane in a graph to a lanelet and returns a list of all lanelets

    :param graph: the graph to convert
    :return: list of lanelets
    """
    result = []
    for lane in graph.get_all_lanes():
        lane.id = get_id()
    for edge in graph.edges:
        for lane in edge.lanes:
            result.append(get_lanelet(lane))
    for lane in graph.lanelinks:
        result.append(get_lanelet(lane))
    return result


# def create_scenario(graph: rg.Graph) -> Scenario:
#     """
#     creates a CR scenario out of a graph

#     :param graph: the graph to convert
#     :return: CR scenario
#     """
#     scenario = Scenario(config.TIMESTEPSIZE, config.BENCHMARK_ID)
#     net = LaneletNetwork()
#     for lanelet in get_lanelets(graph):
#         net.add_lanelet(lanelet)
#     scenario.lanelet_network = net
#     return scenario


def convert_coordinates_to_utm(scenario: Scenario, origin: np.ndarray) -> None:
    """
    converts all cartesian in scenario coordinates to utm coordinates

    :param scenario: the scenario to convert
    :param origin: origin of the cartesian coordinate system in lat and lon
    :return: None
    """
    for lanelet in scenario.lanelet_network.lanelets:
        for bound in [
            lanelet._left_vertices,
            lanelet._right_vertices,
            lanelet._center_vertices,
        ]:
            for index, point in enumerate(bound):
                point = geometry.cartesian_to_lon_lat(point, origin)
                lon = point[0]
                lat = point[1]
                easting, northing, zone_number, zone_letter = utm.from_latlon(lat, lon)
                bound[index] = np.array([easting, northing])
    return
=======
from typing import Tuple

from commonroad.scenario.scenario import GeoTransformation, Location, Scenario, Tag

from crdesigner.common.config.general_config import general_config
from crdesigner.common.config.osm_config import osm_config
from crdesigner.map_conversion.osm2cr.converter_modules.cr_operations.cleanup import (
    sanitize,
)
from crdesigner.map_conversion.osm2cr.converter_modules.graph_operations.road_graph._graph import (
    Graph,
)
from crdesigner.map_conversion.osm2cr.converter_modules.graph_operations.road_graph._sublayered_graph import (
    SublayeredGraph,
)
from crdesigner.map_conversion.osm2cr.converter_modules.intermediate_operations.intermediate_format._intermediate_format import (
    IntermediateFormat,
)
from crdesigner.map_conversion.osm2cr.converter_modules.utility.geonamesID import (
    get_geonamesID,
)
>>>>>>> 961311c1


def create_scenario_intermediate(graph) -> Tuple[Scenario, IntermediateFormat]:
    """Convert Scenario from RoadGraph via IntermediateFormat"""
    interm = IntermediateFormat.extract_from_road_graph(graph)
    if isinstance(graph, SublayeredGraph):
        interm_sublayer = IntermediateFormat.extract_from_road_graph(graph.sublayer_graph)
        crossings = IntermediateFormat.get_lanelet_intersections(interm_sublayer, interm)
        interm_sublayer.intersections = list()
        interm_sublayer.traffic_signs = list()
        interm_sublayer.traffic_lights = list()
        interm_sublayer.remove_invalid_references()
        print("removed intersections, traffic lights, traffic signs from sublayer")
        interm.merge(interm_sublayer)
        interm.add_crossing_information(crossings)
    scenario = interm.to_commonroad_scenario()
    return scenario, interm


def convert_to_scenario(graph: Graph) -> Scenario:
    # scenario = create_scenario(graph)
    scenario, intermediate_format = create_scenario_intermediate(graph)

    scenario.author = general_config.author
    scenario.affiliation = general_config.affiliation
    source = general_config.source
    if osm_config.MAPILLARY_CLIENT_ID != "demo":
        source += ", Mapillary"
<<<<<<< HEAD
    tags = create_tags(config.TAGS)
    # create location tag automatically. Retreive geonamesID from the Internet.
    location = Location(gps_latitude=graph.center_point[0],
                        gps_longitude=graph.center_point[1],
                        geo_name_id=get_geonamesID(graph.center_point[0], graph.center_point[1]),
                        geo_transformation=None)
    # in the current commonroad version the following line works
    file_writer = CRDesignerFileWriter(
        scenario, problemset, author, affiliation, source, tags, location, decimal_precision=16)

    # write scenario to file with planning problem
    file_writer.write_to_file(file_path, OverwriteExistingFile.ALWAYS)

    # write scenario to file without planning problem
    # file_writer.write_scenario_to_file(file, OverwriteExistingFile.ALWAYS)
=======
    scenario.source = source
    scenario.tags = create_tags(general_config.tags)
>>>>>>> 961311c1

    # create location tag automatically. Retreive geonamesID from the Internet.
    scenario.location = Location(
        gps_latitude=graph.center_point[0],
        gps_longitude=graph.center_point[1],
        geo_name_id=get_geonamesID(graph.center_point[0], graph.center_point[1]),
        geo_transformation=GeoTransformation(geo_reference=general_config.proj_string_cr),
    )

    # removing converting errors before writing to xml
    sanitize(scenario)
    return scenario


def create_tags(tags: str):
    """
    creates tags out of a space separated string

    :param tags: string of tags
    :return: list of tags
    """
    splits = tags.split()
    tags = set()
    for tag in splits:
        tags.add(Tag(tag))
<<<<<<< HEAD
    return tags


def find_bounds(scenario: Scenario) -> List[float]:
    """
    finds the bounds of the scenario

    :param scenario: the scenario of which the bounds are found
    :return: list of bounds
    """
    x_min = min(
        [
            min(point[0] for point in lanelet.center_vertices)
            for lanelet in scenario.lanelet_network.lanelets
        ]
    )
    x_max = max(
        [
            max(point[0] for point in lanelet.center_vertices)
            for lanelet in scenario.lanelet_network.lanelets
        ]
    )
    y_min = min(
        [
            min(point[1] for point in lanelet.center_vertices)
            for lanelet in scenario.lanelet_network.lanelets
        ]
    )
    y_max = max(
        [
            max(point[1] for point in lanelet.center_vertices)
            for lanelet in scenario.lanelet_network.lanelets
        ]
    )
    return [x_min, x_max, y_min, y_max]


def view_xml(filename: str, ax=None) -> None:
    """
    shows the plot of a CR scenario on a axes object
    if no axes are provided, a new window is opened with pyplot

    :param filename: file of scenario
    :param ax: axes to plot on
    :return: None
    """
    print("loading scenario from XML")
    scenario, problem = CRDesignerFileReader(filename).open()
    print("drawing scenario")
    if len(scenario.lanelet_network.lanelets) == 0:
        print("empty scenario")
        return
    limits = find_bounds(scenario)

    draw_params = {'lanelet_network': {'draw_intersections': True, 'draw_traffic_signs_in_lanelet': True,
                                       'draw_traffic_signs': True, 'draw_traffic_lights': True,
                                       'intersection': {'draw_intersections': True},
                                       'traffic_sign': {'draw_traffic_signs': True,
                                                        'show_label': False,
                                                        'show_traffic_signs': 'all',

                                                        'scale_factor': 0.15}},
                   'lanelet': {'show_label': False}}
    rnd = MPRenderer(plot_limits=limits, ax=ax, draw_params=draw_params)
    scenario.draw(rnd)
    rnd.render()
=======
    return tags
>>>>>>> 961311c1
<|MERGE_RESOLUTION|>--- conflicted
+++ resolved
@@ -1,144 +1,3 @@
-<<<<<<< HEAD
-"""
-This module holds all interaction between this application and the ***CommonRoad python tools**.
-It allows to export a scenario to CR or plot a CR scenario.
-"""
-from typing import List, Tuple
-
-import logging
-import numpy as np
-import utm
-
-from crdesigner.config.osm_config import osm_config as config
-from crdesigner.common.file_reader import CRDesignerFileReader
-from crdesigner.common.file_writer import CRDesignerFileWriter, OverwriteExistingFile
-from crdesigner.map_conversion.osm2cr.converter_modules.graph_operations import road_graph as rg
-from crdesigner.map_conversion.osm2cr.converter_modules.intermediate_operations.intermediate_format import \
-    IntermediateFormat
-from crdesigner.map_conversion.common import geometry
-from crdesigner.map_conversion.osm2cr.converter_modules.utility.idgenerator import get_id
-from crdesigner.map_conversion.osm2cr.converter_modules.utility.geonamesID import get_geonamesID
-from crdesigner.map_conversion.osm2cr.converter_modules.cr_operations.cleanup import sanitize
-
-# CommonRoad python tools are imported
-from commonroad.visualization.mp_renderer import MPRenderer
-from commonroad.scenario.scenario import Scenario, Lanelet, Tag, Location
-
-def get_lanelet(lane: rg.Lane) -> Lanelet:
-    """
-    converts a graph lane to a lanelet
-
-    :param lane: the graph lane to be converted
-    :return: the resulting lanelet
-    """
-    current_id = lane.id
-    left_bound = lane.left_bound
-    right_bound = lane.right_bound
-    center_points = lane.waypoints
-    successors = []
-    # speedlimit = lane.speedlimit
-    # if speedlimit is None or speedlimit == 0:
-    #     speedlimit = np.infty
-    for successor in lane.successors:
-        successors.append(successor.id)
-    predecessors = []
-    for predecessor in lane.predecessors:
-        predecessors.append(predecessor.id)
-    # left adjacent
-    if lane.adjacent_left is not None:
-        adjacent_left = lane.adjacent_left.id
-        if lane.adjacent_left_direction_equal is not None:
-            adjacent_left_direction_equal = lane.adjacent_left_direction_equal
-        elif lane.edge is not None:
-            adjacent_left_direction_equal = lane.forward == adjacent_left.forward
-        else:
-            raise ValueError("Lane has no direction info!")
-    else:
-        adjacent_left = None
-        adjacent_left_direction_equal = None
-    # right adjacent
-    if lane.adjacent_right is not None:
-        adjacent_right = lane.adjacent_right.id
-        if lane.adjacent_right_direction_equal is not None:
-            adjacent_right_direction_equal = lane.adjacent_right_direction_equal
-        elif lane.edge is not None:
-            adjacent_right_direction_equal = lane.forward == adjacent_right.forward
-        else:
-            raise ValueError("Lane has no direction info!")
-    else:
-        adjacent_right = None
-        adjacent_right_direction_equal = None
-    # print("len of polylines: {}/{}/{}".format(len(left_bound), len(center_points), len(right_bound)))
-    lanelet = Lanelet(
-        np.array(left_bound),
-        np.array(center_points),
-        np.array(right_bound),
-        current_id,
-        predecessors,
-        successors,
-        adjacent_left,
-        adjacent_left_direction_equal,
-        adjacent_right,
-        adjacent_right_direction_equal,
-    )
-    return lanelet
-
-
-def get_lanelets(graph: rg.Graph) -> List[Lanelet]:
-    """
-    converts each lane in a graph to a lanelet and returns a list of all lanelets
-
-    :param graph: the graph to convert
-    :return: list of lanelets
-    """
-    result = []
-    for lane in graph.get_all_lanes():
-        lane.id = get_id()
-    for edge in graph.edges:
-        for lane in edge.lanes:
-            result.append(get_lanelet(lane))
-    for lane in graph.lanelinks:
-        result.append(get_lanelet(lane))
-    return result
-
-
-# def create_scenario(graph: rg.Graph) -> Scenario:
-#     """
-#     creates a CR scenario out of a graph
-
-#     :param graph: the graph to convert
-#     :return: CR scenario
-#     """
-#     scenario = Scenario(config.TIMESTEPSIZE, config.BENCHMARK_ID)
-#     net = LaneletNetwork()
-#     for lanelet in get_lanelets(graph):
-#         net.add_lanelet(lanelet)
-#     scenario.lanelet_network = net
-#     return scenario
-
-
-def convert_coordinates_to_utm(scenario: Scenario, origin: np.ndarray) -> None:
-    """
-    converts all cartesian in scenario coordinates to utm coordinates
-
-    :param scenario: the scenario to convert
-    :param origin: origin of the cartesian coordinate system in lat and lon
-    :return: None
-    """
-    for lanelet in scenario.lanelet_network.lanelets:
-        for bound in [
-            lanelet._left_vertices,
-            lanelet._right_vertices,
-            lanelet._center_vertices,
-        ]:
-            for index, point in enumerate(bound):
-                point = geometry.cartesian_to_lon_lat(point, origin)
-                lon = point[0]
-                lat = point[1]
-                easting, northing, zone_number, zone_letter = utm.from_latlon(lat, lon)
-                bound[index] = np.array([easting, northing])
-    return
-=======
 from typing import Tuple
 
 from commonroad.scenario.scenario import GeoTransformation, Location, Scenario, Tag
@@ -160,7 +19,6 @@
 from crdesigner.map_conversion.osm2cr.converter_modules.utility.geonamesID import (
     get_geonamesID,
 )
->>>>>>> 961311c1
 
 
 def create_scenario_intermediate(graph) -> Tuple[Scenario, IntermediateFormat]:
@@ -189,26 +47,8 @@
     source = general_config.source
     if osm_config.MAPILLARY_CLIENT_ID != "demo":
         source += ", Mapillary"
-<<<<<<< HEAD
-    tags = create_tags(config.TAGS)
-    # create location tag automatically. Retreive geonamesID from the Internet.
-    location = Location(gps_latitude=graph.center_point[0],
-                        gps_longitude=graph.center_point[1],
-                        geo_name_id=get_geonamesID(graph.center_point[0], graph.center_point[1]),
-                        geo_transformation=None)
-    # in the current commonroad version the following line works
-    file_writer = CRDesignerFileWriter(
-        scenario, problemset, author, affiliation, source, tags, location, decimal_precision=16)
-
-    # write scenario to file with planning problem
-    file_writer.write_to_file(file_path, OverwriteExistingFile.ALWAYS)
-
-    # write scenario to file without planning problem
-    # file_writer.write_scenario_to_file(file, OverwriteExistingFile.ALWAYS)
-=======
     scenario.source = source
     scenario.tags = create_tags(general_config.tags)
->>>>>>> 961311c1
 
     # create location tag automatically. Retreive geonamesID from the Internet.
     scenario.location = Location(
@@ -234,73 +74,4 @@
     tags = set()
     for tag in splits:
         tags.add(Tag(tag))
-<<<<<<< HEAD
-    return tags
-
-
-def find_bounds(scenario: Scenario) -> List[float]:
-    """
-    finds the bounds of the scenario
-
-    :param scenario: the scenario of which the bounds are found
-    :return: list of bounds
-    """
-    x_min = min(
-        [
-            min(point[0] for point in lanelet.center_vertices)
-            for lanelet in scenario.lanelet_network.lanelets
-        ]
-    )
-    x_max = max(
-        [
-            max(point[0] for point in lanelet.center_vertices)
-            for lanelet in scenario.lanelet_network.lanelets
-        ]
-    )
-    y_min = min(
-        [
-            min(point[1] for point in lanelet.center_vertices)
-            for lanelet in scenario.lanelet_network.lanelets
-        ]
-    )
-    y_max = max(
-        [
-            max(point[1] for point in lanelet.center_vertices)
-            for lanelet in scenario.lanelet_network.lanelets
-        ]
-    )
-    return [x_min, x_max, y_min, y_max]
-
-
-def view_xml(filename: str, ax=None) -> None:
-    """
-    shows the plot of a CR scenario on a axes object
-    if no axes are provided, a new window is opened with pyplot
-
-    :param filename: file of scenario
-    :param ax: axes to plot on
-    :return: None
-    """
-    print("loading scenario from XML")
-    scenario, problem = CRDesignerFileReader(filename).open()
-    print("drawing scenario")
-    if len(scenario.lanelet_network.lanelets) == 0:
-        print("empty scenario")
-        return
-    limits = find_bounds(scenario)
-
-    draw_params = {'lanelet_network': {'draw_intersections': True, 'draw_traffic_signs_in_lanelet': True,
-                                       'draw_traffic_signs': True, 'draw_traffic_lights': True,
-                                       'intersection': {'draw_intersections': True},
-                                       'traffic_sign': {'draw_traffic_signs': True,
-                                                        'show_label': False,
-                                                        'show_traffic_signs': 'all',
-
-                                                        'scale_factor': 0.15}},
-                   'lanelet': {'show_label': False}}
-    rnd = MPRenderer(plot_limits=limits, ax=ax, draw_params=draw_params)
-    scenario.draw(rnd)
-    rnd.render()
-=======
-    return tags
->>>>>>> 961311c1
+    return tags