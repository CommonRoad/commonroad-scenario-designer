from typing import Tuple

<<<<<<< HEAD
import numpy as np
import utm
from commonroad.common.common_scenario import Location
from commonroad.common.file_reader import CommonRoadFileReader
from commonroad.common.file_writer import CommonRoadFileWriter, OverwriteExistingFile
from commonroad.common.util import FileFormat
from commonroad.scenario.scenario import Lanelet, Scenario, Tag
=======
from commonroad.scenario.scenario import GeoTransformation, Location, Scenario, Tag
>>>>>>> 961311c1

from crdesigner.common.config.general_config import general_config
from crdesigner.common.config.osm_config import osm_config
from crdesigner.map_conversion.osm2cr.converter_modules.cr_operations.cleanup import (
    sanitize,
)
from crdesigner.map_conversion.osm2cr.converter_modules.graph_operations.road_graph._graph import (
    Graph,
)
from crdesigner.map_conversion.osm2cr.converter_modules.graph_operations.road_graph._sublayered_graph import (
    SublayeredGraph,
)
from crdesigner.map_conversion.osm2cr.converter_modules.intermediate_operations.intermediate_format._intermediate_format import (
    IntermediateFormat,
)
from crdesigner.map_conversion.osm2cr.converter_modules.utility.geonamesID import (
    get_geonamesID,
)


def create_scenario_intermediate(graph) -> Tuple[Scenario, IntermediateFormat]:
    """Convert Scenario from RoadGraph via IntermediateFormat"""
    interm = IntermediateFormat.extract_from_road_graph(graph)
    if isinstance(graph, SublayeredGraph):
        interm_sublayer = IntermediateFormat.extract_from_road_graph(graph.sublayer_graph)
        crossings = IntermediateFormat.get_lanelet_intersections(interm_sublayer, interm)
        interm_sublayer.intersections = list()
        interm_sublayer.traffic_signs = list()
        interm_sublayer.traffic_lights = list()
        interm_sublayer.remove_invalid_references()
        print("removed intersections, traffic lights, traffic signs from sublayer")
        interm.merge(interm_sublayer)
        interm.add_crossing_information(crossings)
    scenario = interm.to_commonroad_scenario()
    return scenario, interm


def convert_to_scenario(graph: Graph) -> Scenario:
    # scenario = create_scenario(graph)
    scenario, intermediate_format = create_scenario_intermediate(graph)

    scenario.author = general_config.author
    scenario.affiliation = general_config.affiliation
    source = general_config.source
    if osm_config.MAPILLARY_CLIENT_ID != "demo":
        source += ", Mapillary"
    scenario.source = source
    scenario.tags = create_tags(general_config.tags)

    # create location tag automatically. Retreive geonamesID from the Internet.
<<<<<<< HEAD
    scenario.lanelet_network.location = Location(
=======
    scenario.location = Location(
>>>>>>> 961311c1
        gps_latitude=graph.center_point[0],
        gps_longitude=graph.center_point[1],
        geo_name_id=get_geonamesID(graph.center_point[0], graph.center_point[1]),
        geo_transformation=GeoTransformation(geo_reference=general_config.proj_string_cr),
    )
<<<<<<< HEAD
    # in the current commonroad version the following line works
    file_writer = CommonRoadFileWriter(
        scenario, problemset, author, affiliation, source, tags, decimal_precision=16, file_format=FileFormat.XML
    )

    # write scenario to file with planning problem
    file_writer.write_to_file(file_path, OverwriteExistingFile.ALWAYS)

    # write scenario to file without planning problem
    # file_writer.write_scenario_to_file(file, OverwriteExistingFile.ALWAYS)
=======
>>>>>>> 961311c1

    # removing converting errors before writing to xml
    sanitize(scenario)
    return scenario


def create_tags(tags: str):
    """
    creates tags out of a space separated string

    :param tags: string of tags
    :return: list of tags
    """
    splits = tags.split()
    tags = set()
    for tag in splits:
        tags.add(Tag(tag))
    return tags<|MERGE_RESOLUTION|>--- conflicted
+++ resolved
@@ -1,16 +1,6 @@
 from typing import Tuple
 
-<<<<<<< HEAD
-import numpy as np
-import utm
-from commonroad.common.common_scenario import Location
-from commonroad.common.file_reader import CommonRoadFileReader
-from commonroad.common.file_writer import CommonRoadFileWriter, OverwriteExistingFile
-from commonroad.common.util import FileFormat
-from commonroad.scenario.scenario import Lanelet, Scenario, Tag
-=======
 from commonroad.scenario.scenario import GeoTransformation, Location, Scenario, Tag
->>>>>>> 961311c1
 
 from crdesigner.common.config.general_config import general_config
 from crdesigner.common.config.osm_config import osm_config
@@ -61,29 +51,12 @@
     scenario.tags = create_tags(general_config.tags)
 
     # create location tag automatically. Retreive geonamesID from the Internet.
-<<<<<<< HEAD
     scenario.lanelet_network.location = Location(
-=======
-    scenario.location = Location(
->>>>>>> 961311c1
         gps_latitude=graph.center_point[0],
         gps_longitude=graph.center_point[1],
         geo_name_id=get_geonamesID(graph.center_point[0], graph.center_point[1]),
         geo_transformation=GeoTransformation(geo_reference=general_config.proj_string_cr),
     )
-<<<<<<< HEAD
-    # in the current commonroad version the following line works
-    file_writer = CommonRoadFileWriter(
-        scenario, problemset, author, affiliation, source, tags, decimal_precision=16, file_format=FileFormat.XML
-    )
-
-    # write scenario to file with planning problem
-    file_writer.write_to_file(file_path, OverwriteExistingFile.ALWAYS)
-
-    # write scenario to file without planning problem
-    # file_writer.write_scenario_to_file(file, OverwriteExistingFile.ALWAYS)
-=======
->>>>>>> 961311c1
 
     # removing converting errors before writing to xml
     sanitize(scenario)
