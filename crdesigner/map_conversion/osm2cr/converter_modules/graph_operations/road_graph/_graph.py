"""
Graph class. It also provides several methods to perform operations on elements of the graph.
"""

import logging
from typing import List, Optional, Set, Tuple

import numpy as np
<<<<<<< HEAD
from pyproj import Transformer
=======
from ordered_set import OrderedSet
>>>>>>> 3dbb3c7b

from crdesigner.common.config.osm_config import osm_config as config
from crdesigner.map_conversion.common import geometry

from ._graph_edge import GraphEdge
from ._graph_functions import (
    find_adjacents,
    get_lane_waypoints,
    graph_search,
    set_points,
    sort_adjacent_lanes,
)
from ._graph_lane import Lane
from ._graph_node import GraphNode
from ._graph_traffic_light import GraphTrafficLight
from ._graph_traffic_sign import GraphTrafficSign


class Graph:
    def __init__(
        self,
        nodes: Set[GraphNode],
        edges: Set[GraphEdge],
        center_point: Tuple[float, float],
        bounds: Tuple[float, float, float, float],
        transformer: Transformer,
        traffic_signs: List[GraphTrafficSign],
        traffic_lights: List[GraphTrafficLight],
    ) -> None:
        """
        creates a new graph

        :param nodes: nodes of the graph
        :param edges: edges of the graph
        :return: None
        """
        self.nodes = nodes
        self.edges = edges
        self.center_point = center_point
        self.bounds = bounds
        self.transformer = transformer
        self.lanelinks: Set[Lane] = OrderedSet()
        self.traffic_signs = traffic_signs
        self.traffic_lights = traffic_lights

    def get_central_node(self) -> GraphNode:
        """
        finds the most central node in the graph

        :return: most central node
        """
        center_node = None
        min_distance = 0
        for node in self.nodes:
            distance = np.linalg.norm(np.array([node.x, node.y]))
            if center_node is None:
                center_node = node
                min_distance = distance
            elif distance < min_distance:
                min_distance = distance
                center_node = node
        return center_node

    def make_contiguous(self) -> None:
        """
        deletes all elements of the graph that are not connected with the central node

        :return: None
        """
        center_node = self.get_central_node()
        nodes, edges = graph_search(center_node)
        self.nodes, self.edges = nodes, edges

    def link_edges(self) -> None:
        """
        sets successors and predecessors for edges,
        according to the angle they have to each other at intersections

        :return: None
        """
        for node in self.nodes:
            if node.get_degree() > 1:
                edges = list(node.edges)
                for index, edge in enumerate(edges):
                    other_edges = edges[:index] + edges[index + 1 :]
                    angles = []
                    for other_edge in other_edges:
                        angles.append(edge.angle_to(other_edge, node))
                    link = other_edges[int(np.argmax(angles))]
                    angle = edge.angle_to(link, node)
                    if angle > 0.9 * np.pi:
                        # successor found
                        if edge.node1 == node:
                            edge.backward_successor = link
                        elif edge.node2 == node:
                            edge.forward_successor = link
                        else:
                            raise ValueError("graph is malformed")

    def create_lane_waypoints(self) -> None:
        """
        creates the waypoints of all lanes in the graph

        :return: None
        """
        for edge in self.edges:
            # width = config.LANEWIDTHS[edge.roadtype]
            width = edge.lanewidth
            waypoints = get_lane_waypoints(edge.nr_of_lanes, width, edge.get_interpolated_waypoints())
            assert len(edge.lanes) == edge.nr_of_lanes
            assert len(waypoints) == len(edge.lanes)
            for index, lane in enumerate(edge.lanes):
                if lane.forward:
                    lane.waypoints = waypoints[index]
                else:
                    waypoints[index].reverse()
                    lane.waypoints = waypoints[index]
                if lane.waypoints is None:
                    raise ValueError("graph is malformed, waypoints are None")

    def interpolate(self) -> None:
        """
        interpolates all edges

        :return: None
        """
        for edge in self.edges:
            edge.get_interpolated_waypoints()
        return

    def crop_waypoints_at_intersections(self, intersection_dist: float) -> List[GraphEdge]:
        """
        crops all edges at intersections
        returns all edges that were too short for proper cropping

        :return: too short edges
        """
        edges_to_delete = []
        to_delete = []
        for node in self.nodes:
            if node.is_crossing:
                cropping_dist = intersection_dist / 10.0
            else:
                cropping_dist = intersection_dist
            node_point = np.array([node.x, node.y])
            node_edges = list(node.edges)
            for index, edge in enumerate(node_edges):
                distance = 0
                edgewaypoints = edge.get_interpolated_waypoints()
                if edge.points_to(node):
                    edgewaypoints = edgewaypoints[::-1]
                other_edges = node_edges[index + 1 :] + node_edges[:index]
                if len(other_edges) <= 0:
                    # this node has degree of 1 and does not need to be cropped
                    pass
                else:
                    for other_edge in other_edges:
                        otherwaypoints = other_edge.get_interpolated_waypoints()
                        if other_edge.points_to(node):
                            otherwaypoints = otherwaypoints[::-1]
                        i = 0
                        if config.INTERSECTION_CROPPING_WITH_RESPECT_TO_ROADS:
                            distance_to_edge = edge.get_width() / 2 + other_edge.get_width() / 2 + cropping_dist
                            while (
                                i < min(len(edgewaypoints), len(otherwaypoints))
                                and np.linalg.norm(edgewaypoints[i] - otherwaypoints[i]) < distance_to_edge
                            ):
                                i += 1
                        else:
                            while (
                                i < min(len(edgewaypoints), len(otherwaypoints))
                                and np.linalg.norm(edgewaypoints[i] - edgewaypoints[0]) < cropping_dist
                            ):
                                i += 1
                        if i >= len(edgewaypoints):
                            if edge not in edges_to_delete:
                                edges_to_delete.append(edge)
                        if i >= len(otherwaypoints):
                            if other_edge not in edges_to_delete:
                                edges_to_delete.append(other_edge)
                        i = min(i, len(edgewaypoints) - 1, len(otherwaypoints) - 1)
                        distance = max(distance, np.linalg.norm(edgewaypoints[i] - node_point))
                    to_delete.append((edge, distance, node))
        cropping = {}
        for edge, distance, node in to_delete:
            index1, index2 = edge.get_crop_index(node, distance)
            if edge in cropping:
                index1 = max(index1, cropping[edge][0])
                index2 = min(index2, cropping[edge][1])
                cropping[edge] = index1, index2
            else:
                cropping[edge] = (index1, index2)
        for edge in cropping:
            index1, index2 = cropping[edge]
            edge.crop(index1, index2, edges_to_delete)

        return edges_to_delete

    def remove_edge(self, edge: GraphEdge) -> None:
        """
        removes an edge from the graph

        :param edge: the edge to remove
        :return: None
        """
        self.edges -= {edge}

        edge.node1.edges -= {edge}
        edge.node2.edges -= {edge}
        for lane in edge.lanes:
            successors = lane.successors.copy()
            predecessors = lane.predecessors.copy()
            for successor in successors:
                successor.predecessors -= {lane}
            for predecessor in predecessors:
                predecessor.successors -= {lane}

    def add_edge(self, edge: GraphEdge) -> None:
        """
        adds an existing edge to the graph
        this edge must connect two nodes which are already in the graph

        :param edge: the edge to add
        :return: None
        """
        assert edge.node1 in self.nodes
        assert edge.node2 in self.nodes
        self.edges.add(edge)
        edge.node1.edges.add(edge)
        edge.node2.edges.add(edge)

        for lane in edge.lanes:
            successors = lane.successors.copy()
            predecessors = lane.predecessors.copy()
            for successor in successors:
                successor.predecessors.add(lane)
            for predecessor in predecessors:
                predecessor.successors.add(lane)

    def delete_edges(self, edges: List[GraphEdge]) -> None:
        """
        deletes edges and links predecessors of deleted lanes with successors

        :param edges: edges to delete
        :return: None
        """
        for edge in edges:
            self.edges -= OrderedSet([edge])
            edge.node1.edges -= OrderedSet([edge])
            edge.node2.edges -= OrderedSet([edge])

            for lane in edge.lanes:
                successors = lane.successors.copy()
                predecessors = lane.predecessors.copy()
                for successor in successors:
                    successor.predecessors |= predecessors
                    successor.predecessors -= OrderedSet([lane])
                for predecessor in predecessors:
                    predecessor.successors |= successors
                    predecessor.successors -= OrderedSet([lane])
                lane.successors = []
                lane.predecessors = []

    def set_adjacents(self) -> None:
        """
        sets all predecessors and successors for lanes assigned to an edge correctly
        sets the adjacent left and right lanes for all lane links correctly
        this method should only be called after creating link segments

        :return: None
        """
        # delete all old predecessors and successors
        for edge in self.edges:
            for lane in edge.lanes:
                lane.predecessors = OrderedSet()
                lane.successors = OrderedSet()
        # set all predecessors and successors correctly
        for lane in self.lanelinks:
            for successor in lane.successors:
                successor.predecessors.add(lane)
            for predecessor in lane.predecessors:
                predecessor.successors.add(lane)
        # set all adjacent lanes correctly
        for lane in self.lanelinks:
            # adjacent_left
            for predecessor in lane.predecessors:
                if predecessor is not None and predecessor.adjacent_left is not None:
                    if predecessor.adjacent_left.forward == predecessor.forward:
                        possible_adjacents = predecessor.adjacent_left.successors
                        forward = True
                    else:
                        possible_adjacents = predecessor.adjacent_left.predecessors
                        forward = False
                    for possible_adjacent in possible_adjacents:
                        if forward:
                            for successor in possible_adjacent.successors:
                                if successor.adjacent_right in lane.successors:
                                    lane.adjacent_left = possible_adjacent
                                    lane.adjacent_left_direction_equal = True
                        else:
                            for predecessor2 in possible_adjacent.predecessors:
                                if predecessor2.adjacent_left in lane.successors:
                                    lane.adjacent_left = possible_adjacent
                                    lane.adjacent_left_direction_equal = False
            # adjacent_right
            for predecessor in lane.predecessors:
                if predecessor is not None and predecessor.adjacent_right is not None:
                    if predecessor.adjacent_right.forward == predecessor.forward:
                        possible_adjacents = predecessor.adjacent_right.successors
                        forward = True
                    else:
                        possible_adjacents = predecessor.adjacent_right.predecessors
                        forward = False
                    for possible_adjacent in possible_adjacents:
                        if forward:
                            for successor in possible_adjacent.successors:
                                if successor.adjacent_left in lane.successors:
                                    lane.adjacent_right = possible_adjacent
                                    lane.adjacent_right_direction_equal = True
                        else:
                            for predecessor2 in possible_adjacent.predecessors:
                                if predecessor2.adjacent_right in lane.successors:
                                    lane.adjacent_right = possible_adjacent
                                    lane.adjacent_right_direction_equal = False

        # set forward
        def update_forward(lane: Lane, forward: bool):
            lane.forward = forward
            if lane.adjacent_right is not None and lane.adjacent_right.forward is None:
                update_forward(lane.adjacent_right, lane.adjacent_right_direction_equal == forward)
            if lane.adjacent_left is not None and lane.adjacent_left.forward is None:
                update_forward(lane.adjacent_left, lane.adjacent_left_direction_equal == forward)
            return

        for lane in self.lanelinks:
            if lane.forward is None:
                # update_forward(lane, True)
                pass

    def create_lane_link_segments(self) -> None:
        """
        creates link segments for all intersections
        this method should only be called once, when creating a scenario

        :return: None
        """
        for edge in self.edges:
            for lane in edge.lanes:
                for successor in lane.successors:
                    predecessor = lane
                    waypoints = set_points(predecessor, successor)
                    from_node = predecessor.to_node
                    to_node = successor.from_node
                    width1 = predecessor.width2
                    width2 = successor.width1
                    segment = Lane(
                        None,
                        {successor},
                        {predecessor},
                        "none",
                        width1,
                        width2,
                        from_node,
                        to_node,
                        predecessor.speedlimit,
                    )
                    segment.waypoints = waypoints

                    # segment is only added if it does not form a turn
                    if successor.edge != predecessor.edge and geometry.curvature(waypoints) > config.LANE_SEGMENT_ANGLE:
                        self.lanelinks.add(segment)

        self.set_adjacents()

    def create_lane_bounds(self, interpolation_scale: Optional[float] = None) -> None:
        """
        creates bounds for all lanes in the graph
        filters out negligible way points

        :return: None
        """
        # nr of waypoints is set equal for all adjacent lanes
        if interpolation_scale is not None:
            assert (
                interpolation_scale <= 1
            ), "scaling up with this function does not make sense and is probably not what you want"

        # set number of way points equal for all adjacent lanes
        for edge in self.edges:
            min_nr = None
            max_nr = None
            for lane in edge.lanes:
                if min_nr is None:
                    min_nr = len(lane.waypoints)
                else:
                    min_nr = min(len(lane.waypoints), min_nr)
                if max_nr is None:
                    max_nr = len(lane.waypoints)
                else:
                    max_nr = max(len(lane.waypoints), max_nr)
            new_nr = (min_nr + max_nr) // 2
            if interpolation_scale is not None:
                new_nr = int(new_nr * interpolation_scale)
            for lane in edge.lanes:
                if new_nr != len(lane.waypoints):
                    lane.set_nr_of_way_points(new_nr)
        for link_lane in self.lanelinks:
            adjacents = find_adjacents(link_lane, OrderedSet())
            min_nr = None
            max_nr = None
            for lane in adjacents:
                if min_nr is None:
                    min_nr = len(lane.waypoints)
                else:
                    min_nr = min(len(lane.waypoints), min_nr)
                if max_nr is None:
                    max_nr = len(lane.waypoints)
                else:
                    max_nr = max(len(lane.waypoints), max_nr)
            new_nr = (min_nr + max_nr) // 2
            if interpolation_scale is not None:
                new_nr = int(new_nr * interpolation_scale)
            for lane in adjacents:
                if new_nr != len(lane.waypoints):
                    lane.set_nr_of_way_points(new_nr)

        # filter negligible points
        if config.FILTER:
            logging.info("filtering points")
            for edge in self.edges:
                lines = [lane.waypoints if lane.forward else lane.waypoints[::-1] for lane in edge.lanes]
                lines = geometry.pre_filter_points(lines)
                lines = geometry.filter_points(lines, config.COMPRESSION_THRESHOLD)
                for index, lane in enumerate(edge.lanes):
                    lane.waypoints = lines[index] if lane.forward else lines[index][::-1]
            visited = set()
            for lane_link in self.lanelinks:
                if lane_link in visited:
                    continue
                lane_list, forward = sort_adjacent_lanes(lane_link)
                visited |= set(lane_list)
                lines = [lane.waypoints if forward[i] else lane.waypoints[::-1] for i, lane in enumerate(lane_list)]
                lines = geometry.pre_filter_points(lines)
                lines = geometry.filter_points(lines, config.COMPRESSION_THRESHOLD)
                for index, lane in enumerate(lane_list):
                    lane.waypoints = lines[index] if forward[index] else lines[index][::-1]

        # create_lane_bounds
        for lane in self.get_all_lanes():
            lane.create_bounds()

    def get_all_lanes(self) -> List[Lane]:
        """
        gets all lanes of the graph: lanes assigned to edges and lane links

        :return: all lanes of graph
        """
        lanes = []
        for edge in self.edges:
            lanes += edge.lanes
        lanes += self.lanelinks
        return lanes

    def correct_start_end_points(self) -> None:
        """
        set first and last points of lane correct (same as predecessors, successors, adjacents, ...)

        :return: None
        """
        for lane in self.get_all_lanes():
            # point at start and left
            start_left = [(lane, "startleft")]
            # point at start and right
            start_right = [(lane, "startright")]
            # point at end and left
            end_left = [(lane, "endleft")]
            # point at end and right
            end_right = [(lane, "endright")]

            # predecessors
            for predecessor in lane.predecessors:
                start_left.append((predecessor, "endleft"))
                start_right.append((predecessor, "endright"))
                # left adjacents of predecessors
                if predecessor.adjacent_left is not None:
                    if predecessor.adjacent_left_direction_equal:
                        start_left.append((predecessor.adjacent_left, "endright"))
                    else:
                        start_left.append((predecessor.adjacent_left, "startleft"))
                # right adjacents of predecessors
                if predecessor.adjacent_right is not None:
                    if predecessor.adjacent_right_direction_equal:
                        start_right.append((predecessor.adjacent_right, "endleft"))
                    else:
                        start_right.append((predecessor.adjacent_right, "startright"))
            # successors
            for successor in lane.successors:
                end_left.append((successor, "startleft"))
                end_right.append((successor, "startright"))
                # left adjacents of successors
                if successor.adjacent_left is not None:
                    if successor.adjacent_left_direction_equal:
                        end_left.append((successor.adjacent_left, "startright"))
                    else:
                        end_left.append((successor.adjacent_left, "endleft"))
                # right adjacents of successors
                if successor.adjacent_right is not None:
                    if successor.adjacent_right_direction_equal:
                        end_right.append((successor.adjacent_right, "startleft"))
                    else:
                        end_right.append((successor.adjacent_right, "endright"))
            # left adjacents
            if lane.adjacent_left is not None:
                if lane.adjacent_left_direction_equal:
                    start_left.append((lane.adjacent_left, "startright"))
                    end_left.append((lane.adjacent_left, "endright"))
                    # successors of left adjacents
                    for successor in lane.adjacent_left.successors:
                        end_left.append((successor, "startright"))
                    # predecessors of left adjacents
                    for predecessor in lane.adjacent_left.predecessors:
                        start_left.append((predecessor, "endright"))
                else:
                    start_left.append((lane.adjacent_left, "endleft"))
                    end_left.append((lane.adjacent_left, "startleft"))
                    # successors of left adjacents backwards
                    for successor in lane.adjacent_left.successors:
                        start_left.append((successor, "startleft"))
                    # predecessors of left adjacents backwards
                    for predecessor in lane.adjacent_left.predecessors:
                        end_left.append((predecessor, "endleft"))
            # right adjacents
            if lane.adjacent_right is not None:
                if lane.adjacent_right_direction_equal:
                    start_right.append((lane.adjacent_right, "startleft"))
                    end_right.append((lane.adjacent_right, "endleft"))
                    # successors of right adjacents
                    for successor in lane.adjacent_right.successors:
                        end_right.append((successor, "startleft"))
                    # predecessors of right adjacents
                    for predecessor in lane.adjacent_right.predecessors:
                        start_right.append((predecessor, "endleft"))
                else:
                    start_right.append((lane.adjacent_right, "endright"))
                    end_right.append((lane.adjacent_right, "startright"))
                    # successors of right adjacents backwards
                    for successor in lane.adjacent_right.successors:
                        start_right.append((successor, "startright"))
                    # predecessors of right adjacents backwards
                    for predecessor in lane.adjacent_right.predecessors:
                        end_right.append((predecessor, "endright"))

            for corner in [start_left, start_right, end_left, end_right]:
                points: List[np.ndarray] = []
                for current_lane, position in corner:
                    points.append(current_lane.get_point(position))
                same = True
                for index, point in enumerate(points[:-1]):
                    same = same and all(point == points[index + 1])
                if not same:
                    center = np.sum(np.array(points), axis=0) / len(points)
                    for current_lane, position in corner:
                        current_lane.set_point(position, center)

    def set_custom_interpolation(self, d_internal: float, d_desired: float):
        for lane in self.get_all_lanes():
            n = int(d_internal / d_desired * len(lane.waypoints))
            lane.set_nr_of_way_points(n)
            lane.create_bounds()

    def delete_node(self, node: GraphNode) -> None:
        """
        removes a node from the graph
        this is only possible, if the node has no assigned edges

        :param node: the node to delete
        :return: None
        """
        if node not in self.nodes:
            raise ValueError("the provided node is not contained in this graph")
        if len(node.edges) > 0:
            raise ValueError("the provided node has edges assigned to it")
        self.nodes.remove(node)

    def check_for_validity(self) -> bool:
        # TODO check the following things:
        #   - lane adjacents and predecessors/successors reference each other both
        #   - lane adjacents use identical points for common bound
        #   - common points of predecessors/successors are identical
        #   - directions of predecessors/successors are the same
        return False

    def apply_traffic_signs(self) -> None:
        # for each traffic sign:
        # add to node and roads and lanes
        for sign in self.traffic_signs:
            if sign.node is not None:
                sign.node.add_traffic_sign(sign)
            for edge in sign.edges:
                for sub_edge in edge:
                    sub_edge.add_traffic_sign(
                        sign,
                    )

    def apply_traffic_lights(self) -> None:
        # for each traffic light
        # find edges going to node
        for light in self.traffic_lights:
            edges = light.node.edges
            for edge in edges:
                if light.forward and edge.node2.id == light.node.id:
                    edge.add_traffic_light(light, light.forward)
                if not light.forward and edge.node1.id == light.node.id:
                    edge.add_traffic_light(light, light.forward)

    def find_invalid_lanes(self) -> List[Lane]:
        """
        checks every lane for validity, using the shapely_object.is_valid method

        :return: List of invalid lanes
        """
        invalid_lanes = []
        for lane in self.get_all_lanes():
            if not lane.convert_to_polygon().shapely_object.is_valid:
                invalid_lanes.append(lane)
        return invalid_lanes

    def delete_lane(self, lane) -> None:
        """
        removes given lane from the graph

        :param lanes_to_delete: the lane to delete
        :return: None
        """
        # remove pre/suc relations
        for pre in lane.predecessors:
            pre.successors.remove(lane)
        for suc in lane.successors:
            suc.predecessors.remove(lane)

        # remove lane
        if lane in self.lanelinks:
            self.lanelinks.remove(lane)
        for edge in self.edges:
            if lane in edge.lanes:
                edge.lanes.remove(lane)

        # remove adjacent lane references
        for adj_lane in self.get_all_lanes():
            if adj_lane.adjacent_left is not None:
                if adj_lane.adjacent_left == lane:
                    adj_lane.adjacent_left = None
                    adj_lane.adjacent_left_direction_equal = None
            if adj_lane.adjacent_right is not None:
                if adj_lane.adjacent_right == lane:
                    adj_lane.adjacent_right = None
                    adj_lane.adjacent_right_direction_equal = None

    def delete_invalid_lanes(self) -> None:
        """
        finds and deletes invalid lanes in the RoadGraph

        :return: None
        """
        invalid_lanes = self.find_invalid_lanes()
        for lane in invalid_lanes:
            self.delete_lane(lane)
        # self.set_adjacents()

    def find_closest_edge_by_lat_lng(self, lat_lng, direction=None) -> GraphNode:
        """
        finds the closest GraphEdge in Graph to a given lat_lng tuple/list and a optional direction

        :param1 lat_lng: np.array storing latitude and longitude
        :param2 direction: optional filter to only return edge with corresponding direction
        :return: GraphEdge which is closest to the given lat_lng coordinates
        """
        given_point = self.transformer.transform(lat_lng[0], lat_lng[1])
        given_point = np.array(given_point)
        edges = list(self.edges)

        # edge coordinates need to be converted to lat lng before comparsion
        points = list()
        points_to_edge = dict()
        for edge in edges:
            edge_orientation = edge.get_compass_degrees()
<<<<<<< HEAD
            if direction is None or abs(edge_orientation-direction) < 60:  # degrees threshold
=======
            if direction is not None and abs(edge_orientation - direction) < 60:  # degrees threshold
                for waypoint in edge.get_waypoints():
                    cartesian_waypoint = geometry.cartesian_to_lon_lat(waypoint, self.center_point)
                    points.append(cartesian_waypoint)
                    points_to_edge[tuple(cartesian_waypoint)] = edge
            elif direction is None:
>>>>>>> 3dbb3c7b
                for waypoint in edge.get_waypoints():
                    points.append(waypoint)
                    points_to_edge[tuple(waypoint)] = edge
        try:
            points = np.asarray(points)
            # https://codereview.stackexchange.com/a/28210
            dist_2 = np.sum((points - given_point) ** 2, axis=1)
            closest_edge_index = np.argmin(dist_2)
            found_point = points[closest_edge_index]

            # recalculate if direction input moves signs more than 20m away from its original found position
            if direction is not None and geometry.distance(found_point, [given_point]) > 0.0002:
                return self.find_closest_edge_by_lat_lng(lat_lng)

            return points_to_edge[tuple(found_point)]
        # catch value errors if not enough points were given
        except ValueError:
            logging.error("No edge found. Using fallback calculation.")
            return self.find_closest_edge_by_lat_lng(lat_lng)<|MERGE_RESOLUTION|>--- conflicted
+++ resolved
@@ -6,11 +6,8 @@
 from typing import List, Optional, Set, Tuple
 
 import numpy as np
-<<<<<<< HEAD
+from ordered_set import OrderedSet
 from pyproj import Transformer
-=======
-from ordered_set import OrderedSet
->>>>>>> 3dbb3c7b
 
 from crdesigner.common.config.osm_config import osm_config as config
 from crdesigner.map_conversion.common import geometry
@@ -697,16 +694,7 @@
         points_to_edge = dict()
         for edge in edges:
             edge_orientation = edge.get_compass_degrees()
-<<<<<<< HEAD
             if direction is None or abs(edge_orientation-direction) < 60:  # degrees threshold
-=======
-            if direction is not None and abs(edge_orientation - direction) < 60:  # degrees threshold
-                for waypoint in edge.get_waypoints():
-                    cartesian_waypoint = geometry.cartesian_to_lon_lat(waypoint, self.center_point)
-                    points.append(cartesian_waypoint)
-                    points_to_edge[tuple(cartesian_waypoint)] = edge
-            elif direction is None:
->>>>>>> 3dbb3c7b
                 for waypoint in edge.get_waypoints():
                     points.append(waypoint)
                     points_to_edge[tuple(waypoint)] = edge
