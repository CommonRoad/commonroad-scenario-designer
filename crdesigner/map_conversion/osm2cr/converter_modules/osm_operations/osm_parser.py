--- conflicted
+++ resolved
@@ -3,10 +3,7 @@
 It also provides a method to project OSM nodes to cartesian coordinates.
 """
 
-<<<<<<< HEAD
-=======
 import dataclasses
->>>>>>> bf9a0c84
 import logging
 import xml.etree.ElementTree as ElTree
 from collections import OrderedDict
