"""
This module provides all methods to parse an OSM file and convert it to a graph.
It also provides a method to project OSM nodes to cartesian coordinates.
"""
<<<<<<< HEAD
import logging
import xml.etree.ElementTree as ElTree
from collections import OrderedDict
from typing import Any, Dict, List, Optional, Set, Tuple
=======
import dataclasses
import logging
import xml.etree.ElementTree as ElTree
from collections import OrderedDict
from typing import Any, Dict, List
from typing import OrderedDict as typingOD
from typing import Set, Tuple
>>>>>>> 5278b1eb
from xml.etree.ElementTree import Element

import numpy as np
from ordered_set import OrderedSet
from pyproj import CRS, Transformer

<<<<<<< HEAD
=======
from crdesigner.common.config.osm_config import osm_config
>>>>>>> 5278b1eb
from crdesigner.common.config.osm_config import osm_config as config
from crdesigner.map_conversion.common.geometry import (
    Area,
    Point,
    is_corner,
    lon_lat_to_cartesian,
)
from crdesigner.map_conversion.osm2cr.converter_modules.graph_operations.restrictions import (
    Restriction,
)
from crdesigner.map_conversion.osm2cr.converter_modules.graph_operations.road_graph._graph import (
    Graph,
)
from crdesigner.map_conversion.osm2cr.converter_modules.graph_operations.road_graph._graph_edge import (
    GraphEdge,
)
from crdesigner.map_conversion.osm2cr.converter_modules.graph_operations.road_graph._graph_node import (
    GraphNode,
)
from crdesigner.map_conversion.osm2cr.converter_modules.graph_operations.road_graph._graph_traffic_light import (
    GraphTrafficLight,
)
from crdesigner.map_conversion.osm2cr.converter_modules.graph_operations.road_graph._graph_traffic_sign import (
    GraphTrafficSign,
)
from crdesigner.map_conversion.osm2cr.converter_modules.graph_operations.road_graph._sublayered_graph import (
    SublayeredGraph,
)
from crdesigner.map_conversion.osm2cr.converter_modules.osm_operations import (
    info_deduction as i_d,
)
from crdesigner.map_conversion.osm2cr.converter_modules.utility import idgenerator
from crdesigner.map_conversion.osm2cr.converter_modules.utility.custom_types import (
    Road_info,
)

# type def
RestrictionDict = Dict[int, Set[Restriction]]
<<<<<<< HEAD
Bounds = Tuple[float, float, float, float]


def read_custom_bounds(root) -> Optional[Bounds]:
    bounds = None
    for bound in root.findall("custom_bounds"):
        bounds = (
            bound.attrib["lat2"],
            bound.attrib["lon1"],
            bound.attrib["lat1"],
            bound.attrib["lon2"],
        )
        bounds = tuple(float(value) for value in bounds)
    return bounds
=======


@dataclasses.dataclass
class Bounds:
    lat_min: float
    lat_max: float
    lon_min: float
    lon_max: float
>>>>>>> 5278b1eb


def extract_lat_lon(nodes: Dict[int, ElTree.Element]) -> Tuple[List[int], List[float], List[float]]:
    if len(nodes) < 1:
        raise ValueError("Map is empty")

    ids = []
    lons = []
    lats = []
    for node_id, node in nodes.items():
        ids.append(node_id)
        lons.append(float(node.attrib["lon"]))
        lats.append(float(node.attrib["lat"]))

    return ids, lats, lons


def transform_lat_lon(
    ids: List[int], lats: List[float], lons: List[float], transformer: Transformer
) -> typingOD[int, Point]:
    x, y = transformer.transform(lats, lons)
    points = OrderedDict()
    for index, point_id in enumerate(ids):
        points[int(point_id)] = Point(int(point_id), x[index], y[index])
    logging.info("{} required nodes found".format(len(points)))
    return points


def get_nodes(roads: Set[ElTree.Element], root) -> Tuple[Dict[int, ElTree.Element], Dict[int, ElTree.Element]]:
    """
    returns all nodes that are part of the specified roads and a subset
    of nodes that are crossings
    """
    node_ids = OrderedSet()
    for road in roads:
        nodes = road.findall("nd")
        for node in nodes:
            current_id = int(node.attrib["ref"])
            node_ids.add(current_id)
    nodes = root.findall("node")
    road_nodes = OrderedDict()
    crossing_nodes = OrderedDict()
    for node in nodes:
        node_id = int(node.attrib["id"])
        if node_id in node_ids:
            road_nodes[node_id] = node
            tags = node.findall("tag")
            for tag in tags:
                if tag.attrib["k"] == "highway" and tag.attrib["v"] == "crossing" or tag.attrib["k"] == "crossing":
                    crossing_nodes[node_id] = node
    assert len(road_nodes) == len(node_ids)
    return road_nodes, crossing_nodes


def get_traffic_rules(
    nodes: Dict[int, ElTree.Element],
    roads: Dict[int, ElTree.Element],
    accepted_traffic_sign_by_keys: List[str],
    accepted_traffic_sign_by_values: List[str],
) -> Dict[str, Dict[str, str]]:
    """
    Extract traffic rules from nodes and roads.

    :return: a Dict with type and value of the rules
    """
    traffic_rules = OrderedDict()
    for node_id in nodes:
        node = nodes[node_id]
        tags = node.findall("tag")
        for tag in tags:
            if tag.attrib["k"] in accepted_traffic_sign_by_keys or tag.attrib["v"] in accepted_traffic_sign_by_values:
                key = tag.attrib["k"]
                value = tag.attrib["v"]
                virtual = None
                if key == "maxspeed":
                    value, virtual = extract_speedlimit(value)
                sign = {key: value, "virtual": virtual}
                if node_id in traffic_rules:
                    traffic_rules[str(node_id)].update(sign)
                else:
                    traffic_rules.update({str(node_id): sign})

    for road in roads:
        road_id = int(road.attrib["id"])
        tags = road.findall("tag")
        for tag in tags:
            if (
                tag.attrib["k"] in accepted_traffic_sign_by_keys
                or tag.attrib["v"] in accepted_traffic_sign_by_values
                or tag.attrib["k"] == "highway"
            ):
                key = tag.attrib["k"]
                value = tag.attrib["v"]
                virtual = None
                if key == "maxspeed":
                    value, virtual = extract_speedlimit(value)
                elif key == "highway":
                    # fallback if no speedlimit was found
                    value, virtual = extract_speedlimit(value)
                    key = "maxspeed"
                sign = {key: value, "virtual": virtual}
                # check if traffic rule exists
                nodes = road.findall("nd")
                added = False
                for node in nodes:
                    if not added:
                        node_id = int(node.attrib["ref"])
                        if (
                            node_id in traffic_rules
                            and key in traffic_rules[node_id].keys()
                            and traffic_rules[node_id][key] == value
                        ):
                            # if already other roads exist
                            if "road_id" in traffic_rules[node_id].keys():
                                traffic_rules[node_id]["road_id"].append(road_id)
                            else:
                                traffic_rules[node_id].update({"road_id": [road_id]})
                            added = True
                if not added:
                    sign["road_id"] = road_id
                    sign["virtual"] = True
                    traffic_rules.update({"road" + str(road_id): sign})

    return traffic_rules


def get_traffic_signs_and_lights(traffic_rules: Dict) -> (List, List):
    traffic_lights = []
    traffic_signs = []
    for rule_id, rule in traffic_rules.items():
        if "traffic_sign" in rule.keys() or "maxspeed" in rule.keys() or "overtaking" in rule.keys():
            traffic_signs.append({rule_id: rule})
        else:
            traffic_lights.append({rule_id: rule})
    return traffic_signs, traffic_lights


def parse_restrictions(restrictions: Set[ElTree.Element]) -> RestrictionDict:
    """
    parses a set of restrictions in tree form to restriction objects

    :param restrictions:
    :return:
    """
    result = OrderedDict()
    for restriction_element in restrictions:
        from_edge_id, to_edge_id, via_element_id, via_element_type = (
            None,
            None,
            None,
            None,
        )
        if "restriction" in restriction_element.attrib:
            restriction = restriction_element.attrib["restriction"]
        # connectivity can be used as restriction.
        # In order to distinguish from known restrictions, a connectivity prefix is added
        elif "connectivity" in restriction_element.attrib:
            restriction = "connectivity=" + str(restriction_element.attrib["connectivity"])
        else:
            continue
        for member in restriction_element.findall("member"):
            if member.attrib["role"] == "from":
                from_edge_id = member.attrib["ref"]
            if member.attrib["role"] == "to":
                to_edge_id = member.attrib["ref"]
            if member.attrib["role"] == "via":
                via_element_id = member.attrib["ref"]
                via_element_type = member.attrib["type"]

        if None not in [from_edge_id, to_edge_id, via_element_id, via_element_type]:
            restriction_object = Restriction(from_edge_id, via_element_id, via_element_type, to_edge_id, restriction)
            if from_edge_id in result:
                result[from_edge_id].add(restriction_object)
            else:
                result[from_edge_id] = {restriction_object}
    return result


def get_restrictions(root) -> RestrictionDict:
    """
    finds restrictions in osm file and returns it as dict mapping from from_edge to restriction object

    :param root:
    :return:
    """
    restrictions = OrderedSet()
    relations = root.findall("relation")
    for relation in relations:
        tags = relation.findall("tag")
        for tag in tags:
            if tag.attrib["k"] == "type" and tag.attrib["v"] == "restriction":
                restrictions.add(relation)
            if tag.attrib["k"] == "restriction":
                relation.set("restriction", tag.attrib["v"])
            # TODO Handle vehicle specific restrictions, e.g. restriction:hgv
            # also add connectivity relations, since it can be used as a restriction for lane linking
            if tag.attrib["k"] == "type" and tag.attrib["v"] == "connectivity":
                restrictions.add(relation)
            if tag.attrib["k"] == "connectivity":
                relation.set("connectivity", tag.attrib["v"])
    restrictions = parse_restrictions(restrictions)
    return restrictions


def get_ways(accepted_highways: List[str], rejected_tags: Dict[str, str], root) -> OrderedSet[ElTree.Element]:
    """
    finds ways of desired types in osm file.

    :param accepted_highways: only ways with those highway tag will be considered
    :param rejected_tags: reject ways with at least one of those tags
    :param root:
    :return:
    """
    roads = OrderedSet()
    ways = root.findall("way")
    for way in ways:
        tags = way.findall("tag")

        # discard ways with a rejected tag
        reject_way = False
        for tag in tags:
            tag_key = tag.attrib["k"]
            if tag_key in rejected_tags:
                if tag.attrib["v"] == rejected_tags[tag.attrib["k"]]:
                    reject_way = True
                    break
        if reject_way:
            continue

        is_road = False
        is_tunnel = False
        has_maxspeed = False
        roadtype = None
        for tag in tags:
            if tag.attrib["k"] == "highway" and tag.attrib["v"] in accepted_highways:
                way.set("roadtype", tag.attrib["v"])
                roadtype = tag.attrib["v"]
                nodes = way.findall("nd")
                if len(nodes) > 0:
                    way.set("from", nodes[0].attrib["ref"])
                    way.set("to", nodes[-1].attrib["ref"])
                    is_road = True
            if tag.attrib["k"] == "tunnel" and tag.attrib["v"] == "yes":
                is_tunnel = True
            if tag.attrib["k"] == "maxspeed":
                has_maxspeed = True
        if is_road and (config.LOAD_TUNNELS or not is_tunnel):
            if not has_maxspeed:
                way.set("maxspeed", roadtype)
            roads.add(way)
    logging.info("{} roads found".format(len(roads)))
    return roads


def parse_file(
    filename: str, accepted_highways: List[str], rejected_tags: Dict[str, str], custom_bounds: Bounds = None
) -> Tuple[
    OrderedSet[Element],
    Dict[int, Point],
    Tuple[float, float],
    Bounds,
    Dict[int, Set[Restriction]],
    List[Dict[Any, Any]],
    List[Dict[Any, Any]],
    Dict[int, Point],
    Transformer,
]:
    """
    extracts all ways with streets and all the nodes in these streets of a given osm file

    :param filename: the location of the osm file
    :type filename: str
    :param accepted_highways: a list of all highways that shall be extracted
    :type accepted_highways: List[str]
    :return: roads, road_points: set of all way objects, dict of required nodes and list of traffic signs and more
    """
    tree = ElTree.parse(filename)
    root = tree.getroot()
    ways = get_ways(accepted_highways, rejected_tags, root)
    road_nodes, crossing_nodes = get_nodes(ways, root)

    # custom bounds were originally used this way.
    # Now they are used for sublayer extraction
    # custom_bounds = read_custom_bounds(root)
    # print("bounds", bounds, "custom_bounds", custom_bounds)
    road_ids, road_lats, road_lons = extract_lat_lon(road_nodes)
    crossing_ids, crossing_lats, crossing_lons = (
        extract_lat_lon(crossing_nodes) if len(crossing_nodes) > 0 else ([], [], [])
    )

    if custom_bounds is not None:
        bounds = custom_bounds
    else:
        # we define the bounds based on the road network
        bounds = Bounds(min(road_lats), max(road_lats), min(road_lons), max(road_lons))
    assert bounds.lat_max >= bounds.lat_min
    assert bounds.lon_max >= bounds.lon_min
    lon_center = (bounds.lon_min + bounds.lon_max) / 2
    lat_center = (bounds.lat_max + bounds.lat_min) / 2
    center_point = lat_center, lon_center

    # create transformer for projecting lat/lon
    crs_from = CRS(osm_config.PROJ_STRING_FROM)
    crs_to = CRS(osm_config.PROJ_STRING_TO)
    transformer = Transformer.from_proj(crs_from, crs_to)

    road_points = transform_lat_lon(road_ids, road_lats, road_lons, transformer)
    crossing_points = transform_lat_lon(crossing_ids, crossing_lats, crossing_lons, transformer)
    traffic_rules = get_traffic_rules(road_nodes, ways, config.TRAFFIC_SIGN_KEYS, config.TRAFFIC_SIGN_VALUES)
    traffic_signs, traffic_lights = get_traffic_signs_and_lights(traffic_rules)
    restrictions = get_restrictions(root)

    return (
        ways,
        road_points,
        center_point,
        bounds,
        restrictions,
        traffic_signs,
        traffic_lights,
        crossing_points,
        transformer,
    )


def parse_turnlane(turnlane: str) -> str:
    """
    parses a turnlane to a simple and defined format
    all possible turnlanes are found in osm_config.py

    :param turnlane: string, a turnlane
    :type turnlane: str
    :return: turnlane
    :rtype: str
    """
    if turnlane == "":
        return "none"
    if turnlane in config.RECOGNIZED_TURNLANES:
        return turnlane
    included = []
    if "left" in turnlane:
        included.append("left")
    if "through" in turnlane:
        included.append("through")
    if "right" in turnlane:
        included.append("right")
    result = ";".join(included)
    if result == "":
        return "none"
    return result


def extract_speedlimit(value) -> Tuple[float, bool]:
    """
    Returns a speedlimit and flag if it is virtual.
    """
    virtual = False
    speedlimit = None
    try:
        speedlimit = float(value)
    except ValueError:
        if value == "walk":
            speedlimit = 7
            virtual = True
        elif value == "none":
            speedlimit = 250
            virtual = True
        elif value == "signals":
            pass
        elif value.endswith("mph"):
            try:
                speedlimit = int(float(value[:-3]) / 1.60934)
            except ValueError:
                logging.error("unreadable speedlimit: '{}'".format(value))
        elif value in config.SPEED_LIMITS:
            speedlimit = config.SPEED_LIMITS[value]
            virtual = True
        else:
            logging.warning("unreadable speedlimit: '{}'".format(value))

    # convert from km/h to m/s
    if speedlimit is not None:
        speedlimit /= 3.6
        virtual = True

    return speedlimit, virtual


def extract_tag_info(road: ElTree.Element) -> Tuple[Road_info, int]:
    """
    extracts the information of roads given in tags

    :param road: osm road object
    :type road: ElTree.Element
    :return: (nr_of_lanes, forward_lanes, backward_lanes, oneway, turnlanes,
        turnlanes_forward, turnlanes_backward), speedlimit
    :rtype: Tuple[Road_info, int]
    """
    nr_of_lanes, forward_lanes, backward_lanes = None, None, None
    speedlimit, oneway = None, None
    turnlanes, turnlanes_forward, turnlanes_backward = None, None, None
    for tag in road.findall("tag"):
        if tag.attrib["k"] == "lanes":
            try:
                nr_of_lanes = int(tag.attrib["v"])
            except ValueError:
                logging.error("unreadable nr_of_lanes: {}".format(tag.attrib["v"]))
        if tag.attrib["k"] == "lanes:forward":
            forward_lanes = int(tag.attrib["v"])
        if tag.attrib["k"] == "lanes:backward":
            backward_lanes = int(tag.attrib["v"])
        if tag.attrib["k"] == "maxspeed":
            speedlimit, virtual = extract_speedlimit(tag.attrib["v"])
        if tag.attrib["k"] == "oneway":
            oneway = tag.attrib["v"] == "yes"
        if tag.attrib["k"] == "junction":
            if oneway is None:
                if tag.attrib["v"] == "roundabout":
                    oneway = True
        if tag.attrib["k"] == "turn:lanes":
            turnlanes = tag.attrib["v"].split("|")
        if tag.attrib["k"] == "turn:lanes:forward":
            turnlanes_forward = tag.attrib["v"].split("|")
        if tag.attrib["k"] == "turn:lanes:backward":
            turnlanes_backward = tag.attrib["v"].split("|")
        for current_list in [turnlanes, turnlanes_forward, turnlanes_backward]:
            if current_list is not None:
                for index, turnlane in enumerate(current_list):
                    current_list[index] = parse_turnlane(turnlane)
        # turnlanelength should match lanelength
    return (
        (
            nr_of_lanes,
            forward_lanes,
            backward_lanes,
            oneway,
            turnlanes,
            turnlanes_forward,
            turnlanes_backward,
        ),
        speedlimit,
    )


def get_graph_traffic_signs(
    nodes: Dict[int, GraphNode], roads: Dict[int, GraphEdge], traffic_signs: List[Dict]
) -> List[GraphTrafficSign]:
    """
    Create the extracted traffic signs.
    """
    graph_traffic_signs = []
    for traffic_sign in traffic_signs:
        node_id = next(iter(traffic_sign))
        if node_id.startswith("road"):
            road_id = int(node_id[4:])
            graph_traffic_sign = GraphTrafficSign(traffic_sign[node_id], node=None, edges=[roads[road_id]])
        else:
            graph_traffic_sign = GraphTrafficSign(traffic_sign[node_id], nodes[int(node_id)])
        # extract road_ids to edges in sign
        if "road_id" in traffic_sign.keys():
            roads = traffic_sign["road_id"]
            for road_id in roads:
                graph_traffic_sign.edges.append(roads[road_id])

        graph_traffic_signs.append(graph_traffic_sign)

    return graph_traffic_signs


def get_graph_traffic_lights(nodes: Dict[int, GraphNode], traffic_lights: List[Dict]) -> List[GraphTrafficLight]:
    """
    Create the extracted traffic lights.
    """
    graph_traffic_lights = []
    for traffic_light in traffic_lights:
        node_id = next(iter(traffic_light))
        graph_traffic_light = GraphTrafficLight(traffic_light[node_id], nodes[int(node_id)])
        graph_traffic_lights.append(graph_traffic_light)
    return graph_traffic_lights


def get_graph_nodes(
    roads: Set[ElTree.Element], points: Dict[int, Point], traffic_signs: List, traffic_lights: List
) -> Dict[int, GraphNode]:
    """
    gets graph nodes from set of osm ways
    all points that are referenced by traffic signs, by traffic lights or by
    two or more ways or are at the end of a way are returned

    :param roads: set of osm ways
    :type roads: Set[ElTree.Element]
    :param points: dict of points of each osm node
    :type points: Dict[int, Point]
    :return: nodes, set of graph node objects
    :rtype: Dict[int, GraphNode]
    """
    nodes = OrderedDict()
    point_degree = OrderedDict()  # number of roads sharing a point
    for road in roads:
        for waypoint in road.findall("nd"):
            point_id = int(waypoint.attrib["ref"])
            if point_id in point_degree:
                point_degree[point_id] += 1
            else:
                point_degree[point_id] = 1
        # get nodes from endpoints of ways
        for point_id in (int(road.attrib["from"]), int(road.attrib["to"])):
            current_point = points[point_id]
            if point_id not in nodes:
                nodes[point_id] = GraphNode(point_id, current_point.x, current_point.y, OrderedSet())

    for traffic_sign in traffic_signs:
        point_id = next(iter(traffic_sign))
        if point_id.startswith("road"):
            continue
        if int(point_id) not in nodes:
            current_point = points[int(point_id)]
            nodes[int(point_id)] = GraphNode(int(point_id), current_point.x, current_point.y, OrderedSet())

    for traffic_light in traffic_lights:
        point_id = int(next(iter(traffic_light)))
        if point_id not in nodes:
            current_point = points[point_id]
            nodes[point_id] = GraphNode(point_id, current_point.x, current_point.y, OrderedSet())

    # get nodes from intersection points of roads
    for point_id in point_degree:
        current_point = points[point_id]
        if point_id not in nodes and point_degree[point_id] > 1:
            nodes[point_id] = GraphNode(point_id, current_point.x, current_point.y, OrderedSet())
    return nodes


def get_area_from_bounds(bounds: Bounds) -> Area:
    """
    returns a rectangular area in cartesian coordinates from given
    bounds and origin in longitude and latitude
    """
    max_point = lon_lat_to_cartesian(np.array([bounds.lat_max, bounds.lon_max]), np.array([0, 0]))
    min_point = lon_lat_to_cartesian(np.array([bounds.lat_min, bounds.lon_min]), np.array([0, 0]))
    return Area(min_point[0], max_point[0], min_point[1], max_point[1])


def get_graph_edges_from_road(
    roads: Set[ElTree.Element],
    nodes: Dict[int, GraphNode],
    points: Dict[int, Point],
    bounds: Bounds,
    transformer: Transformer,
) -> Dict[int, Set[GraphEdge]]:
    """
    gets graph edges from set of roads

    :param bounds:
    :param roads: set of osm way objects
    :type roads: Set[ElTree.Element]
    :param nodes: set of graph nodes
    :type nodes: Dict[int, GraphNode]
    :param points: dict of points of each osm node
    :type points: Dict[int, Point]
    :return: edges: set of graph edge objects
    :rtype: Set[GraphEdge]
    """

    def neighbor_in_area(index: int, point_in_area_list: List[bool]) -> bool:
        result = False
        if index >= 1:
            result = result or point_in_area_list[index - 1]
        if index + 1 < len(point_in_area_list):
            result = result or point_in_area_list[index + 1]
        return result

    left, bottom, right, top = transformer.transform_bounds(
        bounds.lat_min, bounds.lon_min, bounds.lat_max, bounds.lon_max
    )
    area = Area(left, right, bottom, top)
    edges = OrderedDict()
    for road_index, road in enumerate(roads):
        # get basic information of road
        # edge_id = road.attrib['id']
        edge_node_ids = []
        edge_nodes = []
        roadtype = road.attrib["roadtype"]

        lane_info, speedlimit = extract_tag_info(road)
        # if speedlimit is None:
        #     speedlimit = config.SPEED_LIMITS[roadtype] / 3.6
        lane_info, flip = i_d.extract_missing_info(lane_info)
        nr_of_lanes, forward_lanes, backward_lanes, oneway, turnlanes, turnlanes_forward, turnlanes_backward = lane_info
        if forward_lanes is not None and backward_lanes is not None:
            assert forward_lanes + backward_lanes == nr_of_lanes
        lane_info, assumptions = i_d.assume_missing_info(lane_info, roadtype)
        nr_of_lanes, forward_lanes, backward_lanes, oneway, turnlanes, turnlanes_forward, turnlanes_backward = lane_info
        assert forward_lanes + backward_lanes == nr_of_lanes

        # get waypoints
        waypoints = []
        outside_waypoints = OrderedSet()
        point_list = [points[int(nd.attrib["ref"])] for nd in road.findall("nd")]
        point_in_area_list = [point in area for point in point_list]
        for index, point in enumerate(point_list):
            # loading only inside of bounds
            if point_in_area_list[index]:
                # point is added
                waypoints.append(point)
            elif neighbor_in_area(index, point_in_area_list):
                # point is added, but edge is split
                outside_waypoints.add(point.id)
                waypoints.append(point)
                nodes[point.id] = GraphNode(point.id, point.x, point.y, OrderedSet())
            else:
                # point is not added
                pass

        if flip:
            waypoints.reverse()

        osm_id = int(road.attrib["id"])
        edges[osm_id] = OrderedSet()

        # road is split at nodes and edges are created for each segment
        for index, waypoint in enumerate(waypoints):
            waypoint_id: int = waypoint.id
            if waypoint_id in nodes or waypoint_id in outside_waypoints:
                edge_node_ids.append((waypoint_id, index))
                edge_nodes.append((nodes[waypoint_id], index))
            if config.SPLIT_AT_CORNER and is_corner(index, waypoints):
                try:
                    edge_node_ids.append((waypoint_id, index))
                    if waypoint_id not in nodes:
                        id_int = int(waypoint_id)
                        nodes[waypoint_id] = GraphNode(id_int, waypoint.x, waypoint.y, OrderedSet())
                    edge_nodes.append((nodes[waypoint_id], index))
                except ValueError:
                    logging.error("edge could not be splitted at corner")

        new_edges = []
        for index, node in enumerate(edge_nodes[:-1]):
            node1, index1 = edge_nodes[index]
            node2, index2 = edge_nodes[index + 1]
            current_waypoints = waypoints[index1 : index2 + 1]
            # only edges with sufficient nr of waypoint are added
            if len(current_waypoints) >= 2:
                # create edge
                edge_id = idgenerator.get_id()
                new_edge = GraphEdge(
                    edge_id,
                    node1,
                    node2,
                    current_waypoints,
                    lane_info,
                    assumptions,
                    speedlimit,
                    roadtype,
                )
                new_edges.append(new_edge)
                edges[osm_id].add(new_edge)

                # assign edges to nodes
                node1.edges.add(new_edge)
                node2.edges.add(new_edge)

                new_edge.generate_lanes()
            else:
                logging.warning("a small edge occurred in the map, it is omitted")

        # add successors to edges
        for index, edge in enumerate(new_edges[:-1]):
            edge.forward_successor = new_edges[index + 1]

    return edges


def map_restrictions(
    edges: Dict[int, Set[GraphEdge]],
    restrictions: Dict[int, Set[Restriction]],
    nodes: Dict[int, GraphNode],
):
    """
    assigns restriction string to corresponding edges

    :param edges: dict mapping from edge ids to edges
    :param restrictions: dict mapping from from_edge ids to restrictions
    :param nodes: dict mapping from node_id to node
    """
    for from_id, restrictions in restrictions.items():
        if from_id in edges:
            from_edges = edges[from_id]
            if len(from_edges) == 1:
                from_edge = next(iter(from_edges))
                for restriction in restrictions:
                    if restriction.restriction is None:
                        continue
                    if restriction.via_element_type == "node":
                        if restriction.via_element_id in nodes and nodes[restriction.via_element_id] in (
                            from_edge.node1,
                            from_edge.node2,
                        ):
                            restriction_node = nodes[restriction.via_element_id]
                        else:
                            continue
                    elif restriction.via_element_type == "way":
                        if restriction.via_element_id in edges:
                            via_edge = next(iter(edges[restriction.via_element_id]))
                            restriction_node = from_edge.common_node(via_edge)
                        else:
                            continue
                    else:
                        continue
                    if restriction_node is from_edge.node1:
                        from_edge.backward_restrictions |= restriction.restriction
                    elif restriction_node is from_edge.node2:
                        from_edge.forward_restrictions |= restriction.restriction
            else:
                logging.warning("several edges have the same id, we cannot apply restrictions to it")
                # TODO implement restrictions for multiple edges with same id
                pass
        else:
            logging.warning("unknown id '{}' for restriction element. skipping restriction".format(from_id))


def get_node_set(edges: Set[GraphEdge]) -> Set[GraphNode]:
    """
    gets all nodes referenced by a set of edges

    :param edges:
    :return:
    """
    nodes = OrderedSet()
    for edge in edges:
        nodes.add(edge.node1)
        nodes.add(edge.node2)
    return nodes


def roads_to_graph(
    roads: Set[ElTree.Element],
    road_points: Dict[int, Point],
    restrictions: RestrictionDict,
    center_point: Tuple[float, float],
    bounds: Bounds,
    traffic_signs: List,
    traffic_lights: List,
    transformer: Transformer,
    additional_nodes: List[GraphNode] = None,
) -> Graph:
    """
    converts a set of roads and points to a road graph

    :param bounds:
    :param roads: set of roads
    :type roads: Set[ElTree.Element]
    :param road_points: corresponding points
    :type road_points: Dict[int, Point]
    :param restrictions: restrictions which will be applied to edges
    :param traffic_signs: traffic signs to apply
    :param traffic_lights: traffic lights to apply
    :param additional_nodes: nodes that should be considered additionally
    :return:
    """
    nodes = get_graph_nodes(roads, road_points, traffic_signs, traffic_lights)
    if additional_nodes is not None:
        for node in additional_nodes:
            nodes[node.id] = node
            logging.info("added crossing point", node)
    edges = get_graph_edges_from_road(roads, nodes, road_points, bounds, transformer)
    graph_traffic_signs = get_graph_traffic_signs(nodes, edges, traffic_signs)
    graph_traffic_lights = get_graph_traffic_lights(nodes, traffic_lights)
    map_restrictions(edges, restrictions, nodes)
    edges = OrderedSet([elem for edge_set in edges.values() for elem in edge_set])
    # node_set = set()
    # for node in nodes:
    #     node_set.add(nodes[node])
    node_set = get_node_set(edges)
    graph = Graph(node_set, edges, center_point, bounds, transformer, graph_traffic_signs, graph_traffic_lights)
    return graph


def get_crossing_points(
    comb_graph, main_graph, main_cross_points, sub_cross_points
) -> Tuple[Set[GraphNode], Set[GraphNode]]:
    """
    Get the nodes where the sub network is crossing the main network.

    :param comb_graph: parsed with accepted highways both of main and sub
    :param main_graph: parsed with accepted highways of main
    :param main_cross_points: points of the main layer tagged as crossing
    :param sub_cross_points: points of the main layer tagged as crossing
    :return: a set of new nodes and a set of contained nodes
        where both networks cross
    """

    def close_to_intersection(node_id, combined_graph, road_g):
        intersection_range = config.INTERSECTION_DISTANCE / 2.0
        node = [nd for nd in combined_graph.nodes if nd.id == node_id][0]
        road_node_ids = [nd.id for nd in road_g.nodes]
        for edge in node.edges:
            if node == edge.node1:
                neighbor = edge.node2
            else:
                neighbor = edge.node1
            if (
                neighbor.id in road_node_ids
                and neighbor.get_degree() > 2
                and neighbor.get_distance(node) < intersection_range
            ):
                return True
        return False

    new_crossing_nodes = OrderedSet()
    already_contained = OrderedSet()
    main_node_dict = OrderedDict((node.id, node) for node in main_graph.nodes)
    for point_id, point in main_cross_points.items():
        if point_id in sub_cross_points and not close_to_intersection(point_id, comb_graph, main_graph):
            if point_id in main_node_dict:
                already_contained.add(point_id)
            else:
                crossing_node = GraphNode(int(point_id), point.x, point.y, OrderedSet())
                crossing_node.is_crossing = True
                new_crossing_nodes.add(crossing_node)
    return new_crossing_nodes, already_contained


def _value_set(layer: Dict[str, bool]) -> Set[str]:
    """
    Extracts the street layer from the given layer dict.
    """
    street_layer = set()
    for key, value in layer.items():
        if value:
            street_layer.add(key)
    return street_layer


def _value_list(layer: Dict[str, bool]) -> List[str]:
    """
    Extracts the street layer from the given layer dict.
    """
    street_layer = []
    for key, value in layer.items():
        if value:
            street_layer.append(key)
    return street_layer


def create_graph(file_path: str) -> Graph:
    """
    Create a graph from the given osm file.
    If a sublayer should be extracted the graph will be a SublayeredGraph.
    """

    def _create_graph(file, accepted_ways, custom_bounds=None, additional_nodes=None):
        (
            roads,
            points,
            center_point,
            bounds,
            restrictions,
            traffic_signs,
            traffic_lights,
            crossing_points,
            transformer,
        ) = parse_file(file, accepted_ways, config.REJECTED_TAGS, custom_bounds)
        graph = roads_to_graph(
            roads,
            points,
            restrictions,
            center_point,
            bounds,
            traffic_signs,
            traffic_lights,
            transformer,
            additional_nodes,
        )
        return graph, crossing_points

    #  reset id generator for new graph
    idgenerator.reset()

    if config.EXTRACT_SUBLAYER:
        if _value_set(config.ACCEPTED_HIGHWAYS_MAINLAYER) & _value_set(config.ACCEPTED_HIGHWAYS_SUBLAYER):
            raise RuntimeError("main layer types and sublayer types have equal elements")

        #  get combined graph
        logging.info("extract combined layer")
        all_accepted_ways = _value_list(config.ACCEPTED_HIGHWAYS_MAINLAYER)
        all_accepted_ways.extend(_value_list(config.ACCEPTED_HIGHWAYS_SUBLAYER))
        combined_g, _ = _create_graph(file_path, all_accepted_ways)

        # get crossing nodes
        main_g, main_crossing_points = _create_graph(
            file_path, _value_list(config.ACCEPTED_HIGHWAYS_MAINLAYER), combined_g.bounds
        )
        logging.info("extract sub layer")
        sub_g, sub_crossing_points = _create_graph(
            file_path, _value_list(config.ACCEPTED_HIGHWAYS_SUBLAYER), combined_g.bounds
        )
        new_crossing_nodes, already_contained = get_crossing_points(
            combined_g, main_g, main_crossing_points, sub_crossing_points
        )

        # create the main graph with additional crossing nodes
        extended_main_graph, _ = _create_graph(
            file_path, _value_list(config.ACCEPTED_HIGHWAYS_MAINLAYER), combined_g.bounds, new_crossing_nodes
        )
        for node in extended_main_graph.nodes:
            if node.id in already_contained:
                node.is_crossing = True

        logging.info("extract main layer")
        main_g = SublayeredGraph(
            extended_main_graph.nodes,
            extended_main_graph.edges,
            extended_main_graph.center_point,
            extended_main_graph.bounds,
            extended_main_graph.transformer,
            extended_main_graph.traffic_signs,
            extended_main_graph.traffic_lights,
            sub_g,
        )

    else:
        logging.info("extract main layer")
        main_g, _ = _create_graph(file_path, _value_list(config.ACCEPTED_HIGHWAYS_MAINLAYER))

    return main_g<|MERGE_RESOLUTION|>--- conflicted
+++ resolved
@@ -2,12 +2,6 @@
 This module provides all methods to parse an OSM file and convert it to a graph.
 It also provides a method to project OSM nodes to cartesian coordinates.
 """
-<<<<<<< HEAD
-import logging
-import xml.etree.ElementTree as ElTree
-from collections import OrderedDict
-from typing import Any, Dict, List, Optional, Set, Tuple
-=======
 import dataclasses
 import logging
 import xml.etree.ElementTree as ElTree
@@ -15,17 +9,13 @@
 from typing import Any, Dict, List
 from typing import OrderedDict as typingOD
 from typing import Set, Tuple
->>>>>>> 5278b1eb
 from xml.etree.ElementTree import Element
 
 import numpy as np
 from ordered_set import OrderedSet
 from pyproj import CRS, Transformer
 
-<<<<<<< HEAD
-=======
 from crdesigner.common.config.osm_config import osm_config
->>>>>>> 5278b1eb
 from crdesigner.common.config.osm_config import osm_config as config
 from crdesigner.map_conversion.common.geometry import (
     Area,
@@ -64,22 +54,6 @@
 
 # type def
 RestrictionDict = Dict[int, Set[Restriction]]
-<<<<<<< HEAD
-Bounds = Tuple[float, float, float, float]
-
-
-def read_custom_bounds(root) -> Optional[Bounds]:
-    bounds = None
-    for bound in root.findall("custom_bounds"):
-        bounds = (
-            bound.attrib["lat2"],
-            bound.attrib["lon1"],
-            bound.attrib["lat1"],
-            bound.attrib["lon2"],
-        )
-        bounds = tuple(float(value) for value in bounds)
-    return bounds
-=======
 
 
 @dataclasses.dataclass
@@ -88,7 +62,6 @@
     lat_max: float
     lon_min: float
     lon_max: float
->>>>>>> 5278b1eb
 
 
 def extract_lat_lon(nodes: Dict[int, ElTree.Element]) -> Tuple[List[int], List[float], List[float]]:
