--- conflicted
+++ resolved
@@ -1,9 +1,5 @@
 import copy
-<<<<<<< HEAD
 from typing import List, Set, Dict, Tuple
-=======
-from typing import Dict, List, Set
->>>>>>> 3dbb3c7b
 
 import commonroad
 import numpy as np
@@ -14,26 +10,16 @@
 from commonroad.scenario.intersection import Intersection, IntersectionIncomingElement
 from commonroad.scenario.lanelet import LaneletNetwork
 from commonroad.scenario.obstacle import Obstacle
-<<<<<<< HEAD
 from commonroad.scenario.scenario import Scenario, ScenarioID, Location, GeoTransformation
 from commonroad.scenario.traffic_sign import TrafficSign
 from commonroad.scenario.traffic_light import TrafficLight
 from commonroad.scenario.intersection import Intersection, IntersectionIncomingElement
 from commonroad.planning.planning_problem import PlanningProblem, PlanningProblemSet
-=======
-from commonroad.scenario.scenario import Scenario, ScenarioID
->>>>>>> 3dbb3c7b
 from commonroad.scenario.state import CustomState, InitialState
 from commonroad.scenario.traffic_light import TrafficLight
 from commonroad.scenario.traffic_sign import TrafficSign
 
-<<<<<<< HEAD
-from crdesigner.map_conversion.osm2cr.converter_modules.graph_operations.road_graph import Graph
-from crdesigner.config.osm_config import osm_config as config, osm_config
-from crdesigner.map_conversion.osm2cr.converter_modules.utility import idgenerator
-=======
 from crdesigner.common.config.osm_config import osm_config as config
->>>>>>> 3dbb3c7b
 from crdesigner.map_conversion.common import geometry
 from crdesigner.map_conversion.osm2cr.converter_modules.intermediate_operations.intersection_enhancement import (
     intersection_enhancement,
@@ -53,7 +39,6 @@
     """
     Class that represents the intermediate format
     """
-<<<<<<< HEAD
     def __init__(self,
                  nodes: List[Node],
                  edges: List[Edge],
@@ -62,18 +47,6 @@
                  traffic_lights: List[TrafficLight] = None,
                  obstacles: List[Obstacle] = None,
                  intersections: List[Intersection] = None):
-=======
-
-    def __init__(
-        self,
-        nodes: List[Node],
-        edges: List[Edge],
-        traffic_signs: List[TrafficSign] = None,
-        traffic_lights: List[TrafficLight] = None,
-        obstacles: List[Obstacle] = None,
-        intersections: List[Intersection] = None,
-    ):
->>>>>>> 3dbb3c7b
         """
         Initialize the Intermediate Format
 
@@ -370,7 +343,6 @@
 
         :return: CommonRoad Scenario
         """
-<<<<<<< HEAD
         location_kwargs = dict(gps_latitude=self.center_point[0], gps_longitude=self.center_point[1])
         location = Location(geo_transformation=GeoTransformation(geo_reference=osm_config.PROJ_STRING_TO),
                             **location_kwargs)
@@ -378,11 +350,6 @@
         scenario = Scenario(config.TIMESTEPSIZE,
                             ScenarioID.from_benchmark_id(config.BENCHMARK_ID, commonroad.SCENARIO_VERSION),
                             location=location)
-=======
-        scenario = Scenario(
-            config.TIMESTEPSIZE, ScenarioID.from_benchmark_id(config.BENCHMARK_ID, commonroad.SCENARIO_VERSION)
-        )
->>>>>>> 3dbb3c7b
         net = LaneletNetwork()
 
         # Add edges
@@ -427,16 +394,12 @@
 
         intersections = IntermediateFormat.get_intersections(graph)
 
-<<<<<<< HEAD
         return IntermediateFormat(nodes,
                                   edges,
                                   graph.center_point,
                                   traffic_signs,
                                   traffic_lights,
                                   intersections=intersections)
-=======
-        return IntermediateFormat(nodes, edges, traffic_signs, traffic_lights, intersections=intersections)
->>>>>>> 3dbb3c7b
 
     @staticmethod
     def get_lanelet_intersections(
@@ -454,12 +417,8 @@
         crossed_lane_network = crossed_interm.to_commonroad_scenario().lanelet_network
         crossings = dict()
         for crossed_lanelet in crossed_lane_network.lanelets:
-<<<<<<< HEAD
             crossing_lanelet_ids = crossing_lane_network.find_lanelet_by_shape(
                     crossed_lanelet.polygon)
-=======
-            crossing_lanelet_ids = crossing_lane_network.find_lanelet_by_shape(crossed_lanelet.polygon)
->>>>>>> 3dbb3c7b
             crossings[crossed_lanelet.lanelet_id] = set(crossing_lanelet_ids)
         return crossings
 
@@ -472,12 +431,6 @@
         pp_id = idgenerator.get_id()
         rectangle = Rectangle(4.3, 8.9, center=np.array([0.1, 0.5]), orientation=1.7)
         circ = Circle(2.0, np.array([0.0, 0.0]))
-<<<<<<< HEAD
-        goal_region = GoalRegion([CustomState(time_step=Interval(0, 1), velocity=Interval(0.0, 1), position=rectangle),
-                                  CustomState(time_step=Interval(1, 2), velocity=Interval(0.0, 1), position=circ)])
-        planning_problem = PlanningProblem(pp_id, InitialState(velocity=0.1, position=np.array([[0], [0]]), orientation=0,
-                                                               yaw_rate=0, slip_angle=0, time_step=0), goal_region)
-=======
         goal_region = GoalRegion(
             [
                 CustomState(time_step=Interval(0, 1), velocity=Interval(0.0, 1), position=rectangle),
@@ -491,7 +444,6 @@
             ),
             goal_region,
         )
->>>>>>> 3dbb3c7b
 
         return PlanningProblemSet(list([planning_problem]))
 
@@ -500,15 +452,8 @@
         remove references of traffic lights and signs that point to
         non existing elements.
         """
-<<<<<<< HEAD
-        traffic_light_ids = {tlight.traffic_light_id for tlight in
-                             self.traffic_lights}
-        traffic_sign_ids = {tsign.traffic_sign_id for tsign in
-                            self.traffic_signs}
-=======
         traffic_light_ids = {tlight.traffic_light_id for tlight in self.traffic_lights}
         traffic_sign_ids = {tsign.traffic_sign_id for tsign in self.traffic_signs}
->>>>>>> 3dbb3c7b
         for edge in self.edges:
             for t_light_ref in set(edge.traffic_lights):
                 if t_light_ref not in traffic_light_ids:
