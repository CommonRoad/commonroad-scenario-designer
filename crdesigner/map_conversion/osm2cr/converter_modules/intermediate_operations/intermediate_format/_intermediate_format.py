import copy
from typing import Dict, List, Set

import commonroad
import numpy as np
from commonroad.common.util import Interval
from commonroad.geometry.shape import Circle, Rectangle
from commonroad.planning.goal import GoalRegion
from commonroad.planning.planning_problem import PlanningProblem, PlanningProblemSet
from commonroad.scenario.intersection import Intersection, IntersectionIncomingElement
from commonroad.scenario.lanelet import LaneletNetwork
from commonroad.scenario.obstacle import Obstacle
from commonroad.scenario.scenario import Scenario, ScenarioID
<<<<<<< HEAD
from commonroad.scenario.traffic_light import TrafficLight
from commonroad.scenario.traffic_sign import TrafficSign
from commonroad.scenario.intersection import Intersection, IncomingGroup
from commonroad.planning.planning_problem import PlanningProblem, PlanningProblemSet
=======
>>>>>>> 8cbc42c6
from commonroad.scenario.state import CustomState, InitialState
from commonroad.scenario.traffic_light import TrafficLight
from commonroad.scenario.traffic_sign import TrafficSign

from crdesigner.config.osm_config import osm_config as config
from crdesigner.map_conversion.common import geometry
from crdesigner.map_conversion.osm2cr.converter_modules.intermediate_operations.intersection_enhancement import (
    intersection_enhancement,
)
from crdesigner.map_conversion.osm2cr.converter_modules.utility import idgenerator

from ...graph_operations.road_graph._graph import Graph
from ._intermediate_edge import Edge
from ._intermediate_node import Node

# mapping from crossed lanelet ids to the crossing ones
Crossings = Dict[int, Set[int]]


class IntermediateFormat:
    """
    Class that represents the intermediate format
    """

    def __init__(
        self,
        nodes: List[Node],
        edges: List[Edge],
        traffic_signs: List[TrafficSign] = None,
        traffic_lights: List[TrafficLight] = None,
        obstacles: List[Obstacle] = None,
        intersections: List[Intersection] = None,
    ):
        """
        Initialize the Intermediate Format

        :param nodes: List of nodes in the format
        :param edges: List of edges representing the roads
        :param traffic_signs: List of CommonRoad traffic signs on the map
        :param traffic_lights: List of CommonRoad traffic lights on the map
        :param obstacles: List of CommonRoad obstacles
        :param intersections: List of CommonRoad intersections
        """

        self.nodes = nodes
        self.edges = edges
        self.intersections = intersections
        if self.intersections is None:
            self.intersections = []
        self.traffic_signs = traffic_signs
        if self.traffic_signs is None:
            self.traffic_signs = []
        self.traffic_lights = traffic_lights
        if self.traffic_lights is None:
            self.traffic_lights = []
        self.obstacles = obstacles
        if self.obstacles is None:
            self.obstacles = []

        if config.INTERSECTION_ENHANCEMENT:
            intersection_enhancement(self)

    def find_edge_by_id(self, edge_id):
        """
        Find the edge in the format by id

        :param edge_id: unique id of the edge
        :return: Edge
        """
        for edge in self.edges:
            if edge.id == edge_id:
                return edge

    def find_traffic_sign_by_id(self, sign_id):
        """
        Find traffic sign by the sign id

        :param sign_id: sign id of the Traffic Sign element
        :return: CommonRoad TrafficSign
        """
        for sign in self.traffic_signs:
            if sign.traffic_sign_id == sign_id:
                return sign

    def find_traffic_light_by_id(self, light_id):
        """
        Find traffic light by the light id

        :param light_id: light id of the Traffic Light element
        :return: CommonRoad TrafficLight
        """
        for light in self.traffic_lights:
            if light.traffic_light_id == light_id:
                return light

    @staticmethod
    def add_is_left_of(incoming_data, incoming_data_id):
        """
        Find and add isLeftOf property for the incomings

        :param incoming_data: incomings without isLeftOf
        :param incoming_data_id: List of the id of the incomings
        :return: incomings with the isLeftOf assigned
        """

        # choose a reference incoming vector
        ref = incoming_data[0]["waypoints"][0] - incoming_data[0]["waypoints"][-1]
        angles = [(0, 0)]

        # calculate all incoming angle from the reference incoming vector
        for index in range(1, len(incoming_data)):
            new_v = incoming_data[index]["waypoints"][0] - incoming_data[index]["waypoints"][-1]
            angle = geometry.get_angle(ref, new_v)
            if angle < 0:
                angle += 360
            angles.append((index, angle))

        # sort the angles from the reference to go clockwise
        angles.sort(key=lambda tup: tup[1])
        prev = -1

        # take the incomings which have less than 90 degrees in between
        for index in range(0, len(incoming_data)):
            angle = angles[index][1] - angles[prev][1]
            if angle < 0:
                angle += 360

            # add is_left_of relation if angle is less than intersection straight treshold
            if angle <= 180 - config.INTERSECTION_STRAIGHT_THRESHOLD:
                # is left of the previous incoming
                is_left_of = angles[prev][0]
                data_index = angles[index][0]
                incoming_data[data_index].update({"isLeftOf": incoming_data_id[is_left_of]})

            prev = index

        return incoming_data

    @staticmethod
    def get_directions(incoming_lane):
        """
        Find all directions of a incoming lane's successors

        :param incoming_lane: incoming lane from intersection
        :return: str: left or right or through
        """
        straight_threshold_angel = config.INTERSECTION_STRAIGHT_THRESHOLD
        assert 0 < straight_threshold_angel < 90

        successors = incoming_lane.successors
        angels = {}
        directions = {}
        for s in successors:
            # only use the last three waypoints of the incoming for angle calculation
            a_angle = geometry.curvature(incoming_lane.waypoints[-3:])
            b_angle = geometry.curvature(s.waypoints)
            angle = a_angle - b_angle
            angels[s.id] = angle

            # determine direction of waypoints

            # right-turn
            if geometry.is_clockwise(s.waypoints) > 0:
                angels[s.id] = abs(angels[s.id])
            # left-turn
            if geometry.is_clockwise(s.waypoints) < 0:
                angels[s.id] = -abs(angels[s.id])

        # sort after size
        sorted_angels = {k: v for k, v in sorted(angels.items(), key=lambda item: item[1])}
        sorted_keys = list(sorted_angels.keys())
        sorted_values = list(sorted_angels.values())

        # if 3 successors we assume the directions
        if len(sorted_angels) == 3:
            directions = {sorted_keys[0]: "left", sorted_keys[1]: "through", sorted_keys[2]: "right"}

        # if 2 successors we assume that they both cannot have the same direction
        if len(sorted_angels) == 2:
            directions = dict.fromkeys(sorted_angels)

            if (abs(sorted_values[0]) > straight_threshold_angel) and (
                abs(sorted_values[1]) > straight_threshold_angel
            ):
                directions[sorted_keys[0]] = "left"
                directions[sorted_keys[1]] = "right"
            elif abs(sorted_values[0]) < abs(sorted_values[1]):
                directions[sorted_keys[0]] = "through"
                directions[sorted_keys[1]] = "right"
            elif abs(sorted_values[0]) > abs(sorted_values[1]):
                directions[sorted_keys[0]] = "left"
                directions[sorted_keys[1]] = "through"
            else:
                directions[sorted_keys[0]] = "through"
                directions[sorted_keys[1]] = "through"

        # if we have 1 or more than 3 successors it's hard to make predictions,
        # therefore only straight_threshold_angel is used
        if len(sorted_angels) == 1 or len(sorted_angels) > 3:
            directions = dict.fromkeys(sorted_angels, "through")
            for key in sorted_angels:
                if sorted_angels[key] < -straight_threshold_angel:
                    directions[key] = "left"
                if sorted_angels[key] > straight_threshold_angel:
                    directions[key] = "right"

        return directions

    @staticmethod
    def get_intersections(graph) -> List[Intersection]:
        """
        Generate the intersections from RoadGraph

        :param graph: RoadGraph
        :return: List of CommonRoad Intersections
        """
        intersections = {}
        added_lanes = set()
        for lane in graph.lanelinks:
            node = lane.to_node
            # node with more than 2 edges or marked as crossing is an intersection
            if node.get_degree() > 2 or (node.is_crossing and node.get_degree() == 2):
                # keep track of added lanes to consider unique intersections
                incoming = [p for p in lane.predecessors if p.id not in added_lanes]

                # skip if no incoming was found
                if not incoming:
                    continue

                # add adjacent lanes
                lanes_to_add = []
                for incoming_lane in incoming:
                    left = incoming_lane.adjacent_left
                    right = incoming_lane.adjacent_right
                    while left:
                        if left.adjacent_right_direction_equal and left.id not in added_lanes:
                            lanes_to_add.append(left)
                            added_lanes.add(left.id)
                            left = left.adjacent_left
                        else:
                            left = None
                    while right:
                        if right.adjacent_left_direction_equal and right.id not in added_lanes:
                            lanes_to_add.append(right)
                            added_lanes.add(right.id)
                            right = right.adjacent_right
                        else:
                            right = None

                incoming.extend(lanes_to_add)

                # Initialize incoming element with properties to be filled in
                incoming_element = {
                    "incomingLanelet": set([incoming_lane.id for incoming_lane in incoming]),
                    "right": [],
                    "left": [],
                    "through": [],
                    "none": [],
                    "isLeftOf": None,
                    "waypoints": [],
                }

                for incoming_lane in incoming:
                    directions = incoming_lane.turnlane.split(";")  # find the turnlanes

                    if not incoming_element["waypoints"]:
                        # set incoming waypoints only once
                        incoming_element["waypoints"] = incoming_lane.waypoints

                    for direction in directions:
                        if direction == "none":
                            # calculate the direction for each successor
                            directions = IntermediateFormat.get_directions(incoming_lane)
                            for key in directions:
                                incoming_element[directions[key]].append(key)
                        else:
                            # TODO implement unknown direction keys
                            try:
                                incoming_element[direction].extend([s.id for s in incoming_lane.successors])
                            except KeyError:
                                print("unknown intersection direction key: " + direction)
                                # calculate the direction for each successor
                                directions = IntermediateFormat.get_directions(incoming_lane)
                                for key in directions:
                                    incoming_element[directions[key]].append(key)

                if node.id in intersections:
                    # add new incoming element to existing intersection
                    intersections[node.id]["incoming"].append(incoming_element)
                else:
                    # add new intersection
                    intersections[node.id] = {"incoming": [incoming_element]}

                added_lanes = added_lanes.union(incoming_element["incomingLanelet"])

        # Convert to CommonRoad Intersections
        intersections_cr = []
        for intersection_node_id in intersections:
            incoming_elements = []
            incoming_data = intersections[intersection_node_id]["incoming"]
            incoming_ids = [idgenerator.get_id() for incoming in incoming_data]
            incoming_data = IntermediateFormat.add_is_left_of(incoming_data, incoming_ids)
            index = 0
            for incoming in incoming_data:
                incoming_lanelets = set(incoming["incomingLanelet"])
                successors_right = set(incoming["right"])
                successors_left = set(incoming["left"])
<<<<<<< HEAD
                successors_straight = set(incoming['through']).union(set(incoming['none']))
                incoming_element = IncomingGroup(incoming_ids[index],
                                                 incoming_lanelets=incoming_lanelets,
                                                 outgoing_right=successors_right,
                                                 outgoing_straight=successors_straight,
                                                 outgoing_left=successors_left)
=======
                successors_straight = set(incoming["through"]).union(set(incoming["none"]))
                is_left_of = incoming["isLeftOf"]
                incoming_element = IntersectionIncomingElement(
                    incoming_ids[index],
                    incoming_lanelets,
                    successors_right,
                    successors_straight,
                    successors_left,
                    is_left_of,
                )
>>>>>>> 8cbc42c6
                incoming_elements.append(incoming_element)
                index += 1
            intersections_cr.append(Intersection(idgenerator.get_id(), incoming_elements))
        return intersections_cr

    def to_commonroad_scenario(self):
        """
        Convert Intermediate Format to CommonRoad Scenario

        :return: CommonRoad Scenario
        """
        scenario = Scenario(
            config.TIMESTEPSIZE, ScenarioID.from_benchmark_id(config.BENCHMARK_ID, commonroad.SCENARIO_VERSION)
        )
        net = LaneletNetwork()

        # Add edges
        for edge in self.edges:
            lanelet = edge.to_lanelet()
            net.add_lanelet(lanelet)

        # Add Traffic Signs
        for sign in self.traffic_signs:
            net.add_traffic_sign(sign, set())

        # Add Traffic Lights
        for light in self.traffic_lights:
            net.add_traffic_light(light, set())

        # Add Intersections
        for intersection in self.intersections:
            net.add_intersection(intersection)

        scenario.replace_lanelet_network(net)
        return scenario

    @staticmethod
    def extract_from_road_graph(graph: Graph):
        """
        Extract map information from RoadGraph in OSM Converter

        :param graph: RoadGraph
        :return: Intermediate Format
        """
        road_graph = graph
        nodes = [Node(node.id, node.get_point()) for node in road_graph.nodes]
        edges = []
        lanes = graph.get_all_lanes()
        for lane in lanes:
            edge = Edge.extract_from_lane(lane)
            edges.append(edge)

        traffic_signs = [sign.to_traffic_sign_cr() for sign in graph.traffic_signs]

        traffic_lights = [light.to_traffic_light_cr() for light in graph.traffic_lights]

        intersections = IntermediateFormat.get_intersections(graph)

        return IntermediateFormat(nodes, edges, traffic_signs, traffic_lights, intersections=intersections)

    @staticmethod
    def get_lanelet_intersections(
        crossing_interm: "IntermediateFormat", crossed_interm: "IntermediateFormat"
    ) -> Crossings:
        """
        Calculate all polygon intersections of the lanelets of the two networks.
        For each lanelet of b return the crossing lanelets of a as list.

        :param crossing_interm: crossing network
        :param crossed_interm: network crossed by crossing_interm
        :return: Dict of crossing lanelet ids for each lanelet
        """
        crossing_lane_network = crossing_interm.to_commonroad_scenario().lanelet_network
        crossed_lane_network = crossed_interm.to_commonroad_scenario().lanelet_network
        crossings = dict()
        for crossed_lanelet in crossed_lane_network.lanelets:
            crossing_lanelet_ids = crossing_lane_network.find_lanelet_by_shape(crossed_lanelet.polygon)
            crossings[crossed_lanelet.lanelet_id] = set(crossing_lanelet_ids)
        return crossings

    def get_dummy_planning_problem_set(self):
        """
        Creates a dummy planning problem set for the export to XML

        :return: Dummy planning problem set
        """
        pp_id = idgenerator.get_id()
        rectangle = Rectangle(4.3, 8.9, center=np.array([0.1, 0.5]), orientation=1.7)
        circ = Circle(2.0, np.array([0.0, 0.0]))
        goal_region = GoalRegion(
            [
                CustomState(time_step=Interval(0, 1), velocity=Interval(0.0, 1), position=rectangle),
                CustomState(time_step=Interval(1, 2), velocity=Interval(0.0, 1), position=circ),
            ]
        )
        planning_problem = PlanningProblem(
            pp_id,
            InitialState(
                velocity=0.1, position=np.array([[0], [0]]), orientation=0, yaw_rate=0, slip_angle=0, time_step=0
            ),
            goal_region,
        )

        return PlanningProblemSet(list([planning_problem]))

    def remove_invalid_references(self):
        """
        remove references of traffic lights and signs that point to
        non existing elements.
        """
        traffic_light_ids = {tlight.traffic_light_id for tlight in self.traffic_lights}
        traffic_sign_ids = {tsign.traffic_sign_id for tsign in self.traffic_signs}
        for edge in self.edges:
            for t_light_ref in set(edge.traffic_lights):
                if t_light_ref not in traffic_light_ids:
                    edge.traffic_lights.remove(t_light_ref)
                    # print("removed traffic light ref", t_light_ref, "from edge",
                    #     edge.id)
            for t_sign_ref in set(edge.traffic_signs):
                if t_sign_ref not in traffic_sign_ids:
                    edge.traffic_signs.remove(t_sign_ref)
                    # print("removed traffic sign ref", t_sign_ref, "from lanelet",
                    #     edge.lanelet_id)

    def merge(self, other_interm: "IntermediateFormat"):
        """
        Merge other instance of intermediate format into this.
        The other instance is not changed.

        :param other_interm: the indtance of intermediate format to merge
        """
        self.nodes.extend(copy.deepcopy(other_interm.nodes))
        edges_to_merge = copy.deepcopy(other_interm.edges)
        for edge in edges_to_merge:
            edge.edge_type = config.SUBLAYER_LANELETTYPE
        self.edges.extend(edges_to_merge)
        self.obstacles.extend(copy.deepcopy(other_interm.obstacles))
        self.traffic_signs.extend(copy.deepcopy(other_interm.traffic_signs))
        self.traffic_lights.extend(copy.deepcopy(other_interm.traffic_lights))
        self.intersections.extend(copy.deepcopy(other_interm.intersections))

    def add_crossing_information(self, crossings: Crossings):
        """
        Add information about crossings to the intersections.
        The parameter maps each lanelet id to the crossing lanelet ids.

        :param crossings: dict of crossed and crossing lanelets
        """

        all_crossed_ids = set([crossed for crossed in crossings if crossings[crossed]])
        all_crossing_ids = set()
        for i in self.intersections:
            # find all lanelets of the intersection that are crossed
            intersection_lanelet_ids = set()
            for incoming in i.incomings:
                intersection_lanelet_ids |= set(incoming.successors_left)
                intersection_lanelet_ids |= set(incoming.successors_straight)
                intersection_lanelet_ids |= set(incoming.successors_right)
            intersected_lanelets_of_i = intersection_lanelet_ids & all_crossed_ids
            # add information about crossings to intersection
            for intersected in intersected_lanelets_of_i:
                all_crossing_ids |= crossings[intersected]
                for crossing_id in crossings[intersected]:
                    i.crossings.add(crossing_id)

        # adjust edge type of crossing edges
        for edge in self.edges:
            if edge.id in all_crossing_ids:
                edge.edge_type = config.CROSSING_LANELETTYPE<|MERGE_RESOLUTION|>--- conflicted
+++ resolved
@@ -11,13 +11,10 @@
 from commonroad.scenario.lanelet import LaneletNetwork
 from commonroad.scenario.obstacle import Obstacle
 from commonroad.scenario.scenario import Scenario, ScenarioID
-<<<<<<< HEAD
 from commonroad.scenario.traffic_light import TrafficLight
 from commonroad.scenario.traffic_sign import TrafficSign
 from commonroad.scenario.intersection import Intersection, IncomingGroup
 from commonroad.planning.planning_problem import PlanningProblem, PlanningProblemSet
-=======
->>>>>>> 8cbc42c6
 from commonroad.scenario.state import CustomState, InitialState
 from commonroad.scenario.traffic_light import TrafficLight
 from commonroad.scenario.traffic_sign import TrafficSign
@@ -325,25 +322,12 @@
                 incoming_lanelets = set(incoming["incomingLanelet"])
                 successors_right = set(incoming["right"])
                 successors_left = set(incoming["left"])
-<<<<<<< HEAD
                 successors_straight = set(incoming['through']).union(set(incoming['none']))
                 incoming_element = IncomingGroup(incoming_ids[index],
                                                  incoming_lanelets=incoming_lanelets,
                                                  outgoing_right=successors_right,
                                                  outgoing_straight=successors_straight,
                                                  outgoing_left=successors_left)
-=======
-                successors_straight = set(incoming["through"]).union(set(incoming["none"]))
-                is_left_of = incoming["isLeftOf"]
-                incoming_element = IntersectionIncomingElement(
-                    incoming_ids[index],
-                    incoming_lanelets,
-                    successors_right,
-                    successors_straight,
-                    successors_left,
-                    is_left_of,
-                )
->>>>>>> 8cbc42c6
                 incoming_elements.append(incoming_element)
                 index += 1
             intersections_cr.append(Intersection(idgenerator.get_id(), incoming_elements))
