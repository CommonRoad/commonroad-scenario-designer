--- conflicted
+++ resolved
@@ -56,13 +56,7 @@
         Method to create the new traffic light
         """
 
-<<<<<<< HEAD
-        light_cycle = TrafficLightCycle(cycle_elements=self.get_cycle(), time_offset=self.get_time_offset())
-        new_traffic_light = TrafficLight(traffic_light_id=new_id, position=position, traffic_light_cycle=light_cycle,
-                                         direction=TrafficLightDirection.ALL, active=True)
-=======
         new_traffic_light = TrafficLight(traffic_light_id=new_id, position=position,
                                          traffic_light_cycle=self.get_cycle(), direction=TrafficLightDirection.ALL,
                                          active=True)
->>>>>>> 3ed5aa19
         return new_traffic_light