--- conflicted
+++ resolved
@@ -1,9 +1,6 @@
-<<<<<<< HEAD
 """Module to enhance LaneletNetwork class,
 so it can be used for conversion from the OpenDRIVE format."""
 
-=======
->>>>>>> d1accc41
 import itertools
 import logging
 import warnings
