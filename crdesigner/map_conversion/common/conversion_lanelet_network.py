"""Module to enhance LaneletNetwork class,
<<<<<<< HEAD
so it can be used for conversion from the OpenDRIVE format."""
=======
so it can be used for conversion from the opendrive format."""
>>>>>>> 0b1736d5

import itertools
import logging
import warnings
from queue import Queue
from typing import Dict, List, Optional, Tuple

import numpy as np
import shapely
from commonroad.scenario.intersection import Intersection, IntersectionIncomingElement
from commonroad.scenario.lanelet import LaneletNetwork, StopLine
from commonroad.scenario.traffic_light import TrafficLight, TrafficLightDirection
from commonroad.scenario.traffic_sign import TrafficSign
from pyproj import Transformer
from shapely.validation import make_valid

from crdesigner.common.config.opendrive_config import OpenDriveConfig, open_drive_config
from crdesigner.map_conversion.common import geometry
from crdesigner.map_conversion.common.conversion_lanelet import ConversionLanelet
from crdesigner.map_conversion.common.utils import (
    convert_to_new_lanelet_id,
    generate_unique_id,
)


class ConversionLaneletNetwork(LaneletNetwork):
    """
    Add functions to LaneletNetwork which further enable it to modify its Lanelets.
    This class is being used in OpenDrive and Lanelet2 format conversions
    """

    def __init__(self, config: OpenDriveConfig = open_drive_config, transformer: Optional[Transformer] = None):
        """
        Initializes a ConversionLaneletNetwork

        :param config: OpenDRIVE config parameters.
        :param transformer: Coordinate projection transformer.
        """
        super().__init__()
        self._config = config
        self._old_lanelet_ids = {}
        self._transformer = transformer

    def old_lanelet_ids(self) -> dict:
        """Get the old lanelet ids.

        :return: Dict containing all old lanelet IDs.
        :rtype: dict
        """
        return self._old_lanelet_ids

    def remove_lanelet(self, lanelet_id: str, remove_references: bool = False):
        """
        Remove a lanelets with the specific lanelet_id from the _lanelets dict.

        :param lanelet_id: id of lanelet to be removed.
        :param remove_references: Also remove references which point to the removed lanelet. Default is False.
        """
        del self._lanelets[lanelet_id]
        if remove_references:
            for lanelet in self.lanelets:
                lanelet.predecessor[:] = [pred for pred in lanelet.predecessor if pred != lanelet_id]

                lanelet.successor[:] = [succ for succ in lanelet.successor if succ != lanelet_id]
                if lanelet.adj_right == lanelet_id:
                    lanelet.adj_right = None
                if lanelet.adj_left == lanelet_id:
                    lanelet.adj_left = None

    def find_lanelet_by_id(self, lanelet_id: int) -> ConversionLanelet:
        """
        Find a lanelet for a given lanelet_id.
        Disable natural number check of parent class.

        :param lanelet_id: The id of the lanelet to find.
        :return: The lanelet object if the id exists and None otherwise
        """
        return self._lanelets.get(lanelet_id)

    def find_traffic_light_by_id(self, traffic_light_id: int) -> TrafficLight:
        """Find a traffic light for a given traffic light id.

        :param traffic_light_id: The ID of the traffic light to find
        :return: The traffic light object if the id exists and None otherwise
        """
        return self._traffic_lights.get(traffic_light_id)

    def find_traffic_sign_by_id(self, traffic_sign_id) -> TrafficSign:
        """Find a traffic sign for a given traffic sign id.

        Args:
          Traffic Sign id: The id of the traffic sign to find

        Returns:
          The traffic sign object if the id exists and None otherwise

        """
        return self._traffic_signs.get(traffic_sign_id)

    def convert_all_lanelet_ids(self):
        """
        Convert lanelet ids to numbers which comply with the Commonroad specification.
        These numbers have to be positive integers.
        """
        old_ids = self._old_lanelet_ids.copy()

        for lanelet in self.lanelets:
            lanelet.description = lanelet.lanelet_id
            self.remove_lanelet(lanelet.lanelet_id)
            lanelet.lanelet_id = convert_to_new_lanelet_id(lanelet.lanelet_id, self._old_lanelet_ids)
            lanelet.predecessor = [convert_to_new_lanelet_id(x, self._old_lanelet_ids) for x in lanelet.predecessor]
            lanelet.successor = [convert_to_new_lanelet_id(x, self._old_lanelet_ids) for x in lanelet.successor]
            if lanelet.adj_left is not None:
                lanelet.adj_left = convert_to_new_lanelet_id(lanelet.adj_left, self._old_lanelet_ids)
            if lanelet.adj_right is not None:
                lanelet.adj_right = convert_to_new_lanelet_id(lanelet.adj_right, self._old_lanelet_ids)
            self.add_lanelet(lanelet)

        new_lanelet_ids_assigned = {}
        for key in self._old_lanelet_ids.keys():
            if old_ids.get(key, False) is False:
                new_lanelet_ids_assigned[key] = self._old_lanelet_ids[key]
                generate_unique_id(self._old_lanelet_ids[key])
        return new_lanelet_ids_assigned

    def prune_network(self):
        """Remove references in predecessor, successor etc. to
        non-existing lanelets.
        """
        self.delete_zero_width_parametric_lanes()

        lanelet_ids = [x.lanelet_id for x in self.lanelets]

        for lanelet in self.lanelets:
            lanelet.predecessor[:] = [pred for pred in lanelet.predecessor if pred in lanelet_ids]
            lanelet.successor[:] = [succ for succ in lanelet.successor if succ in lanelet_ids]
            if lanelet.adj_left not in lanelet_ids:
                lanelet.adj_left = None
            if lanelet.adj_right not in lanelet_ids:
                lanelet.adj_right = None

    def delete_zero_width_parametric_lanes(self):
        """Remove all ParametricLaneGroup which have zero width at every point from this network."""
        for lanelet in self.lanelets:
            if lanelet.has_zero_width_everywhere():
                if lanelet.adj_right:
                    adj_right = self.find_lanelet_by_id(lanelet.adj_right)
                    if adj_right:
                        if adj_right.adj_left == lanelet.lanelet_id:
                            adj_right.adj_left = lanelet.adj_left
                            adj_right.adj_left_same_direction = lanelet.adj_left_same_direction
                        else:
                            adj_right.adj_right = lanelet.adj_left
                            adj_right.adj_right_same_direction = not lanelet.adj_left_same_direction

                if lanelet.adj_left:
                    adj_left = self.find_lanelet_by_id(lanelet.adj_left)
                    if adj_left:
                        if adj_left.adj_right == lanelet.lanelet_id:
                            adj_left.adj_right = lanelet.adj_right
                            adj_left.adj_right_same_direction = lanelet.adj_right_same_direction
                        else:
                            adj_left.adj_left = lanelet.adj_right
                            adj_left.adj_left_same_direction = not lanelet.adj_right_same_direction

                self.remove_lanelet(lanelet.lanelet_id, remove_references=True)

    def update_lanelet_id_references(self, old_id: str, new_id: str):
        """Update all references to the old lanelet_id with the new_lanelet_id.

        :param old_id: Old lanelet_id which has changed.
        :param new_id: New lanelet_id the old_id has changed into.
        """

        for lanelet in self.lanelets:
            lanelet.predecessor[:] = [new_id if pred == old_id else pred for pred in lanelet.predecessor]

            lanelet.successor[:] = [new_id if succ == old_id else succ for succ in lanelet.successor]

            if lanelet.adj_right == old_id:
                lanelet.adj_right = new_id

            if lanelet.adj_left == old_id:
                lanelet.adj_left = new_id

    def concatenate_possible_lanelets(self) -> dict:
        """Iterate trough lanelets in network and concatenate possible lanelets together.

        Check for each lanelet if it can be concatenated with its successor and if its neighbors can be concatenated
        as well. If yes, do the concatenation.

        :return: A dictionary containing the replacement IDs.
        :rtype: dict
        """
        concatenate_lanelets = []
        for lanelet in self.lanelets:
            possible_concat_lanes = None
            if lanelet.adj_right is None:
                possible_concat_lanes = self.check_concatenation_potential(lanelet, "left")
            elif lanelet.adj_left is None:
                possible_concat_lanes = self.check_concatenation_potential(lanelet, "right")
            if possible_concat_lanes:
                concatenate_lanelets.append(possible_concat_lanes)

        # this dict saves the lanelet_ids which point to another lanelet_id
        # because they were concatenated together and the resulting lanelet
        # can only have one lanelet_id.
        # key in dict has been renamed to value
        replacement_ids = dict()

        for possible_concat_lanes in concatenate_lanelets:
            # prevent chains of more than one lanelet being renamed
            replacement_ids = {k: replacement_ids.get(v, v) for k, v in replacement_ids.items()}

            possible_concat_lanes = [
                (
                    replacement_ids.get(pair[0], pair[0]),
                    replacement_ids.get(pair[1], pair[1]),
                )
                for pair in possible_concat_lanes
            ]

            replacement_ids.update(self._concatenate_lanelet_pairs_group(possible_concat_lanes))

        return replacement_ids

    def _concatenate_lanelet_pairs_group(self, lanelet_pairs: List[Tuple[str, str]]) -> Dict[str, str]:
        """Concatenate a group of lanelet_pairs, with setting correctly the new lanelet_ids
        at neighbors.

        :param lanelet_pairs: List with tuples of lanelet_ids which should be concatenated.
        :return: Dict with information which lanelet_id was converted to a new one.
        """

        new_lanelet_ids = dict()
        for pair in lanelet_pairs:
            if pair[0] == pair[1]:
                continue
            lanelet_1 = self.find_lanelet_by_id(pair[0])
            lanelet_2 = self.find_lanelet_by_id(pair[1])
            lanelet_1.concatenate(lanelet_2)

            self.remove_lanelet(pair[1])

            # each reference to lanelet_2 should point to lanelet_id
            # of new_lanelet instead
            self.update_lanelet_id_references(lanelet_2.lanelet_id, lanelet_1.lanelet_id)
            # update dict to show which lanelet_id changed to which
            new_lanelet_ids[pair[1]] = pair[0]

        return new_lanelet_ids

    def join_and_split_possible_lanes(self):
        """Move lanelet boundaries for lanelet splits or joins.

        This method provides the functionality to modify the lane boundaries if
        a lane merges into another lane or splits from another lane.
        """
        # Condition for lane merge:
        # left and right vertices at end or beginning are the same
        js_targets = []
        for lanelet in self.lanelets:
            lanelet_split, lanelet_join = False, False
            if not lanelet.predecessor and np.allclose(lanelet.left_vertices[0], lanelet.right_vertices[0], rtol=0):
                lanelet_split = True

            if not lanelet.successor and np.allclose(lanelet.left_vertices[-1], lanelet.right_vertices[-1], rtol=0):
                lanelet_join = True

            if lanelet_join or lanelet_split:
                js_targets.append(
                    _JoinSplitTarget(
                        self, lanelet, lanelet_split, lanelet_join, self._transformer, self._config.precision
                    )
                )

        for js_target in js_targets:
            js_target.determine_apt_js_pairs()
            js_target.move_borders()
            js_target.add_adjacent_predecessor_or_successor()

    def predecessor_is_neighbor_of_neighbors_predecessor(self, lanelet: "ConversionLanelet") -> bool:
        """Checks if neighbors of predecessor are the successor of the adjacent neighbors
        of the lanelet.

        :param lanelet: Lanelet to check neighbor requirement for.
        :return: True if this neighbor requirement is fulfilled.
        """
        if not self.has_unique_pred_succ_relation(-1, lanelet):
            return False

        predecessor = self.find_lanelet_by_id(lanelet.predecessor[0])
        return self.successor_is_neighbor_of_neighbors_successor(predecessor)

    def add_successors_to_lanelet(self, lanelet: ConversionLanelet, successor_ids: List[str]):
        """Add a successor to a lanelet, but add the lanelet also to the predecessor
        of the successor.

        :param lanelet: Lanelet to add successor to.
        :param successor_ids: ID of successor to add to lanelet:
        """
        for successor_id in successor_ids:
            lanelet.successor.append(successor_id)
            successor = self.find_lanelet_by_id(successor_id)
            successor.predecessor.append(lanelet.lanelet_id)

    def add_predecessors_to_lanelet(self, lanelet: ConversionLanelet, predecessor_ids: List[str]):
        """Add a predecessor to a lanelet, but add the lanelet also to the successor
        of the predecessor.

        :param lanelet: Lanelet to add predecessor to.
        :param predecessor_ids: ID of predecessor to add to lanelet.
        """
        for predecessor_id in predecessor_ids:
            lanelet.predecessor.append(predecessor_id)
            predecessor = self.find_lanelet_by_id(predecessor_id)
            predecessor.successor.append(lanelet.lanelet_id)

    def set_adjacent_left(self, lanelet: ConversionLanelet, adj_left_id: str, same_direction: bool = True) -> bool:
        """Set the adj_left of a lanelet to a new value.

        Update also the lanelet which is the new adjacent left to
        have new adjacent right.

        :param lanelet: Lanelet which adjacent left should be updated.
        :param adj_left_id: New value for update.
        :param same_direction: New adjacent lanelet has same direction as lanelet.
        :return: True if operation successful, else False.
        :rtype: bool
        """
        new_adj = self.find_lanelet_by_id(adj_left_id)
        if not new_adj:
            return False
        lanelet.adj_left = adj_left_id
        lanelet.adj_left_same_direction = same_direction
        if same_direction:
            new_adj.adj_right = lanelet.lanelet_id
            new_adj.adj_right_same_direction = True
        else:
            new_adj.adj_left = lanelet.lanelet_id
            new_adj.adj_left_same_direction = False
        return True

    def set_adjacent_right(self, lanelet: ConversionLanelet, adj_right_id: str, same_direction: bool = True) -> bool:
        """Set the adj_right of a lanelet to a new value.

        Update also the lanelet which is the new adjacent right to
        have new adjacent left.

        :param lanelet: Lanelet which adjacent right should be updated.
        :param adj_right_id: New value for update.
        :param same_direction: New adjacent lanelet has same direction as lanelet.
        :return: True if operation successful, else False.
        """
        new_adj = self.find_lanelet_by_id(adj_right_id)
        if not new_adj:
            return False
        lanelet.adj_right = adj_right_id
        lanelet.adj_right_same_direction = same_direction
        if same_direction:
            new_adj.adj_left = lanelet.lanelet_id
            new_adj.adj_left_same_direction = True
        else:
            new_adj.adj_right = lanelet.lanelet_id
            new_adj.adj_right_same_direction = False
        return True

    def check_concatenation_potential(
        self, lanelet: ConversionLanelet, adjacent_direction: str
    ) -> Optional[List[Tuple[str, str]]]:
        """Check if lanelet could be concatenated with its successor.

        :param lanelet: Lanelet to check concatenation potential with its successor.
        :param adjacent_direction: "Left" or "Right", determining which lanelet.
        :return: A list of pairs of lanelets which can be concatenated. None if it is not possible.
        """
        mergeable_lanelets = []

        # neglect conflicting references (references pointing to each other) since this can cause errors in later processing steps when working with references
        if (
            lanelet.parametric_lane_group
            and lanelet.parametric_lane_group.id_
            and any(
                [
                    int(lanelet.parametric_lane_group.id_.split(".")[2])
                    * int(self.find_lanelet_by_id(lane_id).parametric_lane_group.id_.split(".")[2])
                    < 0
                    for lane_id in lanelet.successor
                ]
            )
        ):
            return None

        neighbor_ok = self.successor_is_neighbor_of_neighbors_successor(lanelet)
        if not neighbor_ok:
            return None

        if adjacent_direction == "left":
            mergeable_lanelets.append((lanelet.lanelet_id, lanelet.successor[0]))
            if lanelet.adj_left is None:
                return mergeable_lanelets
            if lanelet.adj_left_same_direction:
                next_neighbor = self.find_lanelet_by_id(lanelet.adj_left)
                new_direction = "left"
            else:
                next_neighbor = self.find_lanelet_by_id(self.find_lanelet_by_id(lanelet.adj_left).predecessor[0])
                new_direction = "right"

        else:
            mergeable_lanelets.append((lanelet.lanelet_id, lanelet.successor[0]))
            if lanelet.adj_right is None:
                return mergeable_lanelets
            if lanelet.adj_right_same_direction:
                next_neighbor = self.find_lanelet_by_id(lanelet.adj_right)
                new_direction = "right"
            else:
                next_neighbor = self.find_lanelet_by_id(self.find_lanelet_by_id(lanelet.adj_right).predecessor[0])
                new_direction = "left"

        recursive_merge = self.check_concatenation_potential(next_neighbor, new_direction)
        if recursive_merge is None:
            return None

        mergeable_lanelets.extend(recursive_merge)
        return mergeable_lanelets

    def successor_is_neighbor_of_neighbors_successor(self, lanelet: ConversionLanelet) -> bool:
        """Checks if neighbors of successor are the successor of the adjacent neighbors
        of the lanelet.

        :param lanelet: Lanelet to check specified relation for.
        :return: True if this neighbor requirement is fulfilled.
        """
        if not self.has_unique_pred_succ_relation(1, lanelet):
            return False

        return self.adj_left_consistent_nb(lanelet) and self.adj_right_consistent_nb(lanelet)

    def has_unique_pred_succ_relation(self, direction: int, lanelet: ConversionLanelet) -> bool:
        """Checks if lanelet has only one successor/predecessor and the
        successor/predecessor has only one predecessor/successor, s.t.
        it is a one-to-one relation.

        :param direction: 1 if the successor should be checked. -1 (or all other values) for the predecessor.
        :param lanelet: Lanelet for which relation should be checked.
        :return: True if the relation is unique, False otherwise.
        """
        if direction == 1:
            neighbors = lanelet.successor
        else:
            neighbors = lanelet.predecessor

        # check if neighbor is only one
        if neighbors is None or len(neighbors) != 1:
            return False

        # get lanelet object with id
        neighbor = self.find_lanelet_by_id(neighbors[0])

        # get the neighbor of the neighbor
        nb_neighbor = neighbor.predecessor if direction == 1 else neighbor.successor

        # check if nb_neighbor has one neighbor in proper direction
        if nb_neighbor is None or len(nb_neighbor) != 1:
            return False

        # return True if these ids are the same (they should be!)
        return lanelet.lanelet_id == nb_neighbor[0]

    def adj_right_consistent_nb(self, lanelet: ConversionLanelet) -> bool:
        """Checks if right neighbor of successor is the successor
        of the right adjacent neighbor of the lanelet.

        :param lanelet: Lanelet to check specified relation for.
        :return: True if this neighbor requirement is fulfilled, else False.
        """
        successor = self.find_lanelet_by_id(lanelet.successor[0])
        adj_right = self.find_lanelet_by_id(lanelet.adj_right)
        if adj_right:
            if lanelet.adj_right_same_direction:
                if not self.has_unique_pred_succ_relation(1, adj_right):
                    return False
                if adj_right.successor[0] != successor.adj_right:
                    return False
            else:
                if not lanelet.has_unique_pred_succ_relation(-1, adj_right):
                    return False
                if adj_right.predecessor[0] != successor.adj_right:
                    return False
        else:
            return successor.adj_right is None
        return True

    def adj_left_consistent_nb(self, lanelet: ConversionLanelet) -> bool:
        """Checks if left neighbor of successor is the successor of the
        left adjacent neighbor of the lanelet.

        :param lanelet: Lanelet to check specified relation for.
        :type lanelet: :class:`ConversionLanelet`
        :return: True if this neighbor requirement is fulfilled.
        :rtype: bool
        """
        successor = self.find_lanelet_by_id(lanelet.successor[0])
        adj_left = self.find_lanelet_by_id(lanelet.adj_left)
        if adj_left:
            if lanelet.adj_left_same_direction:
                if not self.has_unique_pred_succ_relation(1, adj_left):
                    return False
                if adj_left.successor[0] != successor.adj_left:
                    return False
            else:
                if not self.has_unique_pred_succ_relation(-1, adj_left):
                    return False
                if adj_left.predecessor[0] != successor.adj_left:
                    return False
        else:
            return successor.adj_left is None
        return True

    def create_intersection(self, intersection_map, intersection_id):
        """
        Creates an intersection inside the lanelet network object

        :param intersection_map: Information about the successors of a lanelet in a junction.
        :type intersection_map: dict
        :param intersection_id: The unique id used to reference the intersection.
        :type intersection_id: int
        """
        # If different incoming lanelets have same successors, combine into set
        incoming_lanelet_ids = self.combine_common_incoming_lanelets(intersection_map)
        intersection_incoming_lanes = list()
        successors = list()

        for incoming_lanelet_set in incoming_lanelet_ids:
            # Since all the lanes have the same successors,
            # we simply use the first one to check for the successor directions
            # if more than one incoming lanes exist
            successor_right = set()
            successor_left = set()
            successor_straight = set()

            for incoming_lane in incoming_lanelet_set:
                self.set_intersection_lanelet_type(incoming_lane, intersection_map)
                successor_directions = self.get_successor_directions(self.find_lanelet_by_id(incoming_lane))
                for successor, direction in successor_directions.items():
                    if direction == "right":
                        successor_right.add(successor)
                        successors.append(successor)
                    elif direction == "left":
                        successor_left.add(successor)
                        successors.append(successor)
                    elif direction == "straight":
                        successor_straight.add(successor)
                        successors.append(successor)
                    else:
                        warnings.warn("Incorrect direction assigned to successor of incoming lanelet in intersection")
            intersection_incoming_lane = IntersectionIncomingElement(
                generate_unique_id(), set(incoming_lanelet_set), successor_right, successor_straight, successor_left
            )

            intersection_incoming_lanes.append(intersection_incoming_lane)
            # TODO: Add crossings to intersections
            # Increment id counter to generate next unique intersection id. See To Do.

        if self.check_if_successor_is_intersecting(intersection_map, successors):
            intersection = Intersection(generate_unique_id(), intersection_incoming_lanes)
            self.find_left_of(intersection.incomings)
            self.add_intersection(intersection)

    def set_intersection_lanelet_type(self, incoming_lane, intersection_map):
        """Set the lanelet type of all the lanelets inside an intersection to Intersection from the enum class

        :param incoming_lane: ID of incoming lanelet
        :type incoming_lane: int
        :param intersection_map: Dictionary that contains all the incomings of a particular intersection.
        :type intersection_map: dict
        """
        for successor_incoming in self.find_lanelet_by_id(incoming_lane).successor:
            successor_incoming_lanelet = self.find_lanelet_by_id(successor_incoming)
            # successor_incoming_lanelet.lanelet_type = "intersection"
            # TODO assign only to main intersection lanelets not to incomings or other lanelets,
            #  e.g., check KA-Suedtangente scenario
            # Also check if the successor of a incoming successor intersects with another successor of an incoming
            self.check_lanelet_type_for_successor_of_successor(successor_incoming_lanelet, intersection_map)

    def check_lanelet_type_for_successor_of_successor(
        self, successor_incoming_lanelet: ConversionLanelet, intersection_map: dict
    ):
        """
        Check if the successor of an incoming successor in an intersection is also a part of the lanelet.
        This is done by checking if this lanelet intersects with successors of all the incomings in the intersection
        If the test passes, then the successor of the incoming successor is also set as intersection lanelet type

        :param successor_incoming_lanelet: Lanelet for which we require to test if it is a part of a particular
            intersection
        :type successor_incoming_lanelet: :class:`ConversionLanelet`
        :param intersection_map: Dict of the particular intersection for which the test is being conducted.
        :type intersection_map: dict
        """
        for successor_successor_incoming in successor_incoming_lanelet.successor:
            successor_successor_incoming_lanelet = self.find_lanelet_by_id(successor_successor_incoming)
            if self.check_if_lanelet_in_intersection(successor_successor_incoming_lanelet, intersection_map):
                successor_successor_incoming_lanelet.lanelet_type = "intersection"

    def check_if_lanelet_in_intersection(self, lanelet: ConversionLanelet, intersection_map: dict) -> bool:
        """
        Check if a particular lanelet intersects any of the lanelets that are part of a particular intersection
        using the shapely crosses method.

        :param lanelet: Lanelet which is being tested for being part of the intersection.
        :type lanelet: :class:`ConversionLanelet`
        :param intersection_map: Dict of the particular intersection for which the test is being conducted.
        :type intersection_map: dict
        :return: True if any intersection found, otherwise False.
        :rtype: bool
        """
        for incoming_lane in intersection_map.keys():
            for successor in self.find_lanelet_by_id(incoming_lane).successor:
                if successor != lanelet.lanelet_id:
                    successor_lane_polygon = self.find_lanelet_by_id(successor).polygon
                    lanelet_polygon = lanelet.polygon
                    if not lanelet_polygon.shapely_object.is_valid:
                        make_valid(lanelet_polygon.shapely_object)
                    if not successor_lane_polygon.shapely_object.is_valid:
                        make_valid(successor_lane_polygon.shapely_object)
                    try:
                        if successor_lane_polygon.shapely_object.intersects(lanelet_polygon.shapely_object):
                            return True
                    except shapely.errors.GEOSException:
                        logging.error(
                            "ConversionLaneletNetwork::check_if_lanelet_in_intersection: "
                            "Invalid lanelet shape lanelet {} or {}. "
                            "We assume this lanelet is not part of "
                            "the intersection.".format(successor, lanelet.lanelet_id)
                        )
                        continue
        return False

    def check_if_successor_is_intersecting(self, intersection_map, successors_list) -> bool:
        """
        Check if successors of an incoming intersect with successors of other incoming of the intersection
        using the shapely crosses method.

        :param intersection_map: Dict of the particular intersection for which the test is being conducted.
        :type intersection_map: dict
        :param successors_list: List of all the successors of an intersection
        :type successors_list: list
        :return: True if successors of an incoming intersect with successors of other incoming of the intersection,
            otherwise False.
        :rtype: bool
        """
        for incoming_lane in intersection_map.keys():
            for incoming_successor in self.find_lanelet_by_id(incoming_lane).successor:
                for successor in successors_list:
                    if successor not in self.find_lanelet_by_id(incoming_lane).successor:
                        successor_lane_polygon = self.find_lanelet_by_id(successor).polygon
                        incoming_successor_lane_polygon = self.find_lanelet_by_id(incoming_successor).polygon
                        if successor_lane_polygon.shapely_object.intersects(
                            incoming_successor_lane_polygon.shapely_object
                        ):
                            return True
        return False

    def find_left_of(self, incomings: List[IntersectionIncomingElement]):
        """
        Find and add isLeftOf property for the incomings using the right before left rule.

        :param incomings: List of incomings to find their left of.
        """
        # Choose a reference incoming vector
        ref = (
            self.find_lanelet_by_id(list(incomings[0].incoming_lanelets)[0]).center_vertices[-1]
            - self.find_lanelet_by_id(list(incomings[0].incoming_lanelets)[0]).center_vertices[-3]
        )
        angles = [(0, 0)]
        # calculate all incoming angle from the reference incoming vector
        for index in range(1, len(incomings)):
            new_v = (
                self.find_lanelet_by_id(list(incomings[index].incoming_lanelets)[0]).center_vertices[-1]
                - self.find_lanelet_by_id(list(incomings[index].incoming_lanelets)[0]).center_vertices[-2]
            )
            angle = geometry.get_angle(ref, new_v)
            if angle < 0:
                angle += 360
            angles.append((index, angle))
        prev = -1

        # take the incomings which have less than 90 degrees in between
        index = 0
        min_angle = 360
        while index < len(incomings):
            angle = angles[index][1] - angles[prev][1]
            if angle < 0:
                angle += 360
            if self._config.lane_segment_angle < angle <= 180 - self._config.lane_segment_angle and angle < min_angle:
                # is left of the previous incoming
                is_left_of = angles[prev][0]
                data_index = angles[index][0]
                incomings[data_index].left_of = incomings[is_left_of].incoming_id
                min_angle = angle
                if abs(prev) >= len(incomings):
                    prev = -1
                    index += 1
                else:
                    prev -= 1
            else:
                if abs(prev) >= len(incomings):
                    min_angle = 360
                    index += 1
                    prev = -1
                else:
                    prev -= 1

    def combine_common_incoming_lanelets(self, intersection_map: dict) -> List[Tuple]:
        """
        Returns a list of tuples which are pairs of adj incoming lanelets and the union of their successors

        :param intersection_map: Dict containing the information regarding a particular intersection.
        :type intersection_map: dict
        :return: List of tuples that are pairs of adjacent incoming lanelets and the union of their successors
        """
        incoming_lane_ids = intersection_map.keys()
        combined_incoming_lane_ids = []
        for incoming_lane_id, successors in intersection_map.items():
            intersection_incoming_set = list()
            incoming_lane = self.find_lanelet_by_id(incoming_lane_id)
            intersection_incoming_set.append(incoming_lane_id)
            adj_right = incoming_lane.adj_right
            adj_left = incoming_lane.adj_left
            while adj_right is not None:
                if adj_right in incoming_lane_ids:
                    adj_right_lane = self.find_lanelet_by_id(adj_right)
                    if adj_right_lane.adj_right_same_direction:
                        intersection_incoming_set.append(adj_right)
                        adj_right = adj_right_lane.adj_right
                    else:
                        adj_right = None
                else:
                    adj_right = None

            while adj_left is not None:
                if adj_left in incoming_lane_ids:
                    adj_left_lane = self.find_lanelet_by_id(adj_left)
                    if adj_left_lane.adj_left_same_direction:
                        intersection_incoming_set.append(adj_left)
                        adj_left = adj_left_lane.adj_left
                    else:
                        adj_left = None
                else:
                    adj_left = None
            intersection_incoming_set.sort()
            combined_incoming_lane_ids.append(intersection_incoming_set)
            combined_incoming_lane_ids.sort()
        combined_incoming_lane_ids = list(k for k, _ in itertools.groupby(combined_incoming_lane_ids))
        return combined_incoming_lane_ids

    def get_successor_directions(self, incoming_lane: ConversionLanelet) -> dict:
        """
        Find all directions of an incoming lane's successors

        :param incoming_lane: incoming lane from intersection
        :return: Dict containing the directions "left", "right" or "through"
        :rtype: dict
        """
        straight_threshold_angel = self._config.intersection_straight_threshold
        assert 0 < straight_threshold_angel < 90

        angels = {}
        directions = {}

        for successor in incoming_lane.successor:
            # only use the last three waypoints of the incoming for angle calculation
            succeeding_lane = self.find_lanelet_by_id(successor)
            a_angle = geometry.curvature(incoming_lane.center_vertices[-3:])
            b_angle = geometry.curvature(succeeding_lane.center_vertices)
            angle = a_angle - b_angle
            angels[succeeding_lane.lanelet_id] = angle

            # determine direction of trajectory
            # right-turn

            if geometry.is_clockwise(list(succeeding_lane.center_vertices)) > 0:
                angels[succeeding_lane.lanelet_id] = abs(angels[succeeding_lane.lanelet_id])
            # left-turn
            if geometry.is_clockwise(list(succeeding_lane.center_vertices)) < 0:
                angels[succeeding_lane.lanelet_id] = -abs(angels[succeeding_lane.lanelet_id])

        # sort after size
        sorted_angels = {k: v for k, v in sorted(angels.items(), key=lambda item: item[1])}
        sorted_keys = list(sorted_angels.keys())
        sorted_values = list(sorted_angels.values())

        # if 3 successors we assume the directions
        if len(sorted_angels) == 3:
            directions = {sorted_keys[0]: "left", sorted_keys[1]: "straight", sorted_keys[2]: "right"}

        # if 2 successors we assume that they both cannot have the same direction
        if len(sorted_angels) == 2:
            directions = dict.fromkeys(sorted_angels)

            if (abs(sorted_values[0]) > straight_threshold_angel) and (
                abs(sorted_values[1]) > straight_threshold_angel
            ):
                directions[sorted_keys[0]] = "left"
                directions[sorted_keys[1]] = "right"
            elif abs(sorted_values[0]) < abs(sorted_values[1]):
                directions[sorted_keys[0]] = "straight"
                directions[sorted_keys[1]] = "right"
            elif abs(sorted_values[0]) > abs(sorted_values[1]):
                directions[sorted_keys[0]] = "left"
                directions[sorted_keys[1]] = "straight"
            else:
                directions[sorted_keys[0]] = "straight"
                directions[sorted_keys[1]] = "straight"

        # if we have 1 or more than 3 successors it's hard to make predictions,
        # therefore only straight_threshold_angel is used
        if len(sorted_angels) == 1 or len(sorted_angels) > 3:
            directions = dict.fromkeys(sorted_angels, "straight")
            for key in sorted_angels:
                if sorted_angels[key] < -straight_threshold_angel:
                    directions[key] = "left"
                if sorted_angels[key] > straight_threshold_angel:
                    directions[key] = "right"

        return directions

    def add_traffic_lights_to_network(self, traffic_lights: List[TrafficLight]):
        """
        Adds all the traffic lights in the network object to the lanelet network
        Requires a list of all the traffic lights in the entire map

        :param traffic_lights: List of all the traffic lights in the lanelet network.
        """
        for traffic_light in traffic_lights:
            min_distance = float("inf")
            id_for_adding = None
            for intersection in self.intersections:
                for incoming in intersection.incomings:
                    for lanelet in incoming.incoming_lanelets:
                        lane = self.find_lanelet_by_id(lanelet)
                        # Lanelet cannot have more traffic lights than number of successors
                        if len(lane.successor) > len(lane.traffic_lights):
                            pos_1 = traffic_light.position
                            pos_2 = lane.center_vertices[-1]
                            dist = np.linalg.norm(pos_1 - pos_2)
                            if dist < min_distance:
                                min_distance = dist
                                id_for_adding = lanelet
            if id_for_adding is None:
                warnings.warn(
                    "For traffic light with ID {} no referencing lanelet was found!".format(
                        traffic_light.traffic_light_id
                    )
                )
                self.add_traffic_light(traffic_light, set())
            else:
                self.add_traffic_light(traffic_light, {id_for_adding})

        # Traffic light directions are assigned once all traffic lights are assigned to lanelets so that it can be
        # determined how directions need to be divided (i.e. the decision between left to one light and straight to
        # one light instead of left-straight)
        self.add_traffic_light_directions()

    def add_traffic_light_directions(self):
        """
        Assigns directions to the traffic lights based on the directions of the lanelet successors.
        Rule in case of no traffic lights < no of successor = left traffic light becomes left-straight and
        right traffic light remains right.
        """
        for intersection in self.intersections:
            for incoming in intersection.incomings:
                for lanelet in incoming.incoming_lanelets:
                    target_lanelet = self.find_lanelet_by_id(lanelet)
                    traffic_light_ids = target_lanelet.traffic_lights
                    no_of_traffic_lights = len(traffic_light_ids)
                    if no_of_traffic_lights == 1:
                        successor_directions = self.get_successor_directions(target_lanelet)
                        if len(successor_directions) == 1:
                            traffic_light = self.find_traffic_light_by_id(list(traffic_light_ids)[0])
                            if list(successor_directions.values())[0] == "left":
                                traffic_light.direction = TrafficLightDirection.LEFT
                            elif list(successor_directions.values())[0] == "right":
                                traffic_light.direction = TrafficLightDirection.RIGHT
                            elif list(successor_directions.values())[0] == "straight":
                                traffic_light.direction = TrafficLightDirection.STRAIGHT
                        elif len(successor_directions) == 2:
                            traffic_light = self.find_traffic_light_by_id(list(traffic_light_ids)[0])
                            if (
                                list(successor_directions.values())[0] == "left"
                                and list(successor_directions.values())[1] == "right"
                            ) or (
                                list(successor_directions.values())[0] == "right"
                                and list(successor_directions.values())[1] == "left"
                            ):
                                traffic_light.direction = TrafficLightDirection.LEFT_RIGHT
                            if (
                                list(successor_directions.values())[0] == "left"
                                and list(successor_directions.values())[1] == "straight"
                            ) or (
                                list(successor_directions.values())[0] == "straight"
                                and list(successor_directions.values())[1] == "left"
                            ):
                                traffic_light.direction = TrafficLightDirection.LEFT_STRAIGHT
                            if (
                                list(successor_directions.values())[0] == "right"
                                and list(successor_directions.values())[1] == "straight"
                            ) or (
                                list(successor_directions.values())[0] == "straight"
                                and list(successor_directions.values())[1] == "right"
                            ):
                                traffic_light.direction = TrafficLightDirection.STRAIGHT_RIGHT

                    if no_of_traffic_lights == 2:
                        successor_directions = self.get_successor_directions(target_lanelet)
                        if len(successor_directions) == 1:
                            warnings.warn(
                                "Number of traffic lights should never be more than the number of successors "
                                "of a lanelet"
                            )
                        elif len(successor_directions) == 2:
                            # TODO: In case a lanelet has 2 successors and 2 traffic lights,
                            #  apply directions based on position. How to cater to straight case?
                            for index, traffic_light_id in enumerate(traffic_light_ids):
                                traffic_light = self.find_traffic_light_by_id(traffic_light_id)
                                traffic_light_position = traffic_light.position
                                lanelet_left_position = target_lanelet.left_vertices[-1]
                                lanelet_right_position = target_lanelet.right_vertices[-1]
                                distance_from_right = np.linalg.norm(lanelet_right_position - traffic_light_position)
                                distance_from_left = np.linalg.norm(lanelet_left_position - traffic_light_position)
                                if distance_from_left < distance_from_right and "left" in list(
                                    successor_directions.values()
                                ):
                                    traffic_light.direction = TrafficLightDirection.LEFT
                                elif distance_from_left < distance_from_right and "right" in list(
                                    successor_directions.values()
                                ):
                                    traffic_light.direction = TrafficLightDirection.RIGHT
                                elif (
                                    "straight" in list(successor_directions.values())
                                    or distance_from_left - distance_from_right < 0.001
                                ):
                                    traffic_light.direction = TrafficLightDirection.STRAIGHT

                        elif len(successor_directions) == 3:
                            # TODO: In case a lanelet has 3 successors and 2 traffic lights, define
                            #  which light gets which direction
                            # Currently the left traffic light controls the left and straight successor while the right
                            # traffic light only controls the right successor.
                            for index, traffic_light_id in enumerate(traffic_light_ids):
                                traffic_light = self.find_traffic_light_by_id(traffic_light_id)
                                # Check if traffic light is to the left of the lanelet or to the right of the lanelet
                                traffic_light_position = traffic_light.position
                                lanelet_left_position = target_lanelet.left_vertices[-1]
                                lanelet_right_position = target_lanelet.right_vertices[-1]
                                distance_from_right = np.linalg.norm(lanelet_right_position - traffic_light_position)
                                distance_from_left = np.linalg.norm(lanelet_left_position - traffic_light_position)
                                if distance_from_left < distance_from_right:
                                    traffic_light.direction = TrafficLightDirection.LEFT_STRAIGHT
                                elif distance_from_left > distance_from_right:
                                    traffic_light.direction = TrafficLightDirection.RIGHT
                    if no_of_traffic_lights == 3:
                        successor_directions = self.get_successor_directions(target_lanelet)
                        if len(successor_directions) < 3:
                            warnings.warn(
                                "Number of traffic lights should never be more than the number of successors "
                                "of a lanelet"
                            )
                        elif len(successor_directions) == 3:
                            # TODO: In case a lanelet has 3 successors and 3 traffic lights,
                            #  apply directions based on position
                            for index, traffic_light_id in enumerate(traffic_light_ids):
                                traffic_light = self.find_traffic_light_by_id(traffic_light_id)
                                # Check if traffic light is to the left of the lanelet or to the right of the lanelet
                                traffic_light_position = traffic_light.position
                                lanelet_left_position = target_lanelet.left_vertices[-1]
                                lanelet_right_position = target_lanelet.right_vertices[-1]
                                distance_from_right = np.linalg.norm(lanelet_right_position - traffic_light_position)
                                distance_from_left = np.linalg.norm(lanelet_left_position - traffic_light_position)
                                if distance_from_left < distance_from_right:
                                    traffic_light.direction = TrafficLightDirection.LEFT
                                elif distance_from_left > distance_from_right:
                                    traffic_light.direction = TrafficLightDirection.RIGHT
                                elif (
                                    "straight" in list(successor_directions.values())
                                    or distance_from_left - distance_from_right < 0.001
                                ):
                                    traffic_light.direction = TrafficLightDirection.STRAIGHT

    def add_traffic_signs_to_network(self, traffic_signs: List[TrafficSign]):
        """
        Adds all the traffic signs in the network object to the lanelet network
        Requires a list of all the traffic signs in the entire map

        :param traffic_signs: List of all the traffic signs.
        """

        # Assign traffic signs to lanelets
        for traffic_sign in traffic_signs:
            id_for_adding = None
            min_distance = float("inf")
            for lanelet in self.lanelets:
                # Find closest lanelet to traffic signal
                pos_1 = traffic_sign.position
                pos_2 = lanelet.center_vertices[0]
                dist = np.linalg.norm(pos_1 - pos_2)
                if dist < min_distance:
                    min_distance = dist
                    id_for_adding = lanelet.lanelet_id
            if id_for_adding is None:
                warnings.warn(
                    "For traffic sign with ID {} no referencing lanelet was found!".format(traffic_sign.traffic_sign_id)
                )
                self.add_traffic_sign(traffic_sign, set())
            else:
                self.add_traffic_sign(traffic_sign, {id_for_adding})

    def add_stop_lines_to_network(self, stop_lines: List[StopLine]):
        """
        Adds all the stop lines in the network object to the lanelet network
        Requires a list of all the stop lines in the entire map

        :param stop_lines: List of all the stop lines
        """
        # Assign stop lines to lanelets

        for stop_line in stop_lines:
            min_start = float("inf")
            min_end = float("inf")
            lane_to_add_stop_line = None
            for intersection in self.intersections:
                for incoming in intersection.incomings:
                    for lanelet in incoming.incoming_lanelets:
                        lane = self.find_lanelet_by_id(lanelet)
                        lanelet_position_left = lane.left_vertices[-1]
                        lanelet_position_right = lane.right_vertices[-1]
                        stop_line_position_end = stop_line.start
                        stop_line_position_start = stop_line.end
                        if (
                            np.linalg.norm(lanelet_position_right - stop_line_position_start) < min_start
                            and np.linalg.norm(lanelet_position_left - stop_line_position_end) < min_end
                        ):
                            lane_to_add_stop_line = lane
                            min_start = np.linalg.norm(lanelet_position_right - stop_line_position_start)
                            min_end = np.linalg.norm(lanelet_position_left - stop_line_position_end)
            if lane_to_add_stop_line is None:
                warnings.warn("No lanelet was matched with a stop line")
                continue
            if stop_line.traffic_light_ref is None:
                stop_line.traffic_light_ref = lane_to_add_stop_line.traffic_lights
            if stop_line.traffic_sign_ref is None:
                stop_line.traffic_sign_ref = lane_to_add_stop_line.traffic_signs
            lane_to_add_stop_line.stop_line = stop_line


class _JoinSplitTarget:
    """Class to integrate joining/splitting of lanelet borders.

    Provides methods to determine the lanelets with which the
    join and/or split can be performed. Additionally, a method to
    change the borders of the determined lanelets.

    :var :class:`ConversionLanelet` main_lanelet: Lanelet where split starts or join ends.
    :var :class:`ConversionLanelet` main_lanelet : Lanelet where split starts or join end.
    :var lanelet_network :class:`ConversionLaneletNetwork`: LaneletNetwork where join/split occurs.
    :var _mode int: Number denoting if join (0), split (1), or join and split (2) occurs.
    :var change_width float: Width at start of split or end of join. List with two elements, [split_width, join_width]
        if _mode == 2
    :var linking_side str: Side on which the split/join happens, either "left" or "right"
    :var _js_pairs list: List of :class:`._JoinSplitPair` elements
    :var _single_lanelet_operation bool: Indicates whether only one lanelet and its adjacent lanelet can be used for the
        join/split
    """

    def __init__(
        self,
        lanelet_network: ConversionLaneletNetwork,
        main_lanelet: ConversionLanelet,
        split: bool,
        join: bool,
        transformer: Optional[Transformer] = None,
        precision: float = open_drive_config.precision,
    ):
        """

        :param lanelet_network: LaneletNetwork where join/split occurs.
        :param main_lanelet: Lanelet where split starts or join ends.
        :param split: Boolean indicating whether a lanelet split should be performed.
        :param join: Boolean indicating whether a lanelet join should be performed.
        :param transformer: Coordinate projection transformer.
        :param precision: precision with which to convert plane group to lanelet
        """

        self.main_lanelet = main_lanelet
        self.lanelet_network = lanelet_network
        if split and join:
            self._mode = 2
        elif split:
            self._mode = 1
        else:
            self._mode = 0
        self.change_width = None
        self.linking_side = None
        self._js_pairs = []
        self._single_lanelet_operation = False
        self.precision = precision
        self._transformer = transformer

    @property
    def split(self) -> bool:
        """Lanelet splits at start.

        :return: True if lanelet splits from other lanelet at start.
        :rtype: bool
        """
        return self._mode >= 1

    @property
    def join(self) -> bool:
        """Lanelet joins at end.

        :return: True if lanelet joins to other lanelet at end.
        :rtype: bool
        """
        return self._mode != 1

    @property
    def split_and_join(self) -> bool:
        """Lanelet splits at start and joins at end.

        :return: True if it has a join and a split
        :rtype: bool
        """
        return self.split and self.join

    def use_only_single_lanelet(self) -> bool:
        """Only single lanelet can be used for join/split.

        :return: True if only one can be used.
        :rtype: bool
        """
        return self._single_lanelet_operation and self.split_and_join

    def _find_lanelet_by_id(self, lanelet_id: str) -> ConversionLanelet:
        """Runs :func:`ConversionLaneletNetwork.find_lanelet_by_id`.

        :param lanelet_id: The lanelet id identifying the lanelet that should be found.
        :return: Lanelet matching the lanelet_id
        """
        return self.lanelet_network.find_lanelet_by_id(lanelet_id)

    def complete_js_interval_length(self) -> float:
        """Calculate length of interval where join/split changes the border.

        :return: Length of interval.
        :rtype: float
        """
        length = 0
        for js_pair in self._js_pairs:
            length += js_pair.change_interval[1] - js_pair.change_interval[0]

        return length

    def adjacent_width(self, is_split: bool) -> float:
        """Get width of adjacent lanelet at start of split or end of join.

        :param is_split: Whether width should be calculated at start of split or end of join
        :return: Width of adjacent lanelet at start or end.

        """
        if is_split:
            return self._js_pairs[0].adjacent_lanelet.calc_width_at_start()
        return self._js_pairs[0].adjacent_lanelet.calc_width_at_end()

    def add_adjacent_predecessor_or_successor(self):
        """Add the predecessor or successor of the adjacent lanelet to the main lanelet.

        This reflects that after the split, the main lanelet is also a successor
        of the predecessor of its adjacent lanelet.
        For a join, the main lanelet is a predecessor of the successor of its
        adjacent lanelet.
        """

        if not self._js_pairs:
            return
        lanelet = self._js_pairs[0].lanelet
        adjacent_lanelet = self._js_pairs[0].adjacent_lanelet
        if self.split:
            self.lanelet_network.add_predecessors_to_lanelet(lanelet, adjacent_lanelet.predecessor)

        if self.join:
            self.lanelet_network.add_successors_to_lanelet(lanelet, adjacent_lanelet.successor)

    def move_borders(self):
        """Move borders of lanelets to reflect the split/join.

        All lanelet pairs in self._js_pairs are used for the border movement.
        """

        if not self._js_pairs:
            return

        if self.split_and_join:
            self._move_borders_if_split_and_join()
        else:
            self._move_borders_if_split_or_join()

    def _move_borders_if_split_or_join(self):
        """Move borders of lanelets if it is not split and join.

        Interpolate width interval for each js_pair.
        Then move the borders of its lanelet.
        """
        length = self.complete_js_interval_length()
        adj_width = self.adjacent_width(is_split=self.split)
        if self.join:
            js_pairs = list(reversed(self._js_pairs))
            # norm running position so that running_pos + pos_start
            # is at zero at first js_pair
            running_pos = -1 * self._js_pairs[0].change_interval[0]
            width_start = self.change_width
            width_end = adj_width
        else:
            js_pairs = self._js_pairs
            running_pos = 0
            width_start = adj_width
            width_end = self.change_width
        for js_pair in js_pairs:
            [pos_start, pos_end] = js_pair.change_interval
            distance = np.interp(
                [pos_start + running_pos, pos_end + running_pos],
                [0, length],
                [width_start, width_end],
            )
            js_pair.move_border(width=distance, linking_side=self.linking_side, transformer=self._transformer)
            running_pos += pos_end - pos_start

    def _move_borders_if_split_and_join(self):
        """Move borders of lanelets if it is split and join.

        Calculate the new vertices twice:
        1. Only for the split (first pair in self._js_pairs)
        2. Only for the join (second pair in self._js_pairs)
        Then talk the first half of the vertices of the split and
        the seconds half of the vertices of the join and merge them.
        """
        lanelet = self._js_pairs[0].lanelet

        start_width_split = self.adjacent_width(is_split=True)
        lanelet_split = self._js_pairs[0].move_border(
            width=[start_width_split, self.change_width[0]],
            linking_side=self.linking_side,
        )
        left_vertices = lanelet_split.left_vertices
        right_vertices = lanelet_split.right_vertices
        center_vertices = lanelet_split.center_vertices
        start_width_join = self.adjacent_width(is_split=False)
        self._js_pairs[1].move_border(
            width=[self.change_width[1], start_width_join],
            linking_side=self.linking_side,
        )

        # take first half of lanelet which does the split
        # take second half of lanelet which does the join
        half_length = int(left_vertices[:, 0].size / 2)
        lanelet.left_vertices = np.vstack((left_vertices[:half_length, :], lanelet.left_vertices[half_length:, :]))
        lanelet.right_vertices = np.vstack((right_vertices[:half_length, :], lanelet.right_vertices[half_length:, :]))
        lanelet.center_vertices = np.vstack(
            (center_vertices[:half_length, :], lanelet.center_vertices[half_length:, :])
        )

    def determine_apt_js_pairs(self):
        """Determine pairs of lanelet and adjacent lanelet for the join/split.

        Add lanelets as long as one of the break conditions is not matched.
        The determined pairs are saved in self._js_pairs.
        """
        # for first lanelet
        adjacent_lanelet = self._determine_main_adjacent_lanelet()
        if not adjacent_lanelet:
            return
        lanelet = self.main_lanelet
        while True:
            algo_has_finished = self._add_join_split_pair(lanelet, adjacent_lanelet)
            if algo_has_finished or self.use_only_single_lanelet():
                break
            if (
                self.split
                and self.lanelet_network.successor_is_neighbor_of_neighbors_successor(lanelet)
                # and lanelet.successor[0] not in global_adjacent_lanelets
            ):
                lanelet = self._find_lanelet_by_id(lanelet.successor[0])
                adjacent_lanelet = self._find_lanelet_by_id(adjacent_lanelet.successor[0])
            elif self.join and (
                self.lanelet_network.predecessor_is_neighbor_of_neighbors_predecessor(lanelet)
                # and lanelet.predecessor[0] not in global_adjacent_lanelets
            ):
                lanelet = self._find_lanelet_by_id(lanelet.predecessor[0])
                adjacent_lanelet = self._find_lanelet_by_id(adjacent_lanelet.predecessor[0])

            else:
                break

    def _add_join_split_pair(self, lanelet: ConversionLanelet, adjacent_lanelet: ConversionLanelet) -> bool:
        """Add a pair of lanelet and adjacent lanelet to self._js_pairs.

        Decide if it is advisable to add another pair to increase join/split area.

        :param lanelet: Lanelet to be added.
        :param adjacent_lanelet: Lanelet adjacent to lanelet to be added.
        :return: Indicator whether this was the last pair to be added. False means it is advisable to add
            another lanelet pair.
        """
        if self.split_and_join:
            # one for split at start of lanelet
            change_pos, change_width = lanelet.optimal_join_split_values(
                is_split=True,
                split_and_join=self.split_and_join,
                reference_width=adjacent_lanelet.calc_width_at_start(),
            )
            self._js_pairs.append(_JoinSplitPair(lanelet, adjacent_lanelet, [0, change_pos], self.precision))
            self.change_width = [change_width]
            # one for join at the end of the lanelet
            change_pos, change_width = lanelet.optimal_join_split_values(
                is_split=False,
                split_and_join=self.split_and_join,
                reference_width=adjacent_lanelet.calc_width_at_end(),
            )
            self._js_pairs.append(
                _JoinSplitPair(lanelet, adjacent_lanelet, [change_pos, lanelet.length], self.precision)
            )
            self.change_width.append(change_width)
            return True

        adjacent_width = adjacent_lanelet.calc_width_at_start() if self.split else adjacent_lanelet.calc_width_at_end()
        change_pos, change_width = lanelet.optimal_join_split_values(
            is_split=self.split,
            split_and_join=self.split_and_join,
            reference_width=adjacent_width,
        )
        if self.change_width is not None and change_width < self.change_width:
            # algorithm to add lanelet should terminate
            return True
        self.change_width = change_width
        if self.split:
            self._js_pairs.append(_JoinSplitPair(lanelet, adjacent_lanelet, [0, change_pos], self.precision))
            if np.isclose(lanelet.length, change_pos):
                return False
        else:
            self._js_pairs.append(
                _JoinSplitPair(lanelet, adjacent_lanelet, [change_pos, lanelet.length], self.precision)
            )
            if np.isclose(0, change_pos):
                return False
        return True

    def _determine_main_adjacent_lanelet(self) -> ConversionLanelet:
        """Determine which is the adjacent lanelet to the main lanelet.

        :return: The corresponding adjacent lanelet
        :rtype: :class:`ConversionLanelet`
        """
        lanelet = self.main_lanelet
        potential_adjacent_lanelets = Queue()
        checked_lanelets = 0
        if lanelet.adj_left is not None and lanelet.adj_left_same_direction:
            potential_adjacent_lanelets.put({"lanelet_id": lanelet.adj_left, "linking_side": "right"})
            checked_lanelets -= 1
        if lanelet.adj_right is not None and lanelet.adj_right_same_direction:
            potential_adjacent_lanelets.put({"lanelet_id": lanelet.adj_right, "linking_side": "left"})
            checked_lanelets -= 1

        while potential_adjacent_lanelets.qsize() > 0:
            adjacent_lanelet = self._check_next_adjacent_lanelet(potential_adjacent_lanelets)
            checked_lanelets += 1

            if checked_lanelets > 0:
                # adjacent lanelet is not next neighbor
                # successor of adjacent lanelet cant be used
                self._single_lanelet_operation = True
            if adjacent_lanelet is not None:
                # found appropriate adjacent lanelet
                return adjacent_lanelet

        return None

    def _check_next_adjacent_lanelet(self, potential_adjacent_lanelets: Queue) -> Optional[ConversionLanelet]:
        """Check next lanelet if it can act as adjacent lanelet to the main lanelet.

        If not, add its left and right neighbor, if they exist, to the potential_adjacent_lanelets Queue.

        :param potential_adjacent_lanelets: Queue with dicts containing the potential lanelets.
        :return: Lanelet which fulfills the conditions if it exists, else None.
        """
        adj_target = potential_adjacent_lanelets.get()
        adj_lanelet = self._find_lanelet_by_id(adj_target.get("lanelet_id"))
        linking_side = adj_target.get("linking_side")
        return_flag = 0

        if not adj_lanelet:
            return None
        if self.join:
            adj_width = adj_lanelet.calc_width_at_end()

        if self.split:
            adj_width = adj_lanelet.calc_width_at_start()
        if adj_width > 0:
            self.linking_side = adj_target.get("linking_side")
            return_flag = 1

        if return_flag:
            return adj_lanelet

        next_adj_neighbor = adj_lanelet.adj_left if linking_side == "right" else adj_lanelet.adj_right
        if next_adj_neighbor:
            potential_adjacent_lanelets.put({"lanelet_id": next_adj_neighbor, "linking_side": linking_side})
        return None


class _JoinSplitPair:
    """Pair of lanelet whose border is changed and its adjacent neighbor."""

    def __init__(self, lanelet, adjacent_lanelet, change_interval, precision: float = open_drive_config.precision):
        self.lanelet = lanelet
        self.adjacent_lanelet = adjacent_lanelet
        self.change_interval = change_interval
        self.precision = precision

    def move_border(
        self, width: np.ndarray, linking_side: str, transformer: Optional[Transformer] = None
    ) -> ConversionLanelet:
        """Move border of self.lanelet.

        :param width: Start and end value of new width of lanelet.
        :param linking_side: Side on which the split/join happens, either "left" or "right"
        :param transformer: Coordinate projection transformer.
        :return: Resulting lanelet after border movement.
        """
        self.lanelet.move_border(
            mirror_border=linking_side,
            mirror_interval=self.change_interval,
            distance=width,
            adjacent_lanelet=self.adjacent_lanelet,
            precision=self.precision,
            transformer=transformer,
        )
        return self.lanelet<|MERGE_RESOLUTION|>--- conflicted
+++ resolved
@@ -1,9 +1,5 @@
 """Module to enhance LaneletNetwork class,
-<<<<<<< HEAD
 so it can be used for conversion from the OpenDRIVE format."""
-=======
-so it can be used for conversion from the opendrive format."""
->>>>>>> 0b1736d5
 
 import itertools
 import logging
