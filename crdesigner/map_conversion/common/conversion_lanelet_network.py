--- conflicted
+++ resolved
@@ -10,16 +10,9 @@
 import shapely
 from commonroad.scenario.intersection import Intersection, IntersectionIncomingElement
 from commonroad.scenario.lanelet import LaneletNetwork, StopLine
-<<<<<<< HEAD
 from commonroad.scenario.intersection import IncomingGroup, Intersection
 from commonroad.scenario.traffic_light import TrafficLightDirection, TrafficLight
 from commonroad.scenario.traffic_sign import TrafficSign
-=======
-from commonroad.scenario.traffic_light import TrafficLight, TrafficLightDirection
-from commonroad.scenario.traffic_sign import TrafficSign
-from pyproj import Transformer
-from shapely.validation import make_valid
->>>>>>> 8cbc42c6
 
 from crdesigner.config.opendrive_config import OpenDriveConfig, open_drive_config
 from crdesigner.map_conversion.common import geometry
@@ -115,7 +108,6 @@
 
         for lanelet in self.lanelets:
             lanelet.description = lanelet.lanelet_id
-<<<<<<< HEAD
             self.remove_lanelet(str(lanelet.lanelet_id))
             lanelet.lanelet_id = convert_to_new_lanelet_id(
                 str(lanelet.lanelet_id), self._old_lanelet_ids
@@ -136,16 +128,6 @@
                 lanelet.adj_right = convert_to_new_lanelet_id(
                     str(lanelet.adj_right), self._old_lanelet_ids
                 )
-=======
-            self.remove_lanelet(lanelet.lanelet_id)
-            lanelet.lanelet_id = convert_to_new_lanelet_id(lanelet.lanelet_id, self._old_lanelet_ids)
-            lanelet.predecessor = [convert_to_new_lanelet_id(x, self._old_lanelet_ids) for x in lanelet.predecessor]
-            lanelet.successor = [convert_to_new_lanelet_id(x, self._old_lanelet_ids) for x in lanelet.successor]
-            if lanelet.adj_left is not None:
-                lanelet.adj_left = convert_to_new_lanelet_id(lanelet.adj_left, self._old_lanelet_ids)
-            if lanelet.adj_right is not None:
-                lanelet.adj_right = convert_to_new_lanelet_id(lanelet.adj_right, self._old_lanelet_ids)
->>>>>>> 8cbc42c6
             self.add_lanelet(lanelet)
 
         new_lanelet_ids_assigned = {}
@@ -280,13 +262,9 @@
 
             # each reference to lanelet_2 should point to lanelet_id
             # of new_lanelet instead
-<<<<<<< HEAD
             self.update_lanelet_id_references(
                 str(lanelet_2.lanelet_id), str(lanelet_1.lanelet_id)
             )
-=======
-            self.update_lanelet_id_references(lanelet_2.lanelet_id, lanelet_1.lanelet_id)
->>>>>>> 8cbc42c6
             # update dict to show which lanelet_id changed to which
             new_lanelet_ids[pair[1]] = pair[0]
 
@@ -601,17 +579,11 @@
                         successors.append(successor)
                     else:
                         warnings.warn("Incorrect direction assigned to successor of incoming lanelet in intersection")
-<<<<<<< HEAD
             intersection_incoming_lane = IncomingGroup(generate_unique_id(),
                                                        incoming_lanelets=set(incoming_lanelet_set),
                                                        outgoing_right=successor_right,
                                                        outgoing_straight=successor_straight,
                                                        outgoing_left=successor_left)
-=======
-            intersection_incoming_lane = IntersectionIncomingElement(
-                generate_unique_id(), set(incoming_lanelet_set), successor_right, successor_straight, successor_left
-            )
->>>>>>> 8cbc42c6
 
             intersection_incoming_lanes.append(intersection_incoming_lane)
             # TODO: Add crossings to intersections
