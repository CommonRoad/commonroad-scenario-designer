--- conflicted
+++ resolved
@@ -688,18 +688,6 @@
     return np.array([x, y])
 
 
-<<<<<<< HEAD
-def cartesian_to_lon_lat(waypoint: np.ndarray, origin: np.ndarray) -> np.ndarray:
-    lon_constant, lat_constant = get_lon_lat_constants(origin)
-
-    lon = waypoint[0] / lon_constant + origin[1]
-    lat = waypoint[1] / lat_constant + origin[0]
-    res = np.array([lon, lat])
-    return res
-
-
-=======
->>>>>>> 5278b1eb
 def point_to_line_distance(point: np.ndarray, line_start: np.ndarray, line_end: np.ndarray) -> float:
     """
     calculates the distance of a point to a line defined by two points
