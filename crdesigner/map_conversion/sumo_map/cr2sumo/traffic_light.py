--- conflicted
+++ resolved
@@ -22,10 +22,7 @@
         program_id = f"tl_program_{self.index}"
         traffic_light_id = str(node.id)
         node.type = NodeType.TRAFFIC_LIGHT
-<<<<<<< HEAD
-=======
 
->>>>>>> 3ed5aa19
         time_offset = max(tl.traffic_light_cycle.time_offset for tl in traffic_lights)
         tls_program = TLSProgram(traffic_light_id, time_offset * self.conf.dt, program_id)
 
@@ -90,12 +87,7 @@
     :param traffic_lights:
     :return: list of synchronized states
     """
-<<<<<<< HEAD
-    time_steps = np.lcm.reduce([sum(cycle.duration for cycle in tl.traffic_light_cycle.cycle_elements)
-                                for tl in traffic_lights])
-=======
     time_steps = np.lcm.reduce([sum(cycle.duration for cycle in tl.traffic_light_cycle.cycle_elements) for tl in traffic_lights])
->>>>>>> 3ed5aa19
     states = np.array([_cycles_to_states(traffic_light.traffic_light_cycle.cycle_elements, time_steps)
                        for traffic_light in traffic_lights]).T
     res: List[List[TrafficLightCycleElement]] = []
