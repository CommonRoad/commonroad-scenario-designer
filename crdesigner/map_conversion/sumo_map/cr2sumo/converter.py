--- conflicted
+++ resolved
@@ -623,12 +623,9 @@
                     # however sumo doesn't need a junction for this
                     continue
                 cluster_instruction = self.get_cluster_instruction(intersection, lanelet_network, intersecting_edges)
-<<<<<<< HEAD
-=======
                 self.logger.debug(
                     f"Clustering intersection {intersection.intersection_id} according to {cluster_instruction}"
                 )
->>>>>>> b28424db
                 intersect_any = False
                 if cluster_instruction != ClusterInstruction.NO_CLUSTERING:
                     for incoming in intersection.incomings:
