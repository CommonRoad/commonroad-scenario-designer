--- conflicted
+++ resolved
@@ -1232,17 +1232,10 @@
                 if intersection is not None:
                     incoming_elem = intersection.map_incoming_lanelets[lanelet.lanelet_id]
                     connections_init[TrafficLightDirection.STRAIGHT] = (
-<<<<<<< HEAD
                         incoming_elem.outgoing_straight
                     )
                     connections_init[TrafficLightDirection.LEFT] = incoming_elem.outgoing_left
                     connections_init[TrafficLightDirection.RIGHT] = incoming_elem.outgoing_right
-=======
-                        incoming_elem.successors_straight
-                    )
-                    connections_init[TrafficLightDirection.LEFT] = incoming_elem.successors_left
-                    connections_init[TrafficLightDirection.RIGHT] = incoming_elem.successors_right
->>>>>>> 819ccac8
                 elif len(lanelet.successor) == 1:
                     connections_init[TrafficLightDirection.STRAIGHT] = set(lanelet.successor)
                     connections_init[TrafficLightDirection.LEFT] = set(lanelet.successor)
@@ -2081,11 +2074,7 @@
 
         def create_coordinate_system_from_polyline(
             polyline,
-<<<<<<< HEAD
-        ) -> commonroad_dc.pycrccosy.CurvilinearCoordinateSystem:
-=======
         ) -> CurvilinearCoordinateSystem:
->>>>>>> 819ccac8
             def compute_polyline_length(polyline: np.ndarray) -> float:
                 """
                 Computes the path length s of a given polyline
