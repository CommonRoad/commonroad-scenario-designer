--- conflicted
+++ resolved
@@ -64,20 +64,9 @@
 from commonroad.scenario.trajectory import State
 from sumocr.maps.scenario_wrapper import AbstractScenarioWrapper
 
-<<<<<<< HEAD
-from crdesigner.map_conversion.sumo_map.sumolib_net import (TLS, Connection, Crossing, Edge, Junction, Lane,
-                                                            Node, NodeType, RightOfWay,
-                                                            VehicleType, SpreadType, sumo_net_from_xml, Net, Roundabout)
+from crdesigner.map_conversion.sumo_map.config import SumoConfig
 
 from crdesigner.common.file_reader import CRDesignerFileReader
-from crdesigner.map_conversion.sumo_map.errors import ScenarioException
-from crdesigner.map_conversion.sumo_map.util import (_find_intersecting_edges,
-                                                     get_total_lane_length_from_netfile, max_lanelet_network_id,
-                                                     merge_lanelets, min_cluster, update_edge_lengths)
-
-=======
->>>>>>> 961311c1
-from crdesigner.map_conversion.sumo_map.config import SumoConfig
 from crdesigner.map_conversion.sumo_map.errors import ScenarioException
 from crdesigner.map_conversion.sumo_map.sumolib_net import (
     TLS,
