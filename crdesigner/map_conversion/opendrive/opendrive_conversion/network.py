import copy
from collections import deque
<<<<<<< HEAD
from typing import List, Optional
=======
from typing import Dict, List, Optional, Set, Tuple
>>>>>>> c3fb35ba

import iso3166
import numpy as np
from commonroad.common.common_lanelet import LaneletType, LineMarking, StopLine
from commonroad.common.common_scenario import GeoTransformation, Location, ScenarioID
from commonroad.scenario.intersection import CrossingGroup, IncomingGroup
from commonroad.scenario.lanelet import Lanelet, LaneletNetwork
from commonroad.scenario.scenario import Scenario
from commonroad.scenario.traffic_sign import (
    TrafficSign,
    TrafficSignElement,
    TrafficSignIDChina,
    TrafficSignIDGermany,
    TrafficSignIDRussia,
    TrafficSignIDSpain,
    TrafficSignIDUsa,
    TrafficSignIDZamunda,
)
from pyproj import CRS, Transformer

from crdesigner.common.common_file_reader_writer import project_lanelet
from crdesigner.common.config.general_config import GeneralConfig, general_config
from crdesigner.common.config.opendrive_config import OpenDriveConfig, open_drive_config
from crdesigner.map_conversion.common.conversion_lanelet import ConversionLanelet
from crdesigner.map_conversion.common.conversion_lanelet_network import (
    ConversionLaneletNetwork,
)
from crdesigner.map_conversion.common.utils import generate_unique_id
from crdesigner.map_conversion.opendrive.opendrive_conversion import utils
from crdesigner.map_conversion.opendrive.opendrive_conversion.converter import (
    OpenDriveConverter,
)
from crdesigner.map_conversion.opendrive.opendrive_conversion.plane_elements.crosswalks import (
    get_crosswalks,
)
from crdesigner.map_conversion.opendrive.opendrive_conversion.plane_elements.geo_reference import (
    get_geo_reference,
)
from crdesigner.map_conversion.opendrive.opendrive_conversion.plane_elements.plane_group import (
    ParametricLaneGroup,
)
from crdesigner.map_conversion.opendrive.opendrive_conversion.plane_elements.traffic_signals import (
    assign_traffic_signals_to_road,
    get_traffic_signal_references,
)
from crdesigner.map_conversion.opendrive.opendrive_conversion.utils import (
    encode_road_section_lane_width_id,
)
from crdesigner.map_conversion.opendrive.opendrive_parser.elements.opendrive import (
    OpenDrive,
)
from crdesigner.map_conversion.opendrive.opendrive_parser.elements.road import Road


def update_line_markings(lanelet_network: ConversionLaneletNetwork) -> ConversionLaneletNetwork:
    """
    Updates line markings of lanelets vertices in the conversion lanelet network,
    as Opendrive format only supports line markings for the outer vertices of the lanelet.
    If the two lanelets are adjacent, corresponding line marking of the shared vertices should be the same.

    :param lanelet_network: ConversionLaneletNetwork that should be updated.
    :return: Updated ConversionLaneletNetwork.
    """
    for la in lanelet_network.lanelets:
        # left vertices line marking
        if la.line_marking_left_vertices is LineMarking.UNKNOWN:
            # check if there exists an adjacent left lanelet
            if la.adj_left is not None:
                # if the adjacent left lanelet is of the same direction, copy the line marking of the right vertices
                if la.adj_left_same_direction is True:
                    la.line_marking_left_vertices = lanelet_network.find_lanelet_by_id(
                        la.adj_left
                    ).line_marking_right_vertices
                else:
                    la.line_marking_left_vertices = lanelet_network.find_lanelet_by_id(
                        la.adj_left
                    ).line_marking_left_vertices
        # right vertices line marking
        if la.line_marking_right_vertices is LineMarking.UNKNOWN:
            # check if there exists an adjacent right lanelet
            if la.adj_right is not None:
                # if the adjacent right lanelet is of the same direction, copy the line marking of the left
                if la.adj_right_same_direction is True:
                    la.line_marking_right_vertices = lanelet_network.find_lanelet_by_id(
                        la.adj_right
                    ).line_marking_left_vertices
                else:
                    la.line_marking_right_vertices = lanelet_network.find_lanelet_by_id(
                        la.adj_right
                    ).line_marking_right_vertices

    return lanelet_network


def convert_to_base_lanelet_network(lanelet_network: ConversionLaneletNetwork) -> LaneletNetwork:
    """Converts a ConversionLaneletNetwork to a LaneletNetwork.

    :param lanelet_network: ConversionLaneletNetwork that should be converted to a LaneletNetwork.
    :return: The converted LaneletNetwork.
    """
    network = LaneletNetwork()
    for inter in lanelet_network.intersections:
        network.add_intersection(inter)
    for sign in lanelet_network.traffic_signs:
        network.add_traffic_sign(sign, set())
    for light in lanelet_network.traffic_lights:
        network.add_traffic_light(light, set())
    for la in lanelet_network.lanelets:
        network.add_lanelet(
            Lanelet(
                la.left_vertices,
                la.center_vertices,
                la.right_vertices,
                la.lanelet_id,
                la.predecessor,
                la.successor,
                la.adj_left,
                la.adj_left_same_direction,
                la.adj_right,
                la.adj_right_same_direction,
                la.line_marking_left_vertices,
                la.line_marking_right_vertices,
                la.stop_line,
                la.lanelet_type,
                la.user_one_way,
                la.user_bidirectional,
                la.traffic_signs,
                la.traffic_lights,
            )
        )
    return network


class Network:
    """Represents a network of parametric lanes, with a LinkIndex
    which stores the neighbor relations between the parametric lanes.
    """

    def __init__(self, config: OpenDriveConfig = open_drive_config):
        """Initializes a network object."""
        self._config = config
        self._planes: List[ParametricLaneGroup] = []
        self._link_index = None
        self._geo_ref = None
        self._offset = None
        self._traffic_lights = []
        self._traffic_signs = []
        self._stop_lines = []
        self._crosswalks = []
        self._country_ID = None

    def assign_country_id(self, value: str):
        """Assign country ID according to the ISO 3166-1 3 letter standard

        :param value: Nae of location as a string.
        """
        value = value.upper()
        if value in iso3166.countries_by_name:
            self._country_ID = iso3166.countries_by_name[value].alpha3
        elif value in iso3166.countries_by_alpha2:
            self._country_ID = iso3166.countries_by_alpha2[value].alpha3
        elif value in iso3166.countries_by_alpha3:
            self._country_ID = value
        else:
            self._country_ID = "ZAM"

    def load_opendrive(self, opendrive: OpenDrive):
        """Load all elements of an OpenDRIVE network to a parametric lane representation

        :param opendrive: OpenDRIVE network whose elements should be loaded.
        """
        # TODO: Extract location information from Geotranformation in opendrive
        # proj_string_transformed = Transformer.from_pipeline(opendrive.header.geo_reference)

        self._link_index = LinkIndex()
        self._link_index.create_from_opendrive(opendrive)

        self._geo_ref = opendrive.header.geo_reference
        self._offset = opendrive.header.offset

        # Get country ID form signal data in openDrive and set it as attribute of the network object
        self.assign_country_id(Network.get_country_id_from_opendrive(opendrive.roads))

        # extract signal references beforehand to be able to assign them correctly
        traffic_light_dirs: Dict[str, Set[str]] = {}
        traffic_light_lanes: Dict[str, Tuple[int, int]] = {}
        for road in opendrive.roads:
            get_traffic_signal_references(road, traffic_light_dirs, traffic_light_lanes)

        # Convert all parts of a road to parametric lanes (planes)
        for road in opendrive.roads:
            road.plan_view.precalculate()
            self._extract_road_speed_limit(road)

            # The reference border is the baseline for the whole road
            reference_border = OpenDriveConverter.create_reference_border(road.plan_view, road.lanes.lane_offsets)

            # Extracting signals, signs and stop lines from each road
            traffic_lights, traffic_signs, stop_lines = assign_traffic_signals_to_road(
                road, traffic_light_dirs, traffic_light_lanes
            )
            self._traffic_lights.extend(traffic_lights)
            self._traffic_signs.extend(traffic_signs)
            self._stop_lines.extend(stop_lines)

            # Get crosswalks
            self._crosswalks.extend(get_crosswalks(road))

            # stop lines from road objects
            self._stop_lines_from_road(road)

            # A lane section is the smallest part that can be converted at once
            for lane_section in road.lanes.lane_sections:
                parametric_lane_groups = OpenDriveConverter.lane_section_to_parametric_lanes(
                    lane_section,
                    reference_border,
                    road.cr_traffic_lights,
                    road.cr_traffic_signs,
                    road.cr_stop_lines,
                    road.driving_direction,
                )

                self._planes.extend(parametric_lane_groups)

                # check if parametric lane group is not part of intersection

                for intersection in self._link_index.intersection_maps():
                    incomings_to_remove = []
                    for incoming_lane_id, successors in intersection.items():
                        for lane_group in parametric_lane_groups:
                            if (
                                lane_group.id_ == incoming_lane_id or lane_group.id_ in successors
                            ) and lane_group.type != "driving":
                                incomings_to_remove.append(incoming_lane_id)
                    for incoming in incomings_to_remove:
                        del intersection[incoming]

    def _extract_road_speed_limit(self, road: Road):
        """
        Extract road speed limit and assign it lanes.

        :param road: Road to evaluate.
        """
        if road.types:
            for road_type in road.types:
                if road_type.speed:
                    max_speed = road_type.speed.max  # possible values: "no limit", "undefined", int
                    unit_speed = road_type.speed.unit  # possible values: "km/h", "m/s", "mph"

                    if max_speed == "no limit" or max_speed == "undefined":
                        break

                    else:
                        max_speed = float(max_speed)

                        # convert km/h or mph to m/s
                        if unit_speed == "km/h":
                            max_speed = max_speed * 0.277
                        elif unit_speed == "mph":
                            max_speed = max_speed * 0.447

                        # assign the road speed limit to all road sections that don't have a speed limit
                        for section in road.lanes.lane_sections:
                            # check the position of the road section and the starting position of a road type
                            if section.sPos >= road_type.start_pos:
                                for rightLane in section.right_lanes:
                                    if rightLane.speed is None:
                                        rightLane.speed = max_speed
                                for leftLane in section.left_lanes:
                                    if leftLane.speed is None:
                                        leftLane.speed = max_speed
                                for centerLane in section.center_lanes:
                                    if centerLane.speed is None:
                                        centerLane.speed = max_speed

    def _stop_lines_from_road(self, road: Road):
        """
        Extracts stop lines from road.

        :param road: Road to extract stop lines from.
        """
        for road_object in road.objects:
            if road_object.name == "StopLine":
                position, tangent, _, _ = road.plan_view.calc(road_object.s, compute_curvature=False)
                position = np.array(
                    [
                        position[0] + road_object.t * np.cos(tangent + np.pi / 2),
                        position[1] + road_object.t * np.sin(tangent + np.pi / 2),
                    ]
                )

                angle = road_object.hdg + tangent
                # check if stop line is orthogonal to reference line
                if np.round(tangent) == 0:
                    angle = np.pi / 2
                # check orientation of stop line
                if road_object.orientation == "+":
                    position_1 = np.array(
                        [
                            position[0] - 0.5 * road_object.validLength * np.cos(angle),
                            position[1] - 0.5 * road_object.validLength * np.sin(angle),
                        ]
                    )
                    position_2 = np.array(
                        [
                            position[0] + 0.5 * road_object.validLength * np.cos(angle),
                            position[1] + 0.5 * road_object.validLength * np.sin(angle),
                        ]
                    )
                else:
                    position_1 = np.array(
                        [
                            position[0] + 0.5 * road_object.validLength * np.cos(angle),
                            position[1] + 0.5 * road_object.validLength * np.sin(angle),
                        ]
                    )
                    position_2 = np.array(
                        [
                            position[0] - 0.5 * road_object.validLength * np.cos(angle),
                            position[1] - 0.5 * road_object.validLength * np.sin(angle),
                        ]
                    )

                stop_line = StopLine(position_1, position_2, LineMarking.SOLID)
                self._stop_lines.append(stop_line)

    def export_lanelet_network(
        self, transformer: Optional[Transformer], filter_types: Optional[List[str]] = None
    ) -> LaneletNetwork:
        """Export network as lanelet network.

        :param transformer: Coordinate projection transformer.
        :param filter_types: Types of ParametricLane objects to be filtered. Default value is None.
        :return: The converted LaneletNetwork object.
        """

        # Convert groups to lanelets
        lanelet_network = ConversionLaneletNetwork(self._config, transformer)

        for parametric_lane in self._planes:
            if filter_types is not None and parametric_lane.type not in filter_types:
                # Remove lanelets from intersections dictionary that do not fit the filtered type criterion
                self._link_index.clean_intersections(parametric_lane.id_)
                continue  # skip also for general lanelet generation
            lanelet = parametric_lane.to_lanelet(
                self._config.error_tolerance, self._config.min_delta_s, transformer, parametric_lane.driving_direction
            )
            lanelet.predecessor = self._link_index.get_predecessors(parametric_lane.id_)
            lanelet.successor = self._link_index.get_successors(parametric_lane.id_)
            lanelet_network.add_lanelet(lanelet)

            # Create a map of lanelet_description to traffic signs/lights so that they can be assigned as
            # reference to the correct lanelets later

        # prune because some
        # successorIds get encoded with a non-existing successorID
        # of the lane link
        lanelet_network.prune_network()

        # concatenate possible lanelets with their successors
        replacement_id_map = lanelet_network.concatenate_possible_lanelets()
        self._link_index.concatenate_lanes_in_intersection_map(replacement_id_map)

        # Perform lane splits and joins
        lanelet_network.join_and_split_possible_lanes()

        lanelet_network.convert_all_lanelet_ids()
        self._link_index.update_intersection_lane_id(lanelet_network.old_lanelet_ids())
        # self.traffic_signal_elements.update_traffic_signs_map_lane_id(lanelet_network.old_lanelet_ids())

        for crosswalk in self._crosswalks:
            if transformer is not None:
                project_lanelet(crosswalk, transformer)
            lanelet_network.add_lanelet(crosswalk)

        # generating intersections
        for intersection_map in self._link_index.intersection_maps():
            # Remove lanelets that are not part of the network (as they are of a different type)
            intersection_id_counter = generate_unique_id()
            lanelet_network._old_lanelet_ids[intersection_id_counter] = intersection_id_counter
            lanelet_network.create_intersection(intersection_map)

        self.relate_crosswalks_to_intersection(lanelet_network)

        if transformer is not None:
            # Apply the transformer to traffic controls
            for xs in [
                self._traffic_lights,
                self._traffic_signs,
            ]:
                for x in xs:
                    x.position = np.array(transformer.transform(*x.position))
            for x in self._stop_lines:
                x.start = np.array(transformer.transform(*x.start))
                x.end = np.array(transformer.transform(*x.end))

        # Assign traffic signals, lights and stop lines to lanelet network
        lanelet_network.add_traffic_lights_to_network(self._traffic_lights)
        lanelet_network.add_traffic_signs_to_network(self._traffic_signs)
        lanelet_network.add_stop_lines_to_network(self._stop_lines)

        # create virtual traffic signs for individual lane speed limits
        drivable_lanelets = [
            lanelet.lanelet_id
            for lanelet in lanelet_network.lanelets
            if lanelet.lanelet_type not in [{LaneletType.BICYCLE_LANE}, {LaneletType.SIDEWALK}, {LaneletType.BORDER}]
        ]

        # for all lanelets with no predecessor and no traffic sign, add a virtual sign to the lanelet
        lanelet_with_no_pred = [
            lanelet
            for lanelet in drivable_lanelets
            if lanelet_network.find_lanelet_by_id(lanelet).predecessor == []
            and lanelet_network.find_lanelet_by_id(lanelet).speed is not None
        ]
        for lanelet in lanelet_with_no_pred:
            already_has_sign = False
            ids = lanelet_network.find_lanelet_by_id(lanelet).traffic_signs
            for sign_id in ids:
                sign = lanelet_network.find_traffic_sign_by_id(sign_id)
                elems = [
                    sign.traffic_sign_elements
                    for elem in sign.traffic_sign_elements
                    if elem.traffic_sign_element_id.name == "MAX_SPEED"
                ]

                if any(elems):
                    already_has_sign = True
                    break
            if not already_has_sign:
                self.add_virtual_traffic_sign(lanelet_network.find_lanelet_by_id(lanelet), lanelet_network)

        self.find_lane_speed_changes(drivable_lanelets, lanelet_network)
        self.reference_traffic_signs_with_equal_speed(drivable_lanelets, lanelet_network)
        lanelet_network = update_line_markings(lanelet_network)
        return convert_to_base_lanelet_network(lanelet_network)

    def relate_crosswalks_to_intersection(self, lanelet_network: ConversionLaneletNetwork):
        """
        Find for each crossing the intersection it belongs to
        :param lanelet_network: ConversionLaneletNetwork
        """

        def is_relevant_intersection() -> bool:
            """
<<<<<<< HEAD
            generate a line from start to end of vertex
            :param vertices:
            :return: slope m, intersect c
            """
            m = (vertices[0][1] - vertices[-1][1]) / (vertices[0][0] - vertices[-1][0])
            c = vertices[0][1] - m * vertices[0][0]
            return m, c

        def find_incoming(inc: IncomingGroup) -> bool:
            """
            find an intersection between a lane and a crosswalk. We can conclude that a crosswalk belongs to the same
            intersection as the lanelet it is crossing.
            :return: lanelet id
            """
            for la_id in inc.incoming_lanelets:
                vertices = lanelet_network.find_lanelet_by_id(la_id).left_vertices
                lanelet_m, lanelet_c = generate_line(vertices)
                x_intersect = (lanelet_c - crosswalk_c) / (crosswalk_m - lanelet_m)

                if x_intersect * lanelet_m + lanelet_c == x_intersect * crosswalk_m + crosswalk_c:
                    return True
=======
            checks whether a lanelet intersect an intersection
            :return: Boolean indicating satisfaction
            """
            for incoming in intersection.incomings:
                rel_lanelets = (
                    incoming.incoming_lanelets.union(incoming.successors_left)
                    .union(incoming.successors_right)
                    .union(incoming.successors_left)
                )
                for la_id in rel_lanelets:
                    la = lanelet_network.find_lanelet_by_id(la_id)
                    if la.polygon.shapely_object.intersects(crosswalk.polygon.shapely_object):
                        return True
>>>>>>> c3fb35ba
            return False

        for crosswalk in self._crosswalks:
            for intersection in lanelet_network.intersections:
<<<<<<< HEAD
                for incoming in intersection.incomings:
                    if find_incoming(incoming):
                        crossing_group = CrossingGroup(
                            generate_unique_id(), {crosswalk.lanelet_id}, incoming_group_id=incoming.incoming_id
                        )
                        intersection.crossings.append(crossing_group)
=======
                if is_relevant_intersection():
                    intersection.crossings.add(crosswalk.lanelet_id)
>>>>>>> c3fb35ba
                    break

    def reference_traffic_signs_with_equal_speed(self, lanelets: List[int], lanelet_network: ConversionLaneletNetwork):
        """If there are multiple lanelets that all have an equal lane speed, finds the first traffic sign of any
        predecessor with the same speed and references it for all lanelets.

        :param lanelets: The lanelets to be considered.
        :param lanelet_network: The lanelet network that the lanelets belong to.
        """
        visited = []
        for lane in lanelets:
            visited.append(lane)
            lane = lanelet_network.find_lanelet_by_id(lane)
            speeds = [
                lanelet_network.find_lanelet_by_id(pred).speed for pred in lane.predecessor if lane.speed is not None
            ]
            if not speeds == [] and speeds.count(speeds[0]) == len(speeds):
                # lane speeds are all the same, find first sign with equal speed
                predecessors = deque(lane.predecessor)
                # if we find a sign, update all the visited lanes with a reference to it
                update_with_reference = []
                traffic_sign_found = False
                while not traffic_sign_found:
                    while predecessors:
                        pred = predecessors.popleft()
                        visited.append(pred)
                        update_with_reference.append(pred)
                        # if we visited a predecessor, we can remove it from the lanelets, so we don't visit it twice
                        if pred in lanelets:
                            lanelets.remove(pred)
                        # If we haven't already visited the predecessor, then extend the list of predecessors but only
                        # by new unique predecessors.
                        if pred not in visited:
                            predecessors.extend(
                                [
                                    p
                                    for p in lanelet_network.find_lanelet_by_id(pred).predecessor
                                    if p not in predecessors
                                ]
                            )

                        # check if the predecessor has a traffic sign with equal speed as the lane
                        sign = self.get_traffic_sign_with_equal_speed(
                            lanelet_network.find_lanelet_by_id(pred), lanelet_network, speeds[0]
                        )
                        if sign is not None:
                            traffic_sign_found = True
                            # update all traversed predecessors with a reference to this signal, do not add reference
                            # if lane already has a sign
                            for update_lane_id in update_with_reference:
                                update_lane = lanelet_network.find_lanelet_by_id(update_lane_id)
                                if (
                                    sign.traffic_sign_id not in update_lane.traffic_signs
                                    and self.get_traffic_sign_with_equal_speed(
                                        update_lane, lanelet_network, speeds[0] is None
                                    )
                                ):
                                    update_lane_id.add_traffic_sign_to_lanelet(sign.traffic_sign_id)
                            break
                    break

    def find_lane_speed_changes(self, lanelets: List[int], lanelet_network: ConversionLaneletNetwork):
        """Iteratively finds changes in lane speed between a lanelet and its predecessors. If there is a change, a
        virtual speed sign is added to the lanelet.

        :param lanelets: The list of lanelets that is checked for changes in lane speeds.
        :param lanelet_network: The lanelet network that the lanelets belong to.
        """
        visited = []
        for lane in lanelets:
            lane = lanelet_network.find_lanelet_by_id(lane)
            visited.append(lane.lanelet_id)
            if lane.speed is None:
                break
            for pred in lane.predecessor:
                if lanelet_network.find_lanelet_by_id(pred).speed != lane.speed:
                    self.add_virtual_traffic_sign(lane, lanelet_network)
                    break
                # Only extend lanelets by unique predecessors, if we have not already visisted them
                if pred not in visited:
                    lanelets.extend(
                        [p for p in lanelet_network.find_lanelet_by_id(pred).predecessor if p not in lanelets]
                    )

    def get_traffic_sign_with_equal_speed(
        self, lanelet: ConversionLanelet, lanelet_network: ConversionLaneletNetwork, speed: float
    ) -> Optional[TrafficSign]:
        """Checks if the supplied lanelet has a traffic sign with a speed limit equal to the value given by the
        argument speed. If a sign was found, it is returned.

        :param lanelet: The lanelet to check for a sign with equal speed.
        :param lanelet_network: The lanelet network the lanelet belongs to.
        :param speed: The speed to compare the sign's speed to.
        :return: The traffic sign with equal speed, if one is found. Returns None else.
        """
        for id in lanelet.traffic_signs:
            sign = lanelet_network.find_traffic_sign_by_id(id)
            for elem in sign.traffic_sign_elements:
                if (
                    elem.traffic_sign_element_id
                    in [
                        TrafficSignIDZamunda.MAX_SPEED,
                        TrafficSignIDGermany.MAX_SPEED,
                        TrafficSignIDUsa.MAX_SPEED,
                        TrafficSignIDChina.MAX_SPEED,
                        TrafficSignIDSpain.MAX_SPEED,
                        TrafficSignIDRussia.MAX_SPEED,
                    ]
                    and float(elem.additional_values[0]) == speed
                ):
                    return sign
        return None

    def add_virtual_traffic_sign(self, lanelet: ConversionLanelet, network: ConversionLaneletNetwork):
        """Adds a virtual traffic sign to a lanelet.

        :param lanelet: Lanelet to add virtual traffic signal to.
        :param network: The lanelet network to which the lanelet belongs to.
        """
        traffic_sign_enum = utils.get_traffic_sign_enum_from_country(utils.get_signal_country(self._country_ID))
        element_id = traffic_sign_enum.MAX_SPEED
        additional_values = [str(float(lanelet.speed))]
        traffic_sign_element = TrafficSignElement(
            traffic_sign_element_id=element_id, additional_values=additional_values
        )
        traffic_sign = TrafficSign(
            traffic_sign_id=generate_unique_id(),
            traffic_sign_elements=list([traffic_sign_element]),
            first_occurrence={lanelet.lanelet_id},
            position=lanelet.center_vertices[0],
            virtual=True,
        )
        network.add_traffic_signs_to_network([traffic_sign])
        lanelet.add_traffic_sign_to_lanelet(traffic_sign.traffic_sign_id)

    def export_commonroad_scenario(
        self, g_config: GeneralConfig = general_config, od_config: OpenDriveConfig = open_drive_config
    ):
        """Export a full CommonRoad scenario

        :param g_config: General config parameters.
        :param od_config: OpenDRIVE specific config parameters.
        """
        transformer = None
        location_kwargs = {}
        if self._geo_ref is not None and self._config.proj_string_odr is not None:
            longitude, latitude = get_geo_reference(self._geo_ref)
            if longitude is not None and latitude is not None:
                location_kwargs = dict(gps_latitude=latitude, gps_longitude=longitude)

            crs_from = CRS(self._geo_ref)
            crs_to = CRS(self._config.proj_string_odr)
            transformer = Transformer.from_proj(crs_from, crs_to)

        location = Location(
            geo_transformation=(
                GeoTransformation(geo_reference=self._config.proj_string_odr)
                if self._config.proj_string_odr is not None
                else None
            ),
            **location_kwargs
        )

        scenario_id = ScenarioID(
            country_id=g_config.country_id if self._country_ID == "ZAM" else self._country_ID,
            map_name=g_config.map_name,
            map_id=g_config.map_id,
        )

        scenario = Scenario(dt=g_config.time_step_size, scenario_id=scenario_id)

        scenario = Scenario(dt=g_config.time_step_size, scenario_id=scenario_id)

        scenario.add_objects(self.export_lanelet_network(transformer=transformer, filter_types=od_config.filter_types))

        scenario.lanelet_network.location = location
        return scenario

    @staticmethod
    def get_country_id_from_opendrive(roads: List[Road]) -> str:
        """
        Get country id of a specific lanelet network

        :param roads: Roads from which country id should be returned.
        :return: The country id.
        """
        for road in roads:
            for signal in road.signals:
                return signal.country
        return "ZAM"


class LinkIndex:
    """Overall index of all links in the file, save everything as successors, predecessors can be
    found via a reverse search"""

    def __init__(self):
        self._successors = {}
        self._intersections = []
        self._intersection_dict = {}

    def intersection_maps(self) -> List[Dict[str, List[str]]]:
        return self._intersections

    def create_from_opendrive(self, opendrive: OpenDrive):
        """Create a LinkIndex from an OpenDrive object.

        :param opendrive: OpenDrive style object.
        """
        self._add_junctions(opendrive)

        # Extract link information from road lanes
        for road in opendrive.roads:
            for lane_section in road.lanes.lane_sections:
                for lane in lane_section.all_lanes:
                    parametric_lane_id = encode_road_section_lane_width_id(road.id, lane_section.idx, lane.id, -1)

                    # Not the last lane section? > Next lane section in same road
                    if lane_section.idx < road.lanes.get_last_lane_section_idx():
                        successor_id = encode_road_section_lane_width_id(
                            road.id, lane_section.idx + 1, lane.link.successorId, -1
                        )

                        self.add_link(parametric_lane_id, successor_id, lane.id >= 0, road.driving_direction)

                    # Last lane section! > Next road in first lane section
                    # Try to get next road
                    elif road.link.successor is not None and road.link.successor.elementType != "junction":
                        next_road = opendrive.getRoad(road.link.successor.element_id)

                        if next_road is not None:
                            if road.link.successor.contactPoint == "start":
                                successor_id = encode_road_section_lane_width_id(
                                    next_road.id, 0, lane.link.successorId, -1
                                )

                            else:  # contact point = end
                                successor_id = encode_road_section_lane_width_id(
                                    next_road.id,
                                    next_road.lanes.get_last_lane_section_idx(),
                                    lane.link.successorId,
                                    -1,
                                )
                            self.add_link(parametric_lane_id, successor_id, lane.id >= 0, road.driving_direction)

                    # Not first lane section? > Previous lane section in same road
                    if lane_section.idx > 0:
                        predecessor_id = encode_road_section_lane_width_id(
                            road.id, lane_section.idx - 1, lane.link.predecessorId, -1
                        )

                        self.add_link(predecessor_id, parametric_lane_id, lane.id >= 0, road.driving_direction)

                    # First lane section! > Previous road
                    # Try to get previous road
                    elif road.link.predecessor is not None and road.link.predecessor.elementType != "junction":
                        prevRoad = opendrive.getRoad(road.link.predecessor.element_id)

                        if prevRoad is not None:
                            if road.link.predecessor.contactPoint == "start":
                                predecessor_id = encode_road_section_lane_width_id(
                                    prevRoad.id, 0, lane.link.predecessorId, -1
                                )

                            else:  # contact point = end
                                predecessor_id = encode_road_section_lane_width_id(
                                    prevRoad.id,
                                    prevRoad.lanes.get_last_lane_section_idx(),
                                    lane.link.predecessorId,
                                    -1,
                                )
                            self.add_link(predecessor_id, parametric_lane_id, lane.id >= 0, road.driving_direction)

    def add_intersection_link(
        self, parametric_lane_id: str, successor: str, reverse: bool = False, driving_direction: bool = True
    ):
        """
        Similar to add_link, adds successors only in an intersection_dict.
        This is a temporary dictionary to accumulate junction information for each open drive junction as a dictionary
        and then store it as a list in the intersection attribute of this class

        :param parametric_lane_id: Lane_id as per concatenated format based on opendrive IDs.
        :param successor: Successor of the opendrive lane.
        :param reverse: Whether the direction is opposite. Default is False.
        :param driving_direction: Whether the driving is right-hand. Default is True.
        """
        # check left-hand driving
        if driving_direction is False:
            reverse = not reverse

        if reverse:
            self.add_intersection_link(successor, parametric_lane_id)
            return

        if parametric_lane_id not in self._intersection_dict:
            self._intersection_dict[parametric_lane_id] = []

        if successor not in self._intersection_dict[parametric_lane_id]:
            self._intersection_dict[parametric_lane_id].append(successor)

    def add_link(self, parametric_lane_id: str, successor: str, reverse: bool = False, driving_direction: bool = True):
        """Adds links to a parametric lane.

        :param parametric_lane_id: The ID of the lane to which to add link.
        :param successor: Successor of the lane.
        :param reverse: Whether direction is reversed.
        :param driving_direction: Whether the driving is right-hand. Default is True.
        """
        # check left-hand driving
        if driving_direction is False:
            reverse = not reverse

        # if reverse, call function recursively with switched parameters
        if reverse:
            self.add_link(successor, parametric_lane_id)
            return

        if parametric_lane_id not in self._successors:
            self._successors[parametric_lane_id] = []

        if successor not in self._successors[parametric_lane_id]:
            self._successors[parametric_lane_id].append(successor)

    def _add_junctions(self, opendrive: OpenDrive):
        """Adds junctions.

        :param opendrive: The opendrive object to which junctions should be added.
        """
        # add junctions to link_index
        # if contact_point is start, and laneId from connecting_road is negative
        # the connecting_road is the successor
        # if contact_point is start, and laneId from connecting_road is positive
        # the connecting_road is the predecessor
        # for contact_point == end it's exactly the other way
        for junction in opendrive.junctions:
            for connection in junction.connections:
                incoming_road = opendrive.getRoad(connection.incomingRoad)
                connecting_road = opendrive.getRoad(connection.connectingRoad)
                contact_point = connection.contactPoint

                for lane_link in connection.laneLinks:
                    if contact_point == "start":
                        # decide which lane section to use (first or last)
                        if lane_link.fromId < 0:
                            lane_section_idx = incoming_road.lanes.get_last_lane_section_idx()
                        else:
                            lane_section_idx = 0
                        incoming_road_id = encode_road_section_lane_width_id(
                            incoming_road.id, lane_section_idx, lane_link.fromId, -1
                        )
                        connecting_road_id = encode_road_section_lane_width_id(
                            connecting_road.id, 0, lane_link.toId, -1
                        )
                        self.add_link(
                            incoming_road_id, connecting_road_id, lane_link.toId > 0, incoming_road.driving_direction
                        )
                        self.add_intersection_link(
                            incoming_road_id, connecting_road_id, lane_link.toId > 0, incoming_road.driving_direction
                        )

                    else:
                        incoming_road_id = encode_road_section_lane_width_id(incoming_road.id, 0, lane_link.fromId, -1)
                        connecting_road_id = encode_road_section_lane_width_id(
                            connecting_road.id,
                            connecting_road.lanes.get_last_lane_section_idx(),
                            lane_link.toId,
                            -1,
                        )
                        self.add_link(
                            incoming_road_id, connecting_road_id, lane_link.toId < 0, incoming_road.driving_direction
                        )
                        self.add_intersection_link(
                            incoming_road_id, connecting_road_id, lane_link.toId < 0, incoming_road.driving_direction
                        )
            # Extracting opendrive junction links to formulate CommonRoad intersections
            self._intersections.append(self._intersection_dict)
            # dictionary reinitialized to get junction information for next junction without appending values
            # of previous junction
            self._intersection_dict = dict()

    def remove(self, parametric_lane_id: str):
        """Removes a parametric lane from the opendrive network.

        :param parametric_lane_id: ID of lane that should be removed.
        """
        # Delete key
        if parametric_lane_id in self._successors:
            del self._successors[parametric_lane_id]

        # Delete all occurances in successor lists
        for successorsId, successors in self._successors.items():
            if parametric_lane_id in successors:
                self._successors[successorsId].remove(parametric_lane_id)

    def get_successors(self, parametric_lane_id: str) -> List:
        """Get successors of the specified parametric lane.

        :param parametric_lane_id: ID of ParametricLane for which to search successors.
        :return: List of successors belonging to the ParametricLane
        """
        if parametric_lane_id not in self._successors:
            return []

        return self._successors[parametric_lane_id]

    def get_predecessors(self, parametric_lane_id: str) -> List:
        """Get predecessors of the specified parametric lane.

        :param parametric_lane_id: ID of ParametricLane for which to search predecessors.
        :return: List of predecessors belonging to the ParametricLane
        """
        predecessors = []
        for successor_plane_id, successors in self._successors.items():
            if parametric_lane_id not in successors:
                continue

            if successor_plane_id in predecessors:
                continue

            predecessors.append(successor_plane_id)

        return predecessors

    def clean_intersections(self, parametric_lane_id: str):
        """
        Remove lanes that are not part of the lanelet network based on the filters.

        :param parametric_lane_id: ID of the lane that needs to be removed.
        """
        for intersection in self._intersections:
            if parametric_lane_id in intersection.keys():
                del intersection[parametric_lane_id]

    def concatenate_lanes_in_intersection_map(self, replacement_id_map: Dict):
        """
        Lanelets are concatenated if possible, hence some lanelets ids that exist in intersections
        are no longer valid and also need to be replaced with the lanelet id they are concatenated with.

        :param replacement_id_map: Dict that maps lanelets to their new IDs as per the concatenation results from
            lanelet_network.concatenate_possible_lanelets
        """
        updated_intersection_maps = []
        for intersection_map in self.intersection_maps():
            intersection_map_concatenated_lanelets = copy.copy(intersection_map)
            # Check if old lanelet is in keys
            for old_id, new_id in replacement_id_map.items():
                for incoming, successors in intersection_map.items():
                    updated_successors = [new_id if x == old_id else x for x in successors]
                    intersection_map[incoming] = updated_successors
                if old_id in intersection_map.keys():
                    intersection_map_concatenated_lanelets[new_id] = intersection_map[old_id]
                    del intersection_map_concatenated_lanelets[old_id]

                # Check if old lanelet is in values
            updated_intersection_maps.append(intersection_map_concatenated_lanelets)
        self._intersections = updated_intersection_maps

    def update_intersection_lane_id(self, old_id_to_new_id_map):
        """
        Updates the lanelet ids in the intersection map from the concatenated opendrive based format to
        the CommonRoad format

        :param old_id_to_new_id_map: Dict that maps the old lanelet IDs to new lanelet IDs using the attribute
            lanelet_network.old_lanelet_ids()
        """

        updated_intersection_maps = []
        for intersection_map in self.intersection_maps():
            intersection_map_new_id = dict()
            for incoming, connecting in intersection_map.items():
                # Replacing keys/incoming ids with new ids
                if incoming in old_id_to_new_id_map.keys():
                    new_incoming_id = old_id_to_new_id_map[incoming]
                    connecting = [old_id_to_new_id_map.get(item) for item in connecting]
                    intersection_map_new_id[new_incoming_id] = connecting

            updated_intersection_maps.append(intersection_map_new_id)
        self._intersections = updated_intersection_maps<|MERGE_RESOLUTION|>--- conflicted
+++ resolved
@@ -1,10 +1,6 @@
 import copy
 from collections import deque
-<<<<<<< HEAD
-from typing import List, Optional
-=======
 from typing import Dict, List, Optional, Set, Tuple
->>>>>>> c3fb35ba
 
 import iso3166
 import numpy as np
@@ -450,29 +446,6 @@
 
         def is_relevant_intersection() -> bool:
             """
-<<<<<<< HEAD
-            generate a line from start to end of vertex
-            :param vertices:
-            :return: slope m, intersect c
-            """
-            m = (vertices[0][1] - vertices[-1][1]) / (vertices[0][0] - vertices[-1][0])
-            c = vertices[0][1] - m * vertices[0][0]
-            return m, c
-
-        def find_incoming(inc: IncomingGroup) -> bool:
-            """
-            find an intersection between a lane and a crosswalk. We can conclude that a crosswalk belongs to the same
-            intersection as the lanelet it is crossing.
-            :return: lanelet id
-            """
-            for la_id in inc.incoming_lanelets:
-                vertices = lanelet_network.find_lanelet_by_id(la_id).left_vertices
-                lanelet_m, lanelet_c = generate_line(vertices)
-                x_intersect = (lanelet_c - crosswalk_c) / (crosswalk_m - lanelet_m)
-
-                if x_intersect * lanelet_m + lanelet_c == x_intersect * crosswalk_m + crosswalk_c:
-                    return True
-=======
             checks whether a lanelet intersect an intersection
             :return: Boolean indicating satisfaction
             """
@@ -486,22 +459,15 @@
                     la = lanelet_network.find_lanelet_by_id(la_id)
                     if la.polygon.shapely_object.intersects(crosswalk.polygon.shapely_object):
                         return True
->>>>>>> c3fb35ba
             return False
 
         for crosswalk in self._crosswalks:
             for intersection in lanelet_network.intersections:
-<<<<<<< HEAD
-                for incoming in intersection.incomings:
-                    if find_incoming(incoming):
-                        crossing_group = CrossingGroup(
+                if is_relevant_intersection():
+                    crossing_group = CrossingGroup(
                             generate_unique_id(), {crosswalk.lanelet_id}, incoming_group_id=incoming.incoming_id
-                        )
-                        intersection.crossings.append(crossing_group)
-=======
-                if is_relevant_intersection():
-                    intersection.crossings.add(crosswalk.lanelet_id)
->>>>>>> c3fb35ba
+                    )
+                    intersection.crossings.append(crossing_group)
                     break
 
     def reference_traffic_signs_with_equal_speed(self, lanelets: List[int], lanelet_network: ConversionLaneletNetwork):
@@ -673,8 +639,6 @@
 
         scenario = Scenario(dt=g_config.time_step_size, scenario_id=scenario_id)
 
-        scenario = Scenario(dt=g_config.time_step_size, scenario_id=scenario_id)
-
         scenario.add_objects(self.export_lanelet_network(transformer=transformer, filter_types=od_config.filter_types))
 
         scenario.lanelet_network.location = location
