<<<<<<< HEAD
"""Module to contain Network which can load an OpenDRIVE object and then export
to lanelets. Internally, the road network is represented by ParametricLanes."""
=======
>>>>>>> a79ac755
import copy
import numpy as np
import iso3166
from collections import deque
from typing import Union
from commonroad.scenario.scenario import Scenario, GeoTransformation, Location, ScenarioID
from commonroad.scenario.lanelet import LaneletNetwork, Lanelet, StopLine, LineMarking
from crdesigner.map_conversion.opendrive.opendrive_conversion import utils

from crdesigner.map_conversion.opendrive.opendrive_conversion.plane_elements.crosswalks import get_crosswalks
from crdesigner.map_conversion.opendrive.opendrive_parser.elements.opendrive import OpenDrive
from crdesigner.map_conversion.opendrive.opendrive_conversion.utils import encode_road_section_lane_width_id
from crdesigner.map_conversion.opendrive.opendrive_conversion.conversion_lanelet_network import \
    ConversionLaneletNetwork, ConversionLanelet
from crdesigner.map_conversion.opendrive.opendrive_conversion.converter import OpenDriveConverter
from crdesigner.map_conversion.opendrive.opendrive_conversion.plane_elements.traffic_signals import get_traffic_signals
from crdesigner.map_conversion.opendrive.opendrive_conversion.plane_elements.geo_reference import get_geo_reference
from crdesigner.configurations.configuration import OpenDrive2CRConfiguration
from commonroad.scenario.traffic_sign import TrafficSign, TrafficSignElement, TrafficSignIDGermany, \
    TrafficSignIDZamunda, TrafficSignIDUsa, TrafficSignIDChina, TrafficSignIDSpain, \
    TrafficSignIDRussia
from crdesigner.map_conversion.common.utils import generate_unique_id
from commonroad.scenario.lanelet import LaneletType
from typing import List


def convert_to_base_lanelet_network(lanelet_network: ConversionLaneletNetwork) -> LaneletNetwork:
    """Converts a ConversionLaneletNetwork to a LaneletNetwork.

    :param lanelet_network: ConversionLaneletNetwork that should be converted to a LaneletNetwork.
    :type lanelet_network: :class:`ConversionLaneletNetwork`
    :return: The converted LaneletNetwork.
    :rtype: :class:`LaneletNetwork`
    """
    network = LaneletNetwork()
    for inter in lanelet_network.intersections:
        network.add_intersection(inter)
    for sign in lanelet_network.traffic_signs:
        network.add_traffic_sign(sign, set())
    for light in lanelet_network.traffic_lights:
        network.add_traffic_light(light, set())
    for la in lanelet_network.lanelets:
        network.add_lanelet(Lanelet(la.left_vertices, la.center_vertices, la.right_vertices, la.lanelet_id,
                                    la.predecessor, la.successor, la.adj_left, la.adj_left_same_direction,
                                    la.adj_right, la.adj_right_same_direction,
                                    la.line_marking_left_vertices, la.line_marking_right_vertices, la.stop_line,
                                    la.lanelet_type, la.user_one_way, la.user_bidirectional, la.traffic_signs,
                                    la.traffic_lights))
    return network


class Network:
    """Represents a network of parametric lanes, with a LinkIndex
    which stores the neighbor relations between the parametric lanes.
    """

    def __init__(self, config: OpenDrive2CRConfiguration):
        """Initializes a network object."""
        self.config = config
        self._planes = []
        self._link_index = None
        self._geo_ref = None
        self._traffic_lights = []
        self._traffic_signs = []
        self._stop_lines = []
        self._crosswalks = []
        self._country_ID = None
        self.error_tolerance = self.config.error_tolerance
        self.min_delta_s = self.config.min_delta_s

    def assign_country_id(self, value: str):
        """Assign country ID according to the ISO 3166-1 3 letter standard

        :param value: Nae of location as a string.
        :type value: str
        """
        value = value.upper()
        if value in iso3166.countries_by_name:
            self._country_ID = iso3166.countries_by_name[value].alpha3
        elif value in iso3166.countries_by_alpha2:
            self._country_ID = iso3166.countries_by_alpha2[value].alpha3
        elif value in iso3166.countries_by_alpha3:
            self._country_ID = value
        else:
            self._country_ID = "ZAM"

    def load_opendrive(self, opendrive: OpenDrive):
        """Load all elements of an OpenDRIVE network to a parametric lane representation

        :param opendrive: OpenDRIVE network whose elements should be loaded.
        :type opendrive: :class:`OpenDrive`
        """
        # TODO: Extract location information from Geotranformation in opendrive
        # proj_string_transformed = Transformer.from_pipeline(opendrive.header.geo_reference)

        self._link_index = LinkIndex()
        self._link_index.create_from_opendrive(opendrive)

        try:
            self._geo_ref = opendrive.header.geo_reference
        except TypeError:
            self._geo_ref = None

        # Get country ID form signal data in openDrive and set it as attribute of the network object
        self.assign_country_id(Network.get_country_id_from_opendrive(opendrive.roads))

        # Convert all parts of a road to parametric lanes (planes)
        for road in opendrive.roads:
            road.planView.precalculate()
            # The reference border is the baseline for the whole road
            reference_border = OpenDriveConverter.create_reference_border(
                road.planView, road.lanes.laneOffsets
            )
            # Extracting signals, signs and stop lines from each road

            # signal_references = get_traffic_signal_references(road)
            # A lane section is the smallest part that can be converted at once
            for lane_section in road.lanes.lane_sections:
                parametric_lane_groups = OpenDriveConverter.lane_section_to_parametric_lanes(
                    lane_section, reference_border
                )

                self._planes.extend(parametric_lane_groups)

            # stop lines from traffic signals (legacy)
            stop_lines_final = []
            traffic_lights, traffic_signs, stop_lines = get_traffic_signals(road)

            self._crosswalks.extend(get_crosswalks(road))

            self._traffic_lights.extend(traffic_lights)
            for stop_line in stop_lines:
                for traffic_light in traffic_lights:
                    if np.linalg.norm(stop_line.start - traffic_light.position) < 10:
                        stop_lines_final.append(stop_line)  # hard-coded 10 could be adjusted later as a threshold
            self._traffic_signs.extend(traffic_signs)
            self._stop_lines.extend(stop_lines_final)

            # stop lines from road objects
            for road_object in road.objects:
                if road_object.name == "StopLine":
                    position, tangent, _, _ = road.planView.calc(road_object.s, compute_curvature=False)
                    position = np.array([position[0],
                                         position[1]])

                    position_1 = position
                    angle = road_object.hdg + tangent
                    # check if stop line is orthogonal to reference line
                    if np.round(tangent) == 0:
                        angle = np.pi / 2
                    # check orientation of stop line
                    if road_object.orientation == "+":
                        position_2 = np.array(
                                [position[0] + road_object.validLength * np.cos(angle),
                                 position[1] - road_object.validLength * np.sin(angle)])
                    else:
                        position_2 = np.array(
                                [position[0] + road_object.validLength * np.cos(angle),
                                 position[1] + road_object.validLength * np.sin(angle)])

                    stop_line = StopLine(position_1, position_2, LineMarking.SOLID)
                    self._stop_lines.append(stop_line)

    def export_lanelet_network(
        self, filter_types: list = None
    ) -> LaneletNetwork:
        """Export network as lanelet network.

        :param filter_types: Types of ParametricLane objects to be filtered. Default value is None.
        :type filter_types: list
        :return: The converted LaneletNetwork object.
        :rtype: :class:`LaneletNetwork`
        """

        # Convert groups to lanelets
        lanelet_network = ConversionLaneletNetwork(self.config)

        for parametric_lane in self._planes:
            if filter_types is not None and parametric_lane.type not in filter_types:
                # Remove lanelets from intersections dictionary that do not fit the filtered type criterion
                self._link_index.clean_intersections(parametric_lane.id_)
                continue

            lanelet = parametric_lane.to_lanelet(self.error_tolerance, self.min_delta_s)
            lanelet.predecessor = self._link_index.get_predecessors(parametric_lane.id_)
            lanelet.successor = self._link_index.get_successors(parametric_lane.id_)
            lanelet_network.add_lanelet(lanelet)

            # Create a map of lanelet_description to traffic signs/lights so that they can be assigned as
            # reference to the correct lanelets later

        # prune because some
        # successorIds get encoded with a non-existing successorID
        # of the lane link
        lanelet_network.prune_network()

        # concatenate possible lanelets with their successors
        replacement_id_map = lanelet_network.concatenate_possible_lanelets()
        self._link_index.concatenate_lanes_in_intersection_map(replacement_id_map)

        # Perform lane splits and joins
        lanelet_network.join_and_split_possible_lanes()

        lanelet_network.convert_all_lanelet_ids()
        self._link_index.update_intersection_lane_id(lanelet_network.old_lanelet_ids())
        # self.traffic_signal_elements.update_traffic_signs_map_lane_id(lanelet_network.old_lanelet_ids())

        for crosswalk in self._crosswalks:
            lanelet_network.add_lanelet(crosswalk)

        # generating intersections
        for intersection_map in self._link_index.intersection_maps():
            # Remove lanelets that are not part of the network (as they are of a different type)
            intersection_id_counter = generate_unique_id()
            lanelet_network._old_lanelet_ids[intersection_id_counter] = intersection_id_counter
            lanelet_network.create_intersection(intersection_map, intersection_id_counter)

        self.relate_crosswalks_to_intersection(lanelet_network)

        # Assign traffic signals, lights and stop lines to lanelet network
        lanelet_network.add_traffic_lights_to_network(self._traffic_lights)
        lanelet_network.add_traffic_signs_to_network(self._traffic_signs)
        lanelet_network.add_stop_lines_to_network(self._stop_lines)

        # create virtual traffic signs for individual lane speed limits
        drivable_lanelets = [
            lanelet.lanelet_id for lanelet in lanelet_network.lanelets if lanelet.lanelet_type not in [
                {LaneletType.BICYCLE_LANE}, {LaneletType.SIDEWALK}, {LaneletType.BORDER}
            ]
        ]

        # for all lanelets with no predecessor and no traffic sign, add a virtual sign to the lanelet
        lanelet_with_no_pred = [lanelet for lanelet in drivable_lanelets if
                                lanelet_network.find_lanelet_by_id(lanelet).predecessor == []
                                and lanelet_network.find_lanelet_by_id(lanelet).speed is not None]
        for lanelet in lanelet_with_no_pred:
            already_has_sign = False
            ids = lanelet_network.find_lanelet_by_id(lanelet).traffic_signs
            for sign_id in ids:
                sign = lanelet_network.find_traffic_sign_by_id(sign_id)
                elems = [sign.traffic_sign_elements for elem in sign.traffic_sign_elements if
                         elem.traffic_sign_element_id.name == 'MAX_SPEED']

                if any(elems):
                    already_has_sign = True
                    break
            if not already_has_sign:
                self.add_virtual_traffic_sign(lanelet_network.find_lanelet_by_id(lanelet), lanelet_network)

        self.find_lane_speed_changes(drivable_lanelets, lanelet_network)
        self.reference_traffic_signs_with_equal_speed(drivable_lanelets, lanelet_network)

        return convert_to_base_lanelet_network(lanelet_network)

    def relate_crosswalks_to_intersection(self, lanelet_network: ConversionLaneletNetwork):
        """
        Find for each crossing the intersection it belongs to
        :param lanelet_network: ConversionLaneletNetwork
        :return:
        """
        def generate_line(vertices) -> (float, float):
            """
            generate a line from start to end of vertex
            :param vertices:
            :return: slope m, intersect c
            """
            m = (vertices[0][1] - vertices[-1][1]) / (vertices[0][0] - vertices[-1][0])
            c = vertices[0][1] - m*vertices[0][0]
            return m, c

        def find_intersect_point() :
            """
            find an intersection between a lane and a crosswalk. We can conclude that a crosswalk belongs to the same
            intersection as the lanelet it is crossing.
            :return: lanelet id
            """
            for incoming in intersection.incomings:
                for lanelet in incoming.incoming_lanelets:
                    vertices = lanelet_network.find_lanelet_by_id(lanelet).left_vertices
                    lanelet_m, lanelet_c = generate_line(vertices)
                    x_intersect = (lanelet_c - crosswalk_c) / (crosswalk_m - lanelet_m)

                    if x_intersect * lanelet_m + lanelet_c == x_intersect * crosswalk_m + crosswalk_c:
                        return lanelet
            return None

        for crosswalk in self._crosswalks:
            crosswalk_m, crosswalk_c = generate_line(crosswalk.left_vertices)
            for intersection in lanelet_network.intersections:
                lanelet = find_intersect_point()
                if lanelet is not None:
                    intersection.crossings.add(crosswalk.lanelet_id)
                    break


    def reference_traffic_signs_with_equal_speed(self, lanelets: List[int], lanelet_network: ConversionLaneletNetwork):
        """If there are multiple lanelets that all have an equal lane speed, finds the first traffic sign of any
        predecessor with the same speed and references it for all lanelets.

        :param lanelets: The lanelets to be considered.
        :type lanelets: List[int]
        :param lanelet_network: The lanelet network that the lanelets belong to.
        :type lanelet_network: ConversionLaneletNetwork
        """
        visited = []
        for lane in lanelets:
            visited.append(lane)
            lane = lanelet_network.find_lanelet_by_id(lane)
            speeds = [lanelet_network.find_lanelet_by_id(pred).speed for pred in lane.predecessor
                      if lane.speed is not None]
            if not speeds == [] and speeds.count(speeds[0]) == len(speeds):
                # lane speeds are all the same, find first sign with equal speed
                predecessors = deque(lane.predecessor)
                # if we find a sign, update all the visited lanes with a reference to it
                update_with_reference = []
                traffic_sign_found = False
                while not traffic_sign_found:
                    while predecessors:
                        pred = predecessors.popleft()
                        update_with_reference.append(pred)
                        # if we visited a predecessor, we can remove it from the lanelets, so we don't visit it twice
                        if pred in lanelets:
                            lanelets.remove(pred)
                        # If we haven't already visited the predecessor, then extend the list of predecessors but only
                        # by new unique predecessors.
                        if pred not in visited:
                            predecessors.extend([p for p in lanelet_network.find_lanelet_by_id(pred).predecessor
                                                 if p not in predecessors])

                        # check if the predecessor has a traffic sign with equal speed as the lane
                        sign = self.get_traffic_sign_with_equal_speed(lanelet_network.find_lanelet_by_id(pred),
                                                                      lanelet_network, speeds[0])
                        if sign is not None:
                            traffic_sign_found = True
                            # update all traversed predecessors with a reference to this signal, do not add reference
                            # if lane already has a sign
                            for update_lane_id in update_with_reference:
                                update_lane = lanelet_network.find_lanelet_by_id(update_lane_id)
                                if sign.traffic_sign_id not in update_lane.traffic_signs and \
                                        self.get_traffic_sign_with_equal_speed(
                                                update_lane, lanelet_network, speeds[0] is None
                                        ):
                                    update_lane_id.add_traffic_sign_to_lanelet(sign.traffic_sign_id)
                            break
                    break

    def find_lane_speed_changes(self, lanelets: List[int], lanelet_network: ConversionLaneletNetwork):
        """Iteratively finds changes in lane speed between a lanelet and its predecessors. If there is a change, a
        virtual speed sign is added to the lanelet.

        :param lanelets: The list of lanelets that is checked for changes in lane speeds.
        :type lanelets: List[ConversionLanelet]
        :param lanelet_network: The lanelet network that the lanelets belong to.
        :type lanelet_network: ConversionLaneletNetwork
        """
        visited = []
        for lane in lanelets:
            lane = lanelet_network.find_lanelet_by_id(lane)
            visited.append(lane.lanelet_id)
            if lane.speed is None:
                break
            for pred in lane.predecessor:
                if lanelet_network.find_lanelet_by_id(pred).speed != lane.speed:
                    self.add_virtual_traffic_sign(lane, lanelet_network)
                    break
                # Only extend lanelets by unique predecessors, if we have not already visisted them
                if pred not in visited:
                    lanelets.extend(
                            [p for p in lanelet_network.find_lanelet_by_id(pred).predecessor if p not in lanelets]
                    )

    def get_traffic_sign_with_equal_speed(
            self, lanelet: ConversionLanelet, lanelet_network: ConversionLaneletNetwork, speed: float
    ) -> Union[TrafficSign, None]:
        """Checks if the supplied lanelet has a traffic sign with a speed limit equal to the value given by the
        argument speed. If a sign was found, it is returned.

        :param lanelet: The lanelet to check for a sign with equal speed.
        :type lanelet: ConversionLanelet
        :param lanelet_network: The lanelet network the lanelet belongs to.
        :type lanelet_network: ConversionLanelet
        :param speed: The speed to compare the sign's speed to.
        :type speed: float
        :return: The traffic sign with equal speed, if one is found. Returns None else.
        :rtype: Union[TrafficSign, None]
        """
        for id in lanelet.traffic_signs:
            sign = lanelet_network.find_traffic_sign_by_id(id)
            for elem in sign.traffic_sign_elements:
                if elem.traffic_sign_element_id in [TrafficSignIDZamunda.MAX_SPEED, TrafficSignIDGermany.MAX_SPEED,
                                                    TrafficSignIDUsa.MAX_SPEED, TrafficSignIDChina.MAX_SPEED,
                                                    TrafficSignIDSpain.MAX_SPEED, TrafficSignIDRussia.MAX_SPEED] \
                        and float(elem.additional_values[0]) == speed:
                    return sign
        return None

    def add_virtual_traffic_sign(self, lanelet: ConversionLanelet, network: ConversionLaneletNetwork):
        """Adds a virtual traffic sign to a lanelet.

        :param lanelet: Lanelet to add virtual traffic signal to.
        :type lanelet: ConversionLanelet
        :param network: The lanelet network to which the lanelet belongs to.
        :type network: ConversionLaneletNetwork
        """
        traffic_sign_enum = utils.get_traffic_sign_enum_from_country(
                utils.get_signal_country(network.config.default_country_id)
        )
        element_id = traffic_sign_enum.MAX_SPEED
        additional_values = [str(float(lanelet.speed))]
        traffic_sign_element = TrafficSignElement(traffic_sign_element_id=element_id,
                                                  additional_values=additional_values)
        traffic_sign = TrafficSign(traffic_sign_id=generate_unique_id(),
                                   traffic_sign_elements=list([traffic_sign_element]),
                                   first_occurrence={lanelet.lanelet_id}, position=lanelet.center_vertices[0],
                                   virtual=True)
        network.add_traffic_signs_to_network([traffic_sign])
        lanelet.add_traffic_sign_to_lanelet(traffic_sign.traffic_sign_id)

    def export_commonroad_scenario(
            self, dt: float = 0.1, map_name="OpenDrive", map_id=1, filter_types=None
    ):
        """Export a full CommonRoad scenario

        :param dt: Delta time step, default is 0.1
        :type dt: float
        :param map_name: Name of the map in the scenario ID, default value is "OpenDrive".
        :type map_name: str
        :param map_id: Running index of the map in the scenario ID, default value is 1.
        :type map_id: int
        :param filter_types: Types of ParametricLanes to be filtered. Default is None.
        :type filter_types: list
        """
        if self._geo_ref is not None:
            longitude, latitude = get_geo_reference(self._geo_ref)
            geo_transformation = GeoTransformation(geo_reference=self._geo_ref)

            if longitude is not None and latitude is not None:
                location = Location(
                    geo_transformation=geo_transformation,
                    gps_latitude=latitude, gps_longitude=longitude
                )

            else:
                location = Location(geo_transformation=geo_transformation)
        else:
            location = None

        scenario_id = ScenarioID(country_id=self._country_ID, map_name=map_name, map_id=map_id)

        scenario = Scenario(
            dt=dt, scenario_id=scenario_id,
            location=location
        )

        scenario.add_objects(
            self.export_lanelet_network(
                filter_types=filter_types
                if isinstance(filter_types, list)
                else ["driving", "restricted", "onRamp", "offRamp", "exit", "entry", "sidewalk", "shoulder",
                      "crosswalk"]
            )
        )

        return scenario

    @staticmethod
    def get_country_id_from_opendrive(roads):
        """
        Get country id of a specific lanelet network
        :param roads: Roads from which country id should be returned.
        :type roads: list[:class:`Road`]
        :return: The country id.
        :rtype: str
        """
        for road in roads:
            for signal in road.signals:
                return signal.country
        return "ZAM"


class LinkIndex:
    """Overall index of all links in the file, save everything as successors, predecessors can be
    found via a reverse search"""

    def __init__(self):
        self._successors = {}
        self._intersections = list()
        self._intersection_dict = dict()

    def intersection_maps(self):
        return self._intersections

    def create_from_opendrive(self, opendrive):
        """Create a LinkIndex from an OpenDrive object.

        :param opendrive: OpenDrive style object.
        :type opendrive: :class:`OpenDrive`
        """
        self._add_junctions(opendrive)

        # Extract link information from road lanes
        for road in opendrive.roads:
            for lane_section in road.lanes.lane_sections:
                for lane in lane_section.allLanes:
                    parametric_lane_id = encode_road_section_lane_width_id(
                        road.id, lane_section.idx, lane.id, -1
                    )

                    # Not the last lane section? > Next lane section in same road
                    if lane_section.idx < road.lanes.getLastLaneSectionIdx():
                        successor_id = encode_road_section_lane_width_id(
                            road.id, lane_section.idx + 1, lane.link.successorId, -1
                        )

                        self.add_link(parametric_lane_id, successor_id, lane.id >= 0)

                    # Last lane section! > Next road in first lane section
                    # Try to get next road
                    elif (
                        road.link.successor is not None
                        and road.link.successor.elementType != "junction"
                    ):

                        next_road = opendrive.getRoad(road.link.successor.element_id)

                        if next_road is not None:

                            if road.link.successor.contactPoint == "start":
                                successor_id = encode_road_section_lane_width_id(
                                    next_road.id, 0, lane.link.successorId, -1
                                )

                            else:  # contact point = end
                                successor_id = encode_road_section_lane_width_id(
                                    next_road.id,
                                    next_road.lanes.getLastLaneSectionIdx(),
                                    lane.link.successorId,
                                    -1,
                                )
                            self.add_link(parametric_lane_id, successor_id, lane.id >= 0)

                    # Not first lane section? > Previous lane section in same road
                    if lane_section.idx > 0:
                        predecessor_id = encode_road_section_lane_width_id(
                            road.id, lane_section.idx - 1, lane.link.predecessorId, -1
                        )

                        self.add_link(predecessor_id, parametric_lane_id, lane.id >= 0)

                    # First lane section! > Previous road
                    # Try to get previous road
                    elif (
                        road.link.predecessor is not None
                        and road.link.predecessor.elementType != "junction"
                    ):

                        prevRoad = opendrive.getRoad(road.link.predecessor.element_id)

                        if prevRoad is not None:

                            if road.link.predecessor.contactPoint == "start":
                                predecessor_id = encode_road_section_lane_width_id(
                                    prevRoad.id, 0, lane.link.predecessorId, -1
                                )

                            else:  # contact point = end
                                predecessor_id = encode_road_section_lane_width_id(
                                    prevRoad.id,
                                    prevRoad.lanes.getLastLaneSectionIdx(),
                                    lane.link.predecessorId,
                                    -1,
                                )
                            self.add_link(
                                predecessor_id, parametric_lane_id, lane.id >= 0
                            )

    def add_intersection_link(self, parametric_lane_id, successor, reverse: bool = False):
        """
        Similar to add_link, adds successors only in an intersection_dict.
        This is a temporary dictionary to accumulate junction information for each open drive junction as a dictionary
        and then store it as a list in the intersection attribute of this class
<<<<<<< HEAD
        Args:
            parametric_lane_id: Lane_id as per concatenated format based on OpenDRIVE IDs
            successor: Successor of the OpenDRIVE lane
            reverse: If the direction is opposite
=======

        :param parametric_lane_id: Lane_id as per concatenated format based on opendrive IDs.
        :type parametric_lane_id: str
        :param successor: Successor of the opendrive lane.
        :type successor: str
        :param reverse: Whether the direction is opposite. Default is False.
        :type reverse: False
>>>>>>> a79ac755
        """
        if reverse:
            self.add_intersection_link(successor, parametric_lane_id)
            return

        if parametric_lane_id not in self._intersection_dict:
            self._intersection_dict[parametric_lane_id] = []

        if successor not in self._intersection_dict[parametric_lane_id]:
            self._intersection_dict[parametric_lane_id].append(successor)

    def add_link(self, parametric_lane_id, successor, reverse: bool = False):
        """Adds links to a parametric lane.

        :param parametric_lane_id: The ID of the lane to which to add link.
        :type parametric_lane_id: str
        :param successor: Successor of the lane.
        :type successor: str
        :param reverse: Whether direction is reversed.
        :type reverse: bool
        """

        # if reverse, call function recursively with switched parameters
        if reverse:
            self.add_link(successor, parametric_lane_id)
            return

        if parametric_lane_id not in self._successors:
            self._successors[parametric_lane_id] = []

        if successor not in self._successors[parametric_lane_id]:
            self._successors[parametric_lane_id].append(successor)

    def _add_junctions(self, opendrive):
        """Adds junctions.

        :param opendrive: The opendrive object to which junctions should be added.
        :type opendrive: :class:`OpenDrive`
        """
        # add junctions to link_index
        # if contact_point is start, and laneId from connecting_road is negative
        # the connecting_road is the successor
        # if contact_point is start, and laneId from connecting_road is positive
        # the connecting_road is the predecessor
        # for contact_point == end it's exactly the other way
        for junction in opendrive.junctions:
            for connection in junction.connections:
                incoming_road = opendrive.getRoad(connection.incomingRoad)
                connecting_road = opendrive.getRoad(connection.connectingRoad)
                contact_point = connection.contactPoint

                for lane_link in connection.laneLinks:
                    if contact_point == "start":

                        # decide which lane section to use (first or last)
                        if lane_link.fromId < 0:
                            lane_section_idx = (
                                incoming_road.lanes.getLastLaneSectionIdx()
                            )
                        else:
                            lane_section_idx = 0
                        incoming_road_id = encode_road_section_lane_width_id(
                            incoming_road.id, lane_section_idx, lane_link.fromId, -1
                        )
                        connecting_road_id = encode_road_section_lane_width_id(
                            connecting_road.id, 0, lane_link.toId, -1
                        )
                        self.add_link(
                            incoming_road_id, connecting_road_id, lane_link.toId > 0
                        )
                        self.add_intersection_link(
                            incoming_road_id, connecting_road_id, lane_link.toId > 0
                        )

                    else:
                        incoming_road_id = encode_road_section_lane_width_id(
                            incoming_road.id, 0, lane_link.fromId, -1
                        )
                        connecting_road_id = encode_road_section_lane_width_id(
                            connecting_road.id,
                            connecting_road.lanes.getLastLaneSectionIdx(),
                            lane_link.toId,
                            -1,
                        )
                        self.add_link(
                            incoming_road_id, connecting_road_id, lane_link.toId < 0
                        )
                        self.add_intersection_link(
                            incoming_road_id, connecting_road_id, lane_link.toId < 0
                        )
            # Extracting OpenDRIVE junction links to formulate CommonRoad intersections
            self._intersections.append(self._intersection_dict)
            # dictionary reinitialized to get junction information for next junction without appending values
            # of previous junction
            self._intersection_dict = dict()

    def remove(self, parametric_lane_id):
        """Removes a parametric lane from the opendrive network.

        :param parametric_lane_id: ID of lane that should be removed.
        :type parametric_lane_id: str
        """
        # Delete key
        if parametric_lane_id in self._successors:
            del self._successors[parametric_lane_id]

        # Delete all occurances in successor lists
        for successorsId, successors in self._successors.items():
            if parametric_lane_id in successors:
                self._successors[successorsId].remove(parametric_lane_id)

    def get_successors(self, parametric_lane_id: str) -> list:
        """Get successors of the specified parametric lane.

        :param parametric_lane_id: ID of ParametricLane for which to search successors.
        :type parametric_lane_id: str
        :return: List of successors belonging to the ParametricLane
        :rtype: list
        """
        if parametric_lane_id not in self._successors:
            return []

        return self._successors[parametric_lane_id]

    def get_predecessors(self, parametric_lane_id: str) -> list:
        """Get predecessors of the specified parametric lane.

        :param parametric_lane_id: ID of ParametricLane for which to search predecessors.
        :type parametric_lane_id: str
        :return: List of predecessors belonging to the ParametricLane
        :rtype: list
        """
        predecessors = []
        for successor_plane_id, successors in self._successors.items():
            if parametric_lane_id not in successors:
                continue

            if successor_plane_id in predecessors:
                continue

            predecessors.append(successor_plane_id)

        return predecessors

    def clean_intersections(self, parametric_lane_id):
        """
        Remove lanes that are not part of the lanelet network based on the filters.

        :param parametric_lane_id: ID of the lane that needs to be removed.
        :type parametric_lane_id: str
        """
        for intersection in self._intersections:
            if parametric_lane_id in intersection.keys():
                del intersection[parametric_lane_id]
        return

    def concatenate_lanes_in_intersection_map(self, replacement_id_map):
        """
        Lanelets are concatenated if possible, hence some lanelets ids that exist in intersections
        are no longer valid and also need to be replaced with the lanelet id they are concatenated with.

        :param replacement_id_map: Dict that maps lanelets to their new IDs as per the concatenation results from
            lanelet_network.concatenate_possible_lanelets
        :type replacement_id_map: dict
        """
        updated_intersection_maps = []
        for intersection_map in self.intersection_maps():
            intersection_map_concatenated_lanelets = copy.copy(intersection_map)
            # Check if old lanelet is in keys
            for old_id, new_id in replacement_id_map.items():
                for incoming, successors in intersection_map.items():
                    updated_successors = [new_id if x == old_id else x for x in successors]
                    intersection_map[incoming] = updated_successors
                if old_id in intersection_map.keys():
                    intersection_map_concatenated_lanelets[new_id] = intersection_map[old_id]
                    del intersection_map_concatenated_lanelets[old_id]

                # Check if old lanelet is in values
            updated_intersection_maps.append(intersection_map_concatenated_lanelets)
        self._intersections = updated_intersection_maps

    def update_intersection_lane_id(self, old_id_to_new_id_map):
        """
        Updates the lanelet ids in the intersection map from the concatenated OpenDRIVE based format to
        the CommonRoad format

        :param old_id_to_new_id_map: Dict that maps the old lanelet IDs to new lanelet IDs using the attribute
            lanelet_network.old_lanelet_ids()
        """

        updated_intersection_maps = []
        for intersection_map in self.intersection_maps():
            intersection_map_new_id = dict()
            for incoming, connecting in intersection_map.items():
                # Replacing keys/incoming ids with new ids
                if incoming in old_id_to_new_id_map.keys():
                    new_incoming_id = old_id_to_new_id_map[incoming]
                    connecting = [old_id_to_new_id_map.get(item) for item in connecting]
                    intersection_map_new_id[new_incoming_id] = connecting

            updated_intersection_maps.append(intersection_map_new_id)
        self._intersections = updated_intersection_maps<|MERGE_RESOLUTION|>--- conflicted
+++ resolved
@@ -1,8 +1,3 @@
-<<<<<<< HEAD
-"""Module to contain Network which can load an OpenDRIVE object and then export
-to lanelets. Internally, the road network is represented by ParametricLanes."""
-=======
->>>>>>> a79ac755
 import copy
 import numpy as np
 import iso3166
@@ -584,12 +579,6 @@
         Similar to add_link, adds successors only in an intersection_dict.
         This is a temporary dictionary to accumulate junction information for each open drive junction as a dictionary
         and then store it as a list in the intersection attribute of this class
-<<<<<<< HEAD
-        Args:
-            parametric_lane_id: Lane_id as per concatenated format based on OpenDRIVE IDs
-            successor: Successor of the OpenDRIVE lane
-            reverse: If the direction is opposite
-=======
 
         :param parametric_lane_id: Lane_id as per concatenated format based on opendrive IDs.
         :type parametric_lane_id: str
@@ -597,7 +586,6 @@
         :type successor: str
         :param reverse: Whether the direction is opposite. Default is False.
         :type reverse: False
->>>>>>> a79ac755
         """
         if reverse:
             self.add_intersection_link(successor, parametric_lane_id)
@@ -781,7 +769,7 @@
 
     def update_intersection_lane_id(self, old_id_to_new_id_map):
         """
-        Updates the lanelet ids in the intersection map from the concatenated OpenDRIVE based format to
+        Updates the lanelet ids in the intersection map from the concatenated opendrive based format to
         the CommonRoad format
 
         :param old_id_to_new_id_map: Dict that maps the old lanelet IDs to new lanelet IDs using the attribute
