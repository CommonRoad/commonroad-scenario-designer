--- conflicted
+++ resolved
@@ -394,12 +394,8 @@
         network.add_traffic_signs_to_network([traffic_sign])
         lanelet.add_traffic_sign_to_lanelet(traffic_sign.traffic_sign_id)
 
-<<<<<<< HEAD
-    def export_commonroad_scenario(self, dt: float = 0.1, map_name="OpenDrive", map_id=1, filter_types=None):
-=======
     def export_commonroad_scenario(self, general_config: GeneralParams = GeneralParams(),
                                    opendrive_config: OpenDRIVEConversionParams = OpenDRIVEConversionParams()):
->>>>>>> 3ddc4668
         """Export a full CommonRoad scenario
 
         :param general_config: General config parameters.
