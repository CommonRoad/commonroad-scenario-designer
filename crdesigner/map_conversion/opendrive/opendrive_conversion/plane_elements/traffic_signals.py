<<<<<<< HEAD
"""module to capture traffic signal information from parsed OpenDRIVE file"""
=======
>>>>>>> a79ac755
import iso3166
import numpy as np
import warnings
import enum
from crdesigner.map_conversion.opendrive.opendrive_conversion import utils
from typing import Union, Tuple, List

from crdesigner.map_conversion.opendrive.opendrive_parser.elements.road import Road
from crdesigner.map_conversion.common.utils import generate_unique_id

from commonroad.scenario.traffic_sign import TrafficSign, TrafficLight, TrafficSignElement, TrafficSignIDZamunda, \
    TrafficSignIDGermany, TrafficSignIDUsa, TrafficSignIDChina, TrafficSignIDSpain, TrafficSignIDRussia
from commonroad.scenario.lanelet import StopLine, LineMarking


def extract_traffic_element_id(signal_type: str, signal_subtype: str, traffic_sign_enum: enum) \
        -> Union[TrafficSignIDZamunda, TrafficSignIDGermany, TrafficSignIDUsa, TrafficSignIDChina,
                 TrafficSignIDSpain, TrafficSignIDRussia]:
    """Extract the traffic element id from the signal type and subtype string.

    :param signal_type: Signal type of the traffic element
    :type signal_type: str
    :param signal_subtype: Subtype of the traffic element
    :type signal_subtype: str
    :param traffic_sign_enum: Enumeration of country-specific traffic signs
    :type traffic_sign_enum: enum
    :return: The extracted traffic element id.
    :rtype: Union[TrafficSignIDZamunda, TrafficSignIDGermany, TrafficSignIDUsa, TrafficSignIDChina,
                 TrafficSignIDSpain, TrafficSignIDRussia]
    """
    if signal_type in set(item.value for item in traffic_sign_enum):
        element_id = traffic_sign_enum(signal_type)
    elif signal_type + "-" + signal_subtype in set(item.value for item in traffic_sign_enum):
        element_id = traffic_sign_enum(signal_type + "-" + str(signal_subtype))
    else:
        warnings.warn("OpenDRIVE/traffic_signals.py: Unknown {}"
                      " of ID {} of subtype {}!".format(traffic_sign_enum.__name__, signal_type, signal_subtype))
        element_id = traffic_sign_enum.UNKNOWN

    return element_id


def get_traffic_signals(road: Road) -> Tuple[List[TrafficLight], List[TrafficSign], List[StopLine]]:
    """Extracts traffic_lights, traffic_signs, stop_lines from a road.

    :param road: The road object from which to extract signals.
    :type road: :class:`Road`
    :return: lists of traffic_lights, traffic_signs, stop_lines
    :rtype: tuple[list[TrafficLight], list[TrafficSign], list[StopLine]]
    """
    traffic_signs = []
    traffic_lights = []
    stop_lines = []

    # TODO: Stop lines are created and appended to the list for DEU and OpenDrive format.
    # This has been replicated for other countries but has not been tested with a test case
<<<<<<< HEAD
    # Stop lines have a signal type of 294 and are handled differently in the CommonRoad format

=======
    # Stop lines have a signal type of 294 and are handled differently in the commonroad format
>>>>>>> a79ac755
    for signal in road.signals:

        position, tangent, _, _ = road.planView.calc(signal.s, compute_curvature=False)
        position = np.array([position[0] + signal.t * np.cos(tangent + np.pi / 2),
                             position[1] + signal.t * np.sin(tangent + np.pi / 2)])
        if signal.dynamic == 'no':

            if signal.signal_value == '-1' or signal.signal_value == '-1.0000000000000000e+00' \
                    or signal.signal_value == 'none' or signal.signal_value is None:
                additional_values = []
            else:
                if signal.unit == 'km/h':
                    additional_values = [str(float(signal.signal_value)/3.6)]
                else:
                    additional_values = [str(signal.signal_value)]

            signal_country = utils.get_signal_country(signal.country)

            if signal_country == 'DEU':
                if signal.type == "1000003" or signal.type == "1000004":
                    continue  # stop line
                    # Stop lines have a signal type of 294 and are handled differently in the CommonRoad format
                if signal.type == '294':
                    # Creating stop line object by first calculating the position of the two end points that define the
                    # straight stop line
                    position_1, position_2 = calculate_stop_line_position(road.lanes.lane_sections, signal,
                                                                          position, tangent)
                    stop_line = StopLine(position_1, position_2, LineMarking.SOLID)
                    stop_lines.append(stop_line)
                    continue

                element_id = extract_traffic_element_id(signal.type, str(signal.subtype), TrafficSignIDGermany)
            elif signal_country == 'USA':
                element_id = extract_traffic_element_id(signal.type, str(signal.subtype), TrafficSignIDUsa)
                if signal.type == '294':  # TODO has another ID
                    # Creating stop line object by first calculating the position of the two end points that define the
                    # straight stop line
                    position_1, position_2 = calculate_stop_line_position(road.lanes.lane_sections, signal,
                                                                          position, tangent)
                    stop_line = StopLine(position_1, position_2, LineMarking.SOLID)
                    stop_lines.append(stop_line)
                    continue

            elif signal_country == 'CHN':
                element_id = extract_traffic_element_id(signal.type, str(signal.subtype), TrafficSignIDChina)
                if signal.type == '294':  # TODO has another ID
                    # Creating stop line object by first calculating the position of the two end points that define the
                    # straight stop line
                    position_1, position_2 = calculate_stop_line_position(road.lanes.lane_sections, signal,
                                                                          position, tangent)
                    stop_line = StopLine(position_1, position_2, LineMarking.SOLID)
                    stop_lines.append(stop_line)
                    continue

            elif signal_country == 'ESP':
                element_id = extract_traffic_element_id(signal.type, str(signal.subtype), TrafficSignIDSpain)
                if signal.type == '294':  # TODO has another ID
                    # Creating stop line object by first calculating the position of the two end points that define the
                    # straight stop line
                    position_1, position_2 = calculate_stop_line_position(road.lanes.lane_sections, signal,
                                                                          position, tangent)
                    stop_line = StopLine(position_1, position_2, LineMarking.SOLID)
                    stop_lines.append(stop_line)
                    continue

            elif signal_country == 'RUS':
                element_id = extract_traffic_element_id(signal.type, str(signal.subtype), TrafficSignIDRussia)
                if signal.type == '294':  # TODO has another ID
                    # Creating stop line object by first calculating the position of the two end points that define the
                    # straight stop line
                    position_1, position_2 = calculate_stop_line_position(road.lanes.lane_sections, signal,
                                                                          position, tangent)
                    stop_line = StopLine(position_1, position_2, LineMarking.SOLID)
                    stop_lines.append(stop_line)
                    continue
            else:
                if signal.type == "1000003" or signal.type == "1000004":
                    continue
                if signal.type == '294':
                    # Creating stop line object
                    position_1, position_2 = calculate_stop_line_position(road.lanes.lane_sections, signal,
                                                                          position, tangent)
                    stop_line = StopLine(position_1, position_2, LineMarking.SOLID)
                    stop_lines.append(stop_line)
                    continue

                element_id = extract_traffic_element_id(signal.type, str(signal.subtype), TrafficSignIDZamunda)

            if element_id.value == "":
                continue
            traffic_sign_element = TrafficSignElement(
                traffic_sign_element_id=element_id,
                additional_values=additional_values
            )
            traffic_sign = TrafficSign(
                traffic_sign_id=generate_unique_id(),
                traffic_sign_elements=list([traffic_sign_element]),
                first_occurrence=None,
                position=position,
                virtual=False
            )

            traffic_signs.append(traffic_sign)

        elif signal.dynamic == 'yes':
            # the three listed here are hard to interpret in commonroad.
            # we ignore such signals in order not cause trouble in traffic simulation
            if signal.type != ("1000002" or "1000007" or "1000013"):

                traffic_light = TrafficLight(traffic_light_id=signal.id + 2000, cycle=[], position=position)

                traffic_lights.append(traffic_light)
            else:
                continue

    return traffic_lights, traffic_signs, stop_lines


def calculate_stop_line_position(lane_sections, signal, position, tangent) -> Tuple[np.ndarray, np.ndarray]:
    """Function to calculate the 2 points that define the stop line which
    is a straight line from one edge of the road to the other.
<<<<<<< HEAD
    Args:
        lane_sections: OpenDRIVE lane_sections list containing the lane_section parsed lane_section class
        signal: signal object in this case the stop line
        position: initial position as calculated in the get_traffic_signals function
        tangent: tangent value as calculated in the get_traffic_signals function
=======

    :param lane_sections: Opendrive lane_sections list containing the lane_section parsed lane_section class
    :type lane_sections: list
    :param signal: Signal object, in this case the stop line.
    :type signal: :class:`StopLine`
    :param position: initial position as calculated in the get_traffic_signals function
    :type position: np.ndarray
    :param tangent: tangent value as calculated in the get_traffic_signals function
    :type tangent: float
    :return: Positions of the stop line
    :rtype: tuple[np.ndarray, np.ndarray]
>>>>>>> a79ac755
    """
    total_width = 0
    for lane_section in lane_sections:
        for lane in lane_section.allLanes:
            # Stop line width only depends on drivable lanes
            if lane.id != 0 and lane.type in ["driving", "onRamp", "offRamp", "exit", "entry"]:
                for width in lane.widths:
                    # Calculating total width of stop line
                    coefficients = width.polynomial_coefficients
                    lane_width = \
                        coefficients[0] + coefficients[1] * signal.s + coefficients[2] * signal.s ** 2 \
                        + coefficients[3] * signal.s ** 3

                    total_width += lane_width
    position_1 = position
    # Calculating second point of stop line using trigonometry
    position_2 = np.array([position[0] - total_width * np.cos(tangent + np.pi / 2),
                           position[1] - total_width * np.sin(tangent + np.pi / 2)])
    return position_1, position_2


def get_traffic_signal_references(road: Road) -> list:
    """Function to extract all the traffic sign references that are stored in the road object in order to avoid
    duplication by redefiniing predefined signals/lights and stoplines.
    """
    # TODO: This function was ultimately not used as signal references were not required to define all traffic
    #  lights signals and stoplines. However, it needs to be verified if signal references are required elsewhere.
    #  If not this function can safely be deleted.
    signal_references = []
    for signal_reference in road.signalReference:
        signal_references.append(signal_reference)
    return signal_references<|MERGE_RESOLUTION|>--- conflicted
+++ resolved
@@ -1,7 +1,3 @@
-<<<<<<< HEAD
-"""module to capture traffic signal information from parsed OpenDRIVE file"""
-=======
->>>>>>> a79ac755
 import iso3166
 import numpy as np
 import warnings
@@ -58,12 +54,7 @@
 
     # TODO: Stop lines are created and appended to the list for DEU and OpenDrive format.
     # This has been replicated for other countries but has not been tested with a test case
-<<<<<<< HEAD
-    # Stop lines have a signal type of 294 and are handled differently in the CommonRoad format
-
-=======
     # Stop lines have a signal type of 294 and are handled differently in the commonroad format
->>>>>>> a79ac755
     for signal in road.signals:
 
         position, tangent, _, _ = road.planView.calc(signal.s, compute_curvature=False)
@@ -185,13 +176,6 @@
 def calculate_stop_line_position(lane_sections, signal, position, tangent) -> Tuple[np.ndarray, np.ndarray]:
     """Function to calculate the 2 points that define the stop line which
     is a straight line from one edge of the road to the other.
-<<<<<<< HEAD
-    Args:
-        lane_sections: OpenDRIVE lane_sections list containing the lane_section parsed lane_section class
-        signal: signal object in this case the stop line
-        position: initial position as calculated in the get_traffic_signals function
-        tangent: tangent value as calculated in the get_traffic_signals function
-=======
 
     :param lane_sections: Opendrive lane_sections list containing the lane_section parsed lane_section class
     :type lane_sections: list
@@ -203,7 +187,6 @@
     :type tangent: float
     :return: Positions of the stop line
     :rtype: tuple[np.ndarray, np.ndarray]
->>>>>>> a79ac755
     """
     total_width = 0
     for lane_section in lane_sections:
