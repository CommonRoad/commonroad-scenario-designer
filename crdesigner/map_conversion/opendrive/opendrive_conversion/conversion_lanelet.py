--- conflicted
+++ resolved
@@ -1,12 +1,4 @@
-<<<<<<< HEAD
-"""Module to enhance Lanelet class so it can be used
-for conversion from the OpenDRIVE format."""
-
-from typing import Tuple, Optional
-
-=======
 from typing import Tuple, Optional, Union
->>>>>>> a79ac755
 import numpy as np
 from commonroad.scenario.lanelet import Lanelet, LaneletType, LineMarking
 from crdesigner.map_conversion.opendrive.opendrive_conversion.utils import CustomDefaultLaneletType
