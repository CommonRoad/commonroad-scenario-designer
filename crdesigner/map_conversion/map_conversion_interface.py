--- conflicted
+++ resolved
@@ -92,13 +92,9 @@
     :param odr_conf: OpenDRIVE config parameters.
     :return: CommonRoad scenario
     """
-<<<<<<< HEAD
-    opendrive = parse_opendrive(input_file, odr_conf)
-=======
     if isinstance(input_file, str):
         input_file = Path(input_file)
     opendrive = parse_opendrive(input_file)
->>>>>>> b83e24c9
     road_network = Network()
     road_network.load_opendrive(opendrive)
     return road_network.export_commonroad_scenario(general_conf, odr_conf)
