--- conflicted
+++ resolved
@@ -8,8 +8,6 @@
 from commonroad.scenario.scenario import Scenario
 from commonroad.common.file_reader import CommonRoadFileReader
 
-from crdesigner.map_conversion.common.utils import generate_unique_id
-
 from crdesigner.map_conversion.opendrive.opendrive_parser.parser import parse_opendrive
 from crdesigner.map_conversion.opendrive.opendrive_conversion.network import Network
 
@@ -17,17 +15,11 @@
 from crdesigner.map_conversion.lanelet2.lanelet2_parser import Lanelet2Parser
 from crdesigner.map_conversion.lanelet2.cr2lanelet import CR2LaneletConverter
 
-from crdesigner.ui.gui.mwindow.animated_viewer_wrapper.gui_sumo_simulation import (
-    SUMO_AVAILABLE,
-)
-
-<<<<<<< HEAD
 from crdesigner.map_conversion.opendrive.cr_to_opendrive.dataloader import DataLoader
 from crdesigner.map_conversion.opendrive.cr_to_opendrive.converter import Converter
 
 from crdesigner.ui.gui.mwindow.animated_viewer_wrapper.gui_sumo_simulation import SUMO_AVAILABLE
-=======
->>>>>>> a79ac755
+
 if SUMO_AVAILABLE:
     from crdesigner.map_conversion.sumo_map.config import SumoConfig
     from crdesigner.map_conversion.sumo_map.cr2sumo.converter import CR2SumoMapConverter
@@ -37,7 +29,6 @@
     convert_to_scenario,
 )
 from crdesigner.map_conversion.osm2cr.converter_modules.converter import GraphScenario
-from crdesigner.configurations.get_configs import get_configs
 
 
 def lanelet_to_commonroad(
@@ -158,21 +149,6 @@
     return convert_to_scenario(osm_graph)
 
 
-<<<<<<< HEAD
-def commonroad_to_opendrive(input_file: str, output_file: str):
-    """
-    Converts CommonRoad file to OpenDRIVE file and stores it
-    @param input_file: Path to CommonRoad file
-    @param output_file: Path where OpenDRIVE file to be stored
-    """
-
-    # load the xml file and preprocess it
-    data = DataLoader(input_file)
-
-    scenario, successors, ids = data.initialize()
-    converter = Converter(input_file, scenario, successors, ids)
-    converter.convert(output_file)
-=======
 def osm_to_commonroad_using_sumo(input_file: str) -> Scenario:
     """
     Converts OpenStreetMap file to CommonRoad scenario using SUMO: SUMO offers the tool netconvert
@@ -203,4 +179,18 @@
         ]
     )
     return opendrive_to_commonroad(opendrive_file)
->>>>>>> a79ac755
+
+
+def commonroad_to_opendrive(input_file: str, output_file: str):
+    """
+    Converts CommonRoad file to OpenDRIVE file and stores it
+    @param input_file: Path to CommonRoad file
+    @param output_file: Path where OpenDRIVE file to be stored
+    """
+
+    # load the xml file and preprocess it
+    data = DataLoader(input_file)
+
+    scenario, successors, ids = data.initialize()
+    converter = Converter(input_file, scenario, successors, ids)
+    converter.convert(output_file)