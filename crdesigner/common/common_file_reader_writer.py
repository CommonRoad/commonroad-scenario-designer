--- conflicted
+++ resolved
@@ -4,7 +4,6 @@
 from commonroad.common.validity import ValidTypes
 from commonroad.geometry.shape import Circle, Polygon, Rectangle, Shape
 from commonroad.planning.planning_problem import PlanningProblemSet
-<<<<<<< HEAD
 from commonroad.scenario.lanelet import LaneletNetwork
 from commonroad.scenario.obstacle import (
     DynamicObstacle,
@@ -13,9 +12,6 @@
     PhantomObstacle,
     StaticObstacle,
 )
-=======
-from commonroad.scenario.lanelet import Lanelet, LaneletNetwork
->>>>>>> c3fb35ba
 from commonroad.scenario.scenario import Scenario
 from pyproj import CRS, Transformer
 
@@ -117,13 +113,6 @@
     return lanelet_network
 
 
-<<<<<<< HEAD
-def project_obstacles(
-    obstacles: List[Union[Obstacle, StaticObstacle, DynamicObstacle, EnvironmentObstacle, PhantomObstacle]],
-    proj_string_from: str,
-    proj_string_to: str,
-) -> List[Union[Obstacle, StaticObstacle, DynamicObstacle, EnvironmentObstacle, PhantomObstacle]]:
-=======
 def project_lanelet(lanelet: Lanelet, transformer: Transformer):
     """
     Function that performs a projection onto the lanelet.
@@ -147,8 +136,11 @@
         )
 
 
-def project_obstacles(scenario: Scenario, proj_string_from: str, proj_string_to: str) -> Scenario:
->>>>>>> c3fb35ba
+def project_obstacles(
+    obstacles: List[Union[Obstacle, StaticObstacle, DynamicObstacle, EnvironmentObstacle, PhantomObstacle]],
+    proj_string_from: str,
+    proj_string_to: str,
+) -> List[Union[Obstacle, StaticObstacle, DynamicObstacle, EnvironmentObstacle, PhantomObstacle]]:
     """
     Function that performs a projection onto obstacles.
 
