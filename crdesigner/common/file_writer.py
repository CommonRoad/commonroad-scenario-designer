import copy
from typing import Set, Union

from commonroad.common.common_scenario import Location
from commonroad.common.file_writer import CommonRoadFileWriter
from commonroad.common.util import FileFormat
from commonroad.common.writer.file_writer_interface import OverwriteExistingFile
from commonroad.planning.planning_problem import PlanningProblemSet
from commonroad.scenario.scenario import Scenario, Tag

from crdesigner.common.common_file_reader_writer import (
    project_lanelet_network,
    project_obstacles,
    project_scenario_and_pps,
)
from crdesigner.verification_repairing.map_verification_repairing import (
    verify_and_repair_map,
    verify_and_repair_scenario,
)


class CRDesignerFileWriter(CommonRoadFileWriter):
    def __init__(
        self,
        scenario: Scenario,
        planning_problem_set: PlanningProblemSet,
        author: str = None,
        affiliation: str = None,
        source: str = None,
        tags: Set[Tag] = None,
        location: Location = None,
        decimal_precision: int = 4,
        file_format: FileFormat = FileFormat.XML,
    ):
        """
        Initializes the CR Designer FileWriter for CommonRoad files.
        Standard commonroad-io FileWriter is used, with an addition that the writer optionally verifies and repairs
        the road network using the new map verification.

        :param scenario: Scenario
        :param planning_problem_set: Planning problems
        :param author: Name of author
        :param affiliation: Affiliation of author
        :param source: Source of dataset, e.g., database, handcrafted, etc.
        :param tags: Keywords describing the scenario
        :param decimal_precision: Number of decimal places used when writing float values
        :param file_format: Format of file
        :return:
        """
        super().__init__(
            scenario, planning_problem_set, author, affiliation, source, tags, location, decimal_precision, file_format
        )
<<<<<<< HEAD
=======
        # map verification parameters
        self._mapver_params = MapVerParams()

    @property
    def mapver_params(self) -> MapVerParams:
        """
        Get the map verification parameters of the file writer.

        :return: map verification parameter
        """
        return self._mapver_params

    @mapver_params.setter
    def mapver_params(self, mapver_params_value: MapVerParams):
        self._mapver_params = mapver_params_value
>>>>>>> c3fb35ba

    def write_to_file(
        self,
        filename: Union[str, None] = None,
        overwrite_existing_file: OverwriteExistingFile = OverwriteExistingFile.ASK_USER_INPUT,
        check_validity: bool = False,
        verify_repair_scenario=False,
        target_projection: str = None,
    ):
        """
        Writes (old format) CommonRoad scenario and planning problems to file.
        If the boolean is set to True, the function verifies and repairs the scenario.

        :param filename: Name of file
        :param overwrite_existing_file: Overwriting mode
        :param check_validity: Validity check or not
        :param verify_repair_scenario: Boolean that indicates if the function will verify and repair the scenario.
        :param target_projection: Target projection that the user provides.
        :return: Scenario and planning problems
        """

        # check for a projection
        # If target projection is not provided, no projection should be applied
        if target_projection is not None:
            proj_string_from = self._file_writer.scenario.lanelet_network.location.geo_transformation.geo_reference
            # If no source projection is defined in the scenario location element, we should skip the projection
            if proj_string_from is not None:
                self._file_writer.scenario, self._file_writer.planning_problem_set = project_scenario_and_pps(
                    self._file_writer.scenario,
                    self._file_writer.planning_problem_set,
                    proj_string_from,
                    target_projection,
                )

        # check for verifying and repairing the scenario
        if verify_repair_scenario is True:
            self._file_writer.scenario = verify_and_repair_scenario(self._file_writer.scenario)[0]

        super().write_to_file(filename, overwrite_existing_file, check_validity)

    def write_map_to_file(
        self,
        filename: Union[str, None] = None,
        overwrite_existing_file: OverwriteExistingFile = OverwriteExistingFile.ASK_USER_INPUT,
        check_validity: bool = False,
        verify_repair_map: bool = False,
        target_projection: str = None,
    ):
        """
        Writes 2024 CommonRoad Map to the file.
        If the verify_repair_map boolean is set to True, the function verifies and repairs the map.
        If the target_projection string is given, and the source projection in the lanelet network location is defined,
        the function projects the lanelet network and env obstacles according to those parameters.

        :param filename: Name of file
        :param overwrite_existing_file: Overwriting mode
        :param check_validity: Validity check or not
        :param verify_repair_map: Boolean that indicates if the function will verify and repair the map.
        :param target_projection: Target projection that the user provides.
        :return: Map (Lanelet Network)
        """
        # check for a projection
        # If target projection is not provided, no projection should be applied
        if target_projection is not None:
            # check for geo transformation and geo reference
            if getattr(self._file_writer.scenario.lanelet_network.location.geo_transformation, "geo_reference", None):
                proj_string_from = self._file_writer.scenario.lanelet_network.location.geo_transformation.geo_reference
                # If no source projection is defined in the lanelet network location, we should skip the projection
                if proj_string_from is not None:

                    # if both target & source projection are given, we project the lanelet network and env obstacles and
                    # update the scenario accordingly
                    projected_ll = project_lanelet_network(
                        copy.deepcopy(self._file_writer.scenario.lanelet_network), proj_string_from, target_projection
                    )

                    self._file_writer.scenario.replace_lanelet_network(projected_ll)

                    self._file_writer.scenario.add_objects(
                        project_obstacles(
                            self._file_writer.scenario.environment_obstacle, proj_string_from, target_projection
                        )
                    )

        # check for verifying and repairing the lanelet network
        if verify_repair_map is True:
            self._file_writer.scenario.replace_lanelet_network(
                verify_and_repair_map(self._file_writer.scenario.lanelet_network)[0]
            )

        super().write_map_to_file(filename, overwrite_existing_file, check_validity)

    def write_dynamic_to_file(
        self,
        filename: Union[str, None] = None,
        overwrite_existing_file: OverwriteExistingFile = OverwriteExistingFile.ASK_USER_INPUT,
    ):
        """
        Writes 2024 CommonRoad Dynamic to file.

        :param filename: Name of file
        :param overwrite_existing_file: Overwriting mode
        :return: Dynamic
        """
        super().write_dynamic_to_file(filename, overwrite_existing_file)

    def write_scenario_to_file(
        self,
        filename: Union[str, None] = None,
        overwrite_existing_file: OverwriteExistingFile = OverwriteExistingFile.ASK_USER_INPUT,
    ):
        """
        Writes 2024 CommonRoad Scenario to file.

        :param filename: Name of file
        :param overwrite_existing_file: Overwriting mode
        :return: Scenario
        """
        super().write_scenario_to_file(filename, overwrite_existing_file)

    def check_validity_of_commonroad_file(
        self, commonroad_str: Union[str, bytes], file_format: FileFormat = FileFormat.XML
    ) -> bool:
        """
        Checks validity of CommonRoad scenario and planning problem stored in XML or protobuf format.

        :param commonroad_str: Commonroad instance stored as string
        :param file_format: Format of file
        :return: Valid or not
        """
        return super().check_validity_of_commonroad_file(commonroad_str, file_format)<|MERGE_RESOLUTION|>--- conflicted
+++ resolved
@@ -50,8 +50,6 @@
         super().__init__(
             scenario, planning_problem_set, author, affiliation, source, tags, location, decimal_precision, file_format
         )
-<<<<<<< HEAD
-=======
         # map verification parameters
         self._mapver_params = MapVerParams()
 
@@ -67,7 +65,6 @@
     @mapver_params.setter
     def mapver_params(self, mapver_params_value: MapVerParams):
         self._mapver_params = mapver_params_value
->>>>>>> c3fb35ba
 
     def write_to_file(
         self,
