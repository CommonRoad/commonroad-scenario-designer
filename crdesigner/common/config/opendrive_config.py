--- conflicted
+++ resolved
@@ -89,13 +89,9 @@
 
     # 0.0174533 == 1deg
     heading_threshold = Attribute(
-<<<<<<< HEAD
-        0.0174533, "Heading threshold", "Threshold influencing selection of line (constant heading)"
-=======
         0.00174533,
         "Heading threshold",
         "Threshold influencing selection of line (constant heading)",
->>>>>>> 819ccac8
     )
 
     # 0.01 == 0.5729578deg
