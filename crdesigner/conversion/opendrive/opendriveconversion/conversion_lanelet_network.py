# -*- coding: utf-8 -*-

"""Module to enhance LaneletNetwork class
so it can be used for conversion from the opendrive format."""
import itertools
import math
import warnings
from typing import List, Optional
from queue import Queue
import numpy as np

from commonroad.scenario.lanelet import LaneletNetwork, StopLine
from commonroad.scenario.intersection import IntersectionIncomingElement, Intersection
from commonroad.scenario.traffic_sign import TrafficLightDirection, TrafficLight, TrafficSign

from crdesigner.conversion.osm2cr import config
from crdesigner.conversion.osm2cr.converter_modules.utility import geometry

from crdesigner.conversion.opendrive.opendriveconversion.conversion_lanelet import ConversionLanelet
from crdesigner.conversion.common.utils import generate_unique_id

__author__ = "Benjamin Orthen, Sebastian Maierhofer"
__copyright__ = "TUM Cyber-Physical Systems Group"
__credits__ = ["Priority Program SPP 1835 Cooperative Interacting Automobiles"]
__version__ = "0.5"
__maintainer__ = "Sebastian Maierhofer"
__email__ = "commonroad@lists.lrz.de"
__status__ = "Development"


def convert_to_new_lanelet_id(old_lanelet_id: str, ids_assigned: dict) -> int:
    """Convert the old lanelet ids (format 501.1.-1.-1) to newer,
    simpler ones (100, 101 etc.).

    Do this by consecutively assigning
    numbers, starting at 100, to the old_lanelet_id strings. Save the
    assignments in the dict which is passed to the function as ids_assigned.

    Args:
      old_lanelet_id: Old id with format "501.1.-1.-1".
      ids_assigned: Dict with all previous assignments

    Returns:
      The new lanelet id.

    """

    starting_lanelet_id = 100

    if old_lanelet_id in ids_assigned.keys():
        new_lanelet_id = ids_assigned[old_lanelet_id]
    else:
        try:
            new_lanelet_id = generate_unique_id()
        except ValueError:
            new_lanelet_id = starting_lanelet_id
        ids_assigned[old_lanelet_id] = new_lanelet_id

    return new_lanelet_id


class ConversionLaneletNetwork(LaneletNetwork):
    """Add functions to LaneletNetwork which
    further enable it to modify its Lanelets."""

    def __init__(self):
        super().__init__()
        self._old_lanelet_ids = {}

    def old_lanelet_ids(self):
        return self._old_lanelet_ids

    def remove_lanelet(self, lanelet_id: str, remove_references: bool = False):
        """Remove a lanelets with the specific lanelet_id
        from the _lanelets dict.

        Args:
          lanelet_id: id of lanelet to be removed.
          remove_references: Also remove references which point to to be removed lanelet.

        Returns:
          None

        """
        del self._lanelets[lanelet_id]
        if remove_references:
            for lanelet in self.lanelets:
                lanelet.predecessor[:] = [
                    pred for pred in lanelet.predecessor if pred != lanelet_id
                ]

                lanelet.successor[:] = [
                    succ for succ in lanelet.successor if succ != lanelet_id
                ]
                if lanelet.adj_right == lanelet_id:
                    lanelet.adj_right = None
                if lanelet.adj_left == lanelet_id:
                    lanelet.adj_left = None

    def find_lanelet_by_id(self, lanelet_id) -> ConversionLanelet:
        """Find a lanelet for a given lanelet_id.
        Disable natural number check of parent class.

        Args:
          lanelet_id: The id of the lanelet to find

        Returns:
          The lanelet object if the id exists and None otherwise

        """
        return self._lanelets.get(lanelet_id)

    def find_traffic_light_by_id(self, traffic_light_id) -> TrafficLight:
        """Find a traffic light for a given traffic light id.

        Args:
          Traffic Light id: The id of the traffic light to find

        Returns:
          The traffic light object if the id exists and None otherwise

        """
        return self._traffic_lights.get(traffic_light_id)

    def find_traffic_sign_by_id(self, traffic_sign_id) -> TrafficSign:
        """Find a traffic sign for a given traffic sign id.

        Args:
          Traffic Sign id: The id of the traffic sign to find

        Returns:
          The traffic sign object if the id exists and None otherwise

        """
        return self._traffic_signs.get(traffic_sign_id)

    def find_stop_linee_by_id(self, stop_line_id) -> StopLine:
        """Find a stop line for a given stop line id.

        Args:
          Stop line id: The id of the stop line to find

        Returns:
          The stop line object if the id exists and None otherwise

        """
        return self._stop_linees.get(stop_line_id)

    def convert_all_lanelet_ids(self):
        """Convert lanelet ids to numbers which comply with the Commonroad specification.

        These numbers have to be positive integers.
        """
        old_ids = self._old_lanelet_ids.copy()

        for lanelet in self.lanelets:
            lanelet.description = lanelet.lanelet_id
            self.remove_lanelet(lanelet.lanelet_id)
            lanelet.lanelet_id = convert_to_new_lanelet_id(
                lanelet.lanelet_id, self._old_lanelet_ids
            )
            lanelet.predecessor = [
                convert_to_new_lanelet_id(x, self._old_lanelet_ids)
                for x in lanelet.predecessor
            ]
            lanelet.successor = [
                convert_to_new_lanelet_id(x, self._old_lanelet_ids)
                for x in lanelet.successor
            ]
            if lanelet.adj_left is not None:
                lanelet.adj_left = convert_to_new_lanelet_id(
                    lanelet.adj_left, self._old_lanelet_ids
                )
            if lanelet.adj_right is not None:
                lanelet.adj_right = convert_to_new_lanelet_id(
                    lanelet.adj_right, self._old_lanelet_ids
                )
            self.add_lanelet(lanelet)

        new_lanelet_ids_assigned = {}
        for key in self._old_lanelet_ids.keys():
            if old_ids.get(key, False) is False:
                new_lanelet_ids_assigned[key] = self._old_lanelet_ids[key]
        return new_lanelet_ids_assigned

    def prune_network(self):
        """Remove references in predecessor, successor etc. to
        non existing lanelets.

        Args:

        Returns:

        """
        self.delete_zero_width_parametric_lanes()

        lanelet_ids = [x.lanelet_id for x in self.lanelets]

        for lanelet in self.lanelets:
            lanelet.predecessor[:] = [
                pred for pred in lanelet.predecessor if pred in lanelet_ids
            ]
            lanelet.successor[:] = [
                succ for succ in lanelet.successor if succ in lanelet_ids
            ]
            if lanelet.adj_left not in lanelet_ids:
                lanelet.adj_left = None
            if lanelet.adj_right not in lanelet_ids:
                lanelet.adj_right = None

    def delete_zero_width_parametric_lanes(self):
        """Remove all ParametricLaneGroup which have zero width at every point from
        this network.
        """
        for lanelet in self.lanelets:
            if lanelet.has_zero_width_everywhere():
                if lanelet.adj_right:
                    adj_right = self.find_lanelet_by_id(lanelet.adj_right)
                    if adj_right:
                        if adj_right.adj_left == lanelet.lanelet_id:
                            adj_right.adj_left = lanelet.adj_left
                            adj_right.adj_left_same_direction = (
                                lanelet.adj_left_same_direction
                            )
                        else:
                            adj_right.adj_right = lanelet.adj_left
                            adj_right.adj_right_same_direction = (
                                not lanelet.adj_left_same_direction
                            )

                if lanelet.adj_left:
                    adj_left = self.find_lanelet_by_id(lanelet.adj_left)
                    if adj_left:
                        if adj_left.adj_right == lanelet.lanelet_id:
                            adj_left.adj_right = lanelet.adj_right
                            adj_left.adj_right_same_direction = (
                                lanelet.adj_right_same_direction
                            )
                        else:
                            adj_left.adj_left = lanelet.adj_right
                            adj_left.adj_left_same_direction = (
                                not lanelet.adj_right_same_direction
                            )

                self.remove_lanelet(lanelet.lanelet_id, remove_references=True)

    def update_lanelet_id_references(self, old_id: str, new_id: str):
        """Update all references to the old lanelet_id with the new_lanelet_id.

        Args:
          old_id: Old lanelet_id which has changed.
          new_id: New lanelet_id the old_id has changed into.

        """

        for lanelet in self.lanelets:
            lanelet.predecessor[:] = [
                new_id if pred == old_id else pred for pred in lanelet.predecessor
            ]

            lanelet.successor[:] = [
                new_id if succ == old_id else succ for succ in lanelet.successor
            ]

            if lanelet.adj_right == old_id:
                lanelet.adj_right = new_id

            if lanelet.adj_left == old_id:
                lanelet.adj_left = new_id

    def concatenate_possible_lanelets(self):
        """Iterate trough lanelets in network and concatenate possible lanelets together.

        Check for each lanelet if it can be concatenated with its successor and
        if its neighbors can be concatenated as well. If yes, do the concatenation.

        """
        concatenate_lanelets = []
        for lanelet in self.lanelets:

            possible_concat_lanes = None
            if lanelet.adj_right is None:
                possible_concat_lanes = self.check_concatenation_potential(
                    lanelet, "left"
                )
            elif lanelet.adj_left is None:
                possible_concat_lanes = self.check_concatenation_potential(
                    lanelet, "right"
                )
            if possible_concat_lanes:
                concatenate_lanelets.append(possible_concat_lanes)

        # this dict saves the lanelet_ids which point to another lanelet_id
        # because they were concatenated together and the resulting lanelet
        # can only have one lanelet_id.
        # key in dict has been renamed to value
        replacement_ids = dict()

        for possible_concat_lanes in concatenate_lanelets:
            # prevent chains of more than one lanelet being renamed
            replacement_ids = {
                k: replacement_ids.get(v, v) for k, v in replacement_ids.items()
            }

            possible_concat_lanes = [
                (
                    replacement_ids.get(pair[0], pair[0]),
                    replacement_ids.get(pair[1], pair[1]),
                )
                for pair in possible_concat_lanes
            ]

            replacement_ids.update(
                self._concatenate_lanelet_pairs_group(possible_concat_lanes)
            )

        return replacement_ids

    def _concatenate_lanelet_pairs_group(self, lanelet_pairs: list) -> dict:
        """Concatenate a group of lanelet_pairs, with setting correctly the new lanelet_ids
        at neighbors.

        Args:
          lanelet_pairs: List with tuples of lanelet_ids which should be concatenated.

        Returns:
          Dict with information which lanelet_id was converted to a new one.

        """

        new_lanelet_ids = dict()
        for pair in lanelet_pairs:
            if pair[0] == pair[1]:
                continue
            lanelet_1 = self.find_lanelet_by_id(pair[0])
            lanelet_2 = self.find_lanelet_by_id(pair[1])
            lanelet_1.concatenate(lanelet_2)

            self.remove_lanelet(pair[1])

            # each reference to lanelet_2 should point to lanelet_id
            # of new_lanelet instead
            self.update_lanelet_id_references(
                lanelet_2.lanelet_id, lanelet_1.lanelet_id
            )
            # update dict to show which lanelet_id changed to which
            new_lanelet_ids[pair[1]] = pair[0]

        return new_lanelet_ids

    def join_and_split_possible_lanes(self):
        """Move lanelet boundaries for lanelet splits or joins.

        This method provides the functionality to modify the lane boundaries if
        a lane merges into another lane or splits from another lane.
        """
        # Condition for lane merge:
        # left and right vertices at end or beginning are the same
        js_targets = []
        for lanelet in self.lanelets:

            lanelet_split, lanelet_join = False, False
            if not lanelet.predecessor and np.allclose(
                    lanelet.left_vertices[0], lanelet.right_vertices[0]
            ):
                lanelet_split = True

            if not lanelet.successor and np.allclose(
                    lanelet.left_vertices[-1], lanelet.right_vertices[-1]
            ):
                lanelet_join = True

            if lanelet_join or lanelet_split:
                js_targets.append(
                    _JoinSplitTarget(self, lanelet, lanelet_split, lanelet_join)
                )

        for js_target in js_targets:
            js_target.determine_apt_js_pairs()
            js_target.move_borders()
            js_target.add_adjacent_predecessor_or_successor()

    def predecessor_is_neighbor_of_neighbors_predecessor(
            self, lanelet: "ConversionLanelet"
    ) -> bool:
        """Checks if neighbors of predecessor are the successor of the adjacent neighbors
        of the lanelet.

        Args:
          lanelet: Lanelet to check neighbor requirement for.

        Returns:
          True if this neighbor requirement is fulfilled.

        """
        if not self.has_unique_pred_succ_relation(-1, lanelet):
            return False

        predecessor = self.find_lanelet_by_id(lanelet.predecessor[0])
        return self.successor_is_neighbor_of_neighbors_successor(predecessor)

    def add_successors_to_lanelet(
            self, lanelet: ConversionLanelet, successor_ids: List[str]
    ):
        """Add a successor to a lanelet, but add the lanelet also to the predecessor
        of the succesor.

        Args:
          lanelet: Lanelet to add successor to.
          successor_ids: Id of successor to add to lanelet.
        """
        for successor_id in successor_ids:
            lanelet.successor.append(successor_id)
            successor = self.find_lanelet_by_id(successor_id)
            successor.predecessor.append(lanelet.lanelet_id)

    def add_predecessors_to_lanelet(
            self, lanelet: ConversionLanelet, predecessor_ids: List[str]
    ):
        """Add a successor to a lanelet, but add the lanelet also to the predecessor
        of the succesor.

        Args:
          lanelet: Lanelet to add successor to.
          predecessor_id: Id of successor to add to lanelet.
        """
        for predecessor_id in predecessor_ids:
            lanelet.predecessor.append(predecessor_id)
            predecessor = self.find_lanelet_by_id(predecessor_id)
            predecessor.successor.append(lanelet.lanelet_id)

    def set_adjacent_left(
            self, lanelet: ConversionLanelet, adj_left_id: str, same_direction: bool = True
    ):
        """Set the adj_left of a lanelet to a new value.

        Update also the lanelet which is the new adjacent left to
        have new adjacent right.

        Args:
          lanelet: Lanelet which adjacent left should be updated.
          adj_left_id: New value for update.
          same_direction: New adjacent lanelet has same direction as lanelet.
        Returns:
          True if operation successful, else false.
        """
        new_adj = self.find_lanelet_by_id(adj_left_id)
        if not new_adj:
            return False
        lanelet.adj_left = adj_left_id
        lanelet.adj_left_same_direction = same_direction
        if same_direction:
            new_adj.adj_right = lanelet.lanelet_id
            new_adj.adj_right_same_direction = True
        else:
            new_adj.adj_left = lanelet.lanelet_id
            new_adj.adj_left_same_direction = False
        return True

    def set_adjacent_right(
            self, lanelet: ConversionLanelet, adj_right_id: str, same_direction: bool = True
    ):
        """Set the adj_right of a lanelet to a new value.

        Update also the lanelet which is the new adjacent right to
        have new adjacent left.

        Args:
          lanelet: Lanelet which adjacent right should be updated.
          adj_right_id: New value for update.
          same_direction: New adjacent lanelet has same direction as lanelet.
        Returns:
          True if operation successful, else false.
        """
        new_adj = self.find_lanelet_by_id(adj_right_id)
        if not new_adj:
            return False
        lanelet.adj_right = adj_right_id
        lanelet.adj_right_same_direction = same_direction
        if same_direction:
            new_adj.adj_left = lanelet.lanelet_id
            new_adj.adj_left_same_direction = True
        else:
            new_adj.adj_right = lanelet.lanelet_id
            new_adj.adj_right_same_direction = False
        return True

    def check_concatenation_potential(
            self, lanelet: ConversionLanelet, adjacent_direction: str
    ) -> list:
        """Check if lanelet could be concatenated with its successor.

        Args:
          lanelet: Lanelet to check concatenation potential with its successor
          adjacent_direction: "Left" or "Right", determinating which lanelet

        Returns:
          A list of pairs of lanelets which can be concatenated. None if it is not possible.

        """
        mergeable_lanelets = []
        neighbor_ok = self.successor_is_neighbor_of_neighbors_successor(lanelet)
        if not neighbor_ok:
            return None

        if adjacent_direction == "left":
            mergeable_lanelets.append((lanelet.lanelet_id, lanelet.successor[0]))
            if lanelet.adj_left is None:
                return mergeable_lanelets
            if lanelet.adj_left_same_direction:
                next_neighbor = self.find_lanelet_by_id(lanelet.adj_left)
                new_direction = "left"
            else:
                next_neighbor = self.find_lanelet_by_id(
                    self.find_lanelet_by_id(lanelet.adj_left).predecessor[0]
                )
                new_direction = "right"

        else:
            mergeable_lanelets.append((lanelet.lanelet_id, lanelet.successor[0]))
            if lanelet.adj_right is None:
                return mergeable_lanelets
            if lanelet.adj_right_same_direction:
                next_neighbor = self.find_lanelet_by_id(lanelet.adj_right)
                new_direction = "right"
            else:
                next_neighbor = self.find_lanelet_by_id(
                    self.find_lanelet_by_id(lanelet.adj_right).predecessor[0]
                )
                new_direction = "left"

        recursive_merge = self.check_concatenation_potential(
            next_neighbor, new_direction
        )
        if recursive_merge is None:
            return None

        mergeable_lanelets.extend(recursive_merge)
        return mergeable_lanelets

    def successor_is_neighbor_of_neighbors_successor(
            self, lanelet: ConversionLanelet
    ) -> bool:
        """Checks if neighbors of successor are the successor of the adjacent neighbors
        of the lanelet.

        Args:
          lanelet: Lanelet to check specified relation for.

        Returns:
          True if this neighbor requirement is fulfilled.

        """
        if not self.has_unique_pred_succ_relation(1, lanelet):
            return False

        return self.adj_left_consistent_nb(lanelet) and self.adj_right_consistent_nb(
            lanelet
        )

    def has_unique_pred_succ_relation(
            self, direction: int, lanelet: ConversionLanelet
    ) -> bool:
        """Checks if lanelet has only one successor/predecessor and the
        successor/predecessor has only one predecessor/successor, s.t.
        it is a one-to-one relation.

        Args:
          direction: 1 if the successor should be checked.
        -1 (or all other values) for the predecessor.
          lanelet_network: Network to search for lanelets by ids.
          direction: int:
          lanelet_network: "LaneletNetwork":

        Returns:
          True if the relation is unique, False otherwise.

        """
        if direction == 1:
            neighbors = lanelet.successor
        else:
            neighbors = lanelet.predecessor

        # check if neighbor is only one
        if neighbors is None or len(neighbors) != 1:
            return False

        # get lanelet object with id
        neighbor = self.find_lanelet_by_id(neighbors[0])

        # get the neighbor of the neighbor
        nb_neighbor = neighbor.predecessor if direction == 1 else neighbor.successor

        # check if nb_neighbor has one neighbor in proper direction
        if nb_neighbor is None or len(nb_neighbor) != 1:
            return False

        # return True if these ids are the same (they should be!)
        return lanelet.lanelet_id == nb_neighbor[0]

    def adj_right_consistent_nb(self, lanelet: ConversionLanelet) -> bool:
        """Checks if right neighbor of successor is the successor
        of the right adjacent neighbor of the lanelet.

        Args:
          lanelet: Lanelet to check specified relation for.

        Returns:
          True if this neighbor requirement is fulfilled.

        """
        successor = self.find_lanelet_by_id(lanelet.successor[0])
        adj_right = self.find_lanelet_by_id(lanelet.adj_right)
        if adj_right:
            if lanelet.adj_right_same_direction:
                if not self.has_unique_pred_succ_relation(1, adj_right):
                    return False
                if adj_right.successor[0] != successor.adj_right:
                    return False
            else:
                if not lanelet.has_unique_pred_succ_relation(-1, adj_right):
                    return False
                if adj_right.predecessor[0] != successor.adj_right:
                    return False
        else:
            return successor.adj_right is None
        return True

    def adj_left_consistent_nb(self, lanelet: ConversionLanelet) -> bool:
        """Checks if left neighbor of successor is the successor of the
        left adjacent neighbor of the lanelet.

        Args:
          lanelet: Lanelet to check specified relation for.

        Returns:
          True if this neighbor requirement is fulfilled.

        """
        successor = self.find_lanelet_by_id(lanelet.successor[0])
        adj_left = self.find_lanelet_by_id(lanelet.adj_left)
        if adj_left:
            if lanelet.adj_left_same_direction:
                if not self.has_unique_pred_succ_relation(1, adj_left):
                    return False
                if adj_left.successor[0] != successor.adj_left:
                    return False
            else:
                if not self.has_unique_pred_succ_relation(-1, adj_left):
                    return False
                if adj_left.predecessor[0] != successor.adj_left:
                    return False
        else:
            return successor.adj_left is None
        return True

    def create_intersection(self, intersection_map, intersection_id):
        """
        Creates an intersection inside the lanelet network object
        Args:
            intersection_map - information about the successors of a lanelet in a junction
            intersection_id - The unique id used to reference the intersection
        Return:
        """
        # If different incoming lanelets have same successors, combine into set
        incoming_lanelet_ids = self.combine_common_incoming_lanelets(intersection_map)
        intersection_incoming_lanes = list()
        successors = list()
        
        for incoming_lanelet_set in incoming_lanelet_ids:
            # Since all the lanes have the same successors,
            # we simply use the first one to check for the successor directions
            # if more than one incoming lanes exist
            successor_right = set()
            successor_left = set()
            successor_straight = set()

            for incoming_lane in incoming_lanelet_set:
                self.set_intersection_lanelet_type(incoming_lane, intersection_map)
                successor_directions = self.get_successor_directions(self.find_lanelet_by_id(incoming_lane))
                
                for successor, direction in successor_directions.items():
                    if direction == "right":
                        successor_right.add(successor)
                        successors.append(successor)
                    elif direction == "left":
                        successor_left.add(successor)
                        successors.append(successor)
                    elif direction == "straight":
                        successor_straight.add(successor)
                        successors.append(successor)
                    else:
                        print(direction)
                        warnings.warn("Incorrect direction assigned to successor of incoming lanelet in intersection")
<<<<<<< HEAD
            
            intersection_incoming_lane = IntersectionIncomingElement(incoming_id_counter, incoming_lanelet_set,
=======

            intersection_incoming_lane = IntersectionIncomingElement(generate_unique_id(), incoming_lanelet_set,
>>>>>>> d5ba9b48
                                                                     successor_right, successor_straight,
                                                                     successor_left)
            intersection_incoming_lanes.append(intersection_incoming_lane)
            
            # TODO: Add crossings to intersections
<<<<<<< HEAD
            # Increment id counter to generate next unique intersection id. See To Do.
            incoming_id_counter += 1

        if self.check_if_successor_is_intersecting(intersection_map, successors):
            intersection = Intersection(intersection_id, intersection_incoming_lanes)
            self.find_left_of(intersection.incomings)
            self.add_intersection(intersection)
=======
        intersection = Intersection(intersection_id, intersection_incoming_lanes)
        self.find_left_of(intersection.incomings)
        self.add_intersection(intersection)
>>>>>>> d5ba9b48

    def set_intersection_lanelet_type(self, incoming_lane, intersection_map):
        """
        Set the lanelet type of all the lanelets inside an intersection to Intersection from the enum class
        Args:
            incoming_lane: ID of incoming lanelet
            intersection_map: dictionary that contains all the incomings of a particular intersection
        """
        for successor_incoming in self.find_lanelet_by_id(incoming_lane).successor:
            successor_incoming_lanelet = self.find_lanelet_by_id(successor_incoming)
            # successor_incoming_lanelet.lanelet_type = "intersection"   TODO assign only to main intersection lanelets not to incomings or other lanelets, e.g., check KA-Suedtangente scenario
            # Also check if the successor of a incoming successor intersects with another successor of an incoming
            self.check_lanelet_type_for_successor_of_successor(successor_incoming_lanelet, intersection_map)

    def check_lanelet_type_for_successor_of_successor(self, successor_incoming_lanelet, intersection_map):
        """
        Check if the successor of an incoming successor in an intersection is also a part of the lanelet.
        This is done by checking if this lanelet intersects with successors of all the incomigns in the intersection
        If the test passes, then the successor of the incoming successor is also set as intersection lanelet type
        Args:
            successor_incoming_lanelet: lanelet for which we require to test if it is a part of a particular intersection
            intersection_map: dict of the particular intersection for which the test is being conducted.
        """
        for successor_successor_incoming in successor_incoming_lanelet.successor:
            successor_successor_incoming_lanelet = self.find_lanelet_by_id(successor_successor_incoming)
            if self.check_if_lanelet_in_intersection(successor_successor_incoming_lanelet, intersection_map):
                successor_successor_incoming_lanelet.lanelet_type = "intersection"

    def check_if_lanelet_in_intersection(self, lanelet, intersection_map):
        """
        Check if a particular lanelet intersects any of the lanelets that are part of a particular intersection
        using the shapely crosses method.
        Args:
            lanelet: lanelet which is being tested for being part of the intersection.
            intersection_map: dict of the particular intersection for which the test is being conducted.
        Returns:
            true if any intersection found otherwise return False.
        """
        for incoming_lane in intersection_map.keys():
            for successor in self.find_lanelet_by_id(incoming_lane).successor:
                if successor != lanelet.lanelet_id:
                    successor_lane_polygon = self.find_lanelet_by_id(successor).convert_to_polygon()
                    lanelet_polygon = lanelet.convert_to_polygon()
                    if successor_lane_polygon.shapely_object.intersects(lanelet_polygon.shapely_object):
                        return True
        return False

    def check_if_successor_is_intersecting(self, intersection_map, successors_list):
        """
        Check if successors of an incoming intersect with successors of other incoming of the intersection
        using the shapely crosses method.
        Args:
            intersection_map: dict of the particular intersection for which the test is being conducted.
            successors_list: list of all the successors of an intersection
        Returns:
            true if successors of an incoming intersect with successors of other incoming of the intersection otherwise return False.
        """
        for incoming_lane in intersection_map.keys():
            for incoming_successor in self.find_lanelet_by_id(incoming_lane).successor:
                for successor in successors_list:
                    if successor not in self.find_lanelet_by_id(incoming_lane).successor:
                        successor_lane_polygon = self.find_lanelet_by_id(successor).convert_to_polygon()
                        incoming_successor_lane_polygon = self.find_lanelet_by_id(
                            incoming_successor).convert_to_polygon()
                        if successor_lane_polygon.shapely_object.intersects(
                                incoming_successor_lane_polygon.shapely_object):
                            return True
        return False

    def find_left_of(self, incomings):
        """
            Find and add isLeftOf property for the incomings using the right before left rule.

            :param incoming_data: incomings without isLeftOf
            :param incoming_data_id: List of the id of the incomings
            :return: incomings with the isLeftOf assigned
        """
        # Choose a reference incoming vector
        ref = self.find_lanelet_by_id(incomings[0].incoming_lanelets[0]).center_vertices[-1] - \
              self.find_lanelet_by_id(incomings[0].incoming_lanelets[0]).center_vertices[-3]
        angles = [(0, 0)]
        # calculate all incoming angle from the reference incoming vector
        for index in range(1, len(incomings)):
            new_v = self.find_lanelet_by_id(incomings[index].incoming_lanelets[0]).center_vertices[-1] - \
                    self.find_lanelet_by_id(incomings[index].incoming_lanelets[0]).center_vertices[-3]
            angle = geometry.get_angle(ref, new_v)
            if angle < 0:
                angle += 360
            angles.append((index, angle))
        prev = -1

        is_left_of_map = dict()
        # take the incomings which have less than 90 degrees in between
        index = 0
        min_angle = 360
        while index < len(incomings):
            angle = angles[index][1] - angles[prev][1]
            if angle < 0:
                angle += 360
            if angle > config.LANE_SEGMENT_ANGLE and angle <= 180 - config.LANE_SEGMENT_ANGLE and angle < min_angle:
                # is left of the previous incoming
                is_left_of = angles[prev][0]
                data_index = angles[index][0]
                incomings[data_index].left_of = incomings[is_left_of].incoming_id
                min_angle = angle
                if abs(prev) >= len(incomings):
                    max_angle = 360
                    prev = -1
                    index += 1
                else:
                    prev -= 1
            else:
                if abs(prev) >= len(incomings):
                    min_angle = 360
                    index += 1
                    prev = -1
                else:
                    prev -= 1

    def combine_common_incoming_lanelets(self, intersection_map):
        """
        Returns a list of tuples which are pairs of adj incoming lanelets and the union of their successors
        Args:
            intersection_map: dict containing the information regarding a particular intersection
        """
        incoming_lane_ids = intersection_map.keys()
        combined_incoming_lane_ids = []
        for incoming_lane_id, successors in intersection_map.items():
            intersection_incoming_set = list()
            incoming_lane = self.find_lanelet_by_id(incoming_lane_id)
            intersection_incoming_set.append(incoming_lane_id)
            adj_right = incoming_lane.adj_right
            adj_left = incoming_lane.adj_left
            while adj_right is not None:
                if adj_right in incoming_lane_ids:
                    adj_right_lane = self.find_lanelet_by_id(adj_right)
                    if adj_right_lane.adj_right_same_direction:
                        intersection_incoming_set.append(adj_right)
                        adj_right = adj_right_lane.adj_right
                    else:
                        adj_right = None
                else:
                    adj_right = None

            while adj_left is not None:
                if adj_left in incoming_lane_ids:
                    adj_left_lane = self.find_lanelet_by_id(adj_left)
                    if adj_left_lane.adj_left_same_direction:
                        intersection_incoming_set.append(adj_left)
                        adj_left = adj_left_lane.adj_left
                    else:
                        adj_left = None
                else:
                    adj_left = None
            intersection_incoming_set.sort()
            combined_incoming_lane_ids.append(intersection_incoming_set)
            combined_incoming_lane_ids.sort()
        combined_incoming_lane_ids = list(k for k, _ in itertools.groupby(combined_incoming_lane_ids))
        return combined_incoming_lane_ids

    def get_successor_directions(self, incoming_lane):
        """
        Find all directions of a incoming lane's successors

        :param incoming_lane: incoming lane from intersection
        :return: str: left or right or through
        """
        straight_threshold_angel = config.INTERSECTION_STRAIGHT_THRESHOLD
        assert 0 < straight_threshold_angel < 90

        angels = {}
        directions = {}

        for successor in incoming_lane.successor:
            # only use the last three waypoints of the incoming for angle calculation
            succeeding_lane = self.find_lanelet_by_id(successor)
            a_angle = geometry.curvature(incoming_lane.center_vertices[-3:])
            b_angle = geometry.curvature(succeeding_lane.center_vertices)
            angle = a_angle - b_angle
            angels[succeeding_lane.lanelet_id] = angle

            # determine direction of trajectory
            # right-turn

            if geometry.is_clockwise(list(succeeding_lane.center_vertices)) > 0:
                angels[succeeding_lane.lanelet_id] = abs(angels[succeeding_lane.lanelet_id])
            # left-turn
            if geometry.is_clockwise(list(succeeding_lane.center_vertices)) < 0:
                angels[succeeding_lane.lanelet_id] = -abs(angels[succeeding_lane.lanelet_id])

        # sort after size
        sorted_angels = {k: v for k, v in sorted(angels.items(), key=lambda item: item[1])}
        sorted_keys = list(sorted_angels.keys())
        sorted_values = list(sorted_angels.values())

        # if 3 successors we assume the directions
        if len(sorted_angels) == 3:
            directions = {sorted_keys[0]: 'left', sorted_keys[1]: 'straight', sorted_keys[2]: 'right'}

        # if 2 successors we assume that they both cannot have the same direction
        if len(sorted_angels) == 2:

            directions = dict.fromkeys(sorted_angels)

            if (abs(sorted_values[0]) > straight_threshold_angel) \
                    and (abs(sorted_values[1]) > straight_threshold_angel):
                directions[sorted_keys[0]] = 'left'
                directions[sorted_keys[1]] = 'right'
            elif abs(sorted_values[0]) < abs(sorted_values[1]):
                directions[sorted_keys[0]] = 'straight'
                directions[sorted_keys[1]] = 'right'
            elif abs(sorted_values[0]) > abs(sorted_values[1]):
                directions[sorted_keys[0]] = 'left'
                directions[sorted_keys[1]] = 'straight'
            else:
                directions[sorted_keys[0]] = 'straight'
                directions[sorted_keys[1]] = 'straight'

        # if we have 1 or more than 3 successors it's hard to make predictions,
        # therefore only straight_threshold_angel is used
        if len(sorted_angels) == 1 or len(sorted_angels) > 3:
            directions = dict.fromkeys(sorted_angels, 'straight')
            for key in sorted_angels:
                if sorted_angels[key] < -straight_threshold_angel:
                    directions[key] = 'left'
                if sorted_angels[key] > straight_threshold_angel:
                    directions[key] = 'right'

        return directions

    def add_traffic_lights_to_network(self, traffic_lights: List[TrafficLight]):
        """
        Adds all the traffic lights in the network object to the lanelet network
        Requires a list of all the traffic lights in the entire map
        Args:
            traffic_lights: list of all the traffic lights in the lanelet network
        """
        for traffic_light in traffic_lights:
            min_distance = float("inf")
            for intersection in self.intersections:
                for incoming in intersection.incomings:
                    for lanelet in incoming.incoming_lanelets:
                        lane = self.find_lanelet_by_id(lanelet)
                        # Lanelet cannot have more traffic lights than number of successors
                        if len(lane.successor) > len(lane.traffic_lights):
                            pos_1 = traffic_light.position
                            pos_2 = lane.center_vertices[-1]
                            dist = np.linalg.norm(pos_1 - pos_2)
                            if dist < min_distance:
                                min_distance = dist
                                id_for_adding = lanelet
            target_lanelet = self.find_lanelet_by_id(id_for_adding)
            traffic_light._traffic_light_id = convert_to_new_lanelet_id(
                traffic_light._traffic_light_id, self._old_lanelet_ids)
            self.add_traffic_light(traffic_light, {id_for_adding})

        # Traffic light directions are assigned once all traffic lights are assigned to lanelets so that it can be
        # determined how directions need to be divided (i.e. the decision between left to one light and straight to
        # one light instead of left-striaght)
        self.add_traffic_light_directions()

    def add_traffic_light_directions(self):
        """
        Assigns directions to the traffic lights based on the directions of the lanelet successors.
        Rule in case of no traffic lights < no of successor = left traffic light becomes left-straight and
        right traffic light remains right.
        """
        for intersection in self.intersections:
            for incoming in intersection.incomings:
                for lanelet in incoming.incoming_lanelets:
                    target_lanelet = self.find_lanelet_by_id(lanelet)
                    traffic_light_ids = target_lanelet.traffic_lights
                    no_of_traffic_lights = len(traffic_light_ids)
                    if no_of_traffic_lights == 1:
                        successor_directions = self.get_successor_directions(target_lanelet)
                        traffic_light = self.find_traffic_light_by_id(list(traffic_light_ids)[0])
                        if len(successor_directions) == 1:
                            if list(successor_directions.values())[0] == 'left':
                                traffic_light.direction = TrafficLightDirection.LEFT
                            elif list(successor_directions.values())[0] == 'right':
                                traffic_light.direction = TrafficLightDirection.RIGHT
                            elif list(successor_directions.values())[0] == 'straight':
                                traffic_light.direction = TrafficLightDirection.STRAIGHT
                        elif len(successor_directions) == 2:
                            traffic_light = self.find_traffic_light_by_id(list(traffic_light_ids)[0])
<<<<<<< HEAD
                            if (list(successor_directions.values())[0] == 'left' and list(successor_directions.values())[1] == 'right') \
                                    or (list(successor_directions.values())[0] == 'right' and list(successor_directions.values())[1] == 'left'):
=======
                            if (list(successor_directions.values())[0] == 'left' and
                                list(successor_directions.values())[1] == 'right') \
                                    or (list(successor_directions.values())[0] == 'right' and
                                        list(successor_directions.values())[1] == 'left'):
>>>>>>> d5ba9b48
                                traffic_light.direction = TrafficLightDirection.LEFT_RIGHT
                            if (list(successor_directions.values())[0] == 'left' and
                                list(successor_directions.values())[1] == 'straight') \
                                    or (list(successor_directions.values())[0] == 'straight' and
                                        list(successor_directions.values())[1] == 'left'):
                                traffic_light.direction = TrafficLightDirection.LEFT_STRAIGHT
                            if (list(successor_directions.values())[0] == 'right' and
                                list(successor_directions.values())[1] == 'straight') \
                                    or (list(successor_directions.values())[0] == 'straight' and
                                        list(successor_directions.values())[1] == 'right'):
                                traffic_light.direction = TrafficLightDirection.STRAIGHT_RIGHT

                    if no_of_traffic_lights == 2:
                        successor_directions = self.get_successor_directions(target_lanelet)
                        if len(successor_directions) == 1:
                            warnings.warn("Number of traffic lights should never be more than the number of successors "
                                          "of a lanelet")
                        elif len(successor_directions) == 2:
                            # TODO: In case a lanelet has 2 successors and 2 traffic lights,
                            #  apply directions based on position. How to cater to straight case?
                            for index, traffic_light_id in enumerate(traffic_light_ids):
                                traffic_light = self.find_traffic_light_by_id(traffic_light_id)
                                traffic_light_position = traffic_light.position
                                lanelet_left_position = target_lanelet.left_vertices[-1]
                                lanelet_right_position = target_lanelet.right_vertices[-1]
                                distance_from_right = np.linalg.norm(lanelet_right_position - traffic_light_position)
                                distance_from_left = np.linalg.norm(lanelet_left_position - traffic_light_position)
                                if distance_from_left < distance_from_right and 'left' in list(
                                        successor_directions.values()):
                                    traffic_light.direction = TrafficLightDirection.LEFT
                                elif distance_from_left < distance_from_right and 'right' in list(
                                        successor_directions.values()):
                                    traffic_light.direction = TrafficLightDirection.RIGHT
                                elif 'straight' in list(
                                        successor_directions.values()) or distance_from_left - distance_from_right < 0.001:
                                    traffic_light.direction = TrafficLightDirection.STRAIGHT

                        elif len(successor_directions) == 3:
                            # TODO: In case a lanelet has 3 successors and 2 traffic lights, define
                            #  which light gets which direction
                            # Currently the left traffic light controls the left and straight successor while the right
                            # traffic light only controls the right successor.
                            for index, traffic_light_id in enumerate(traffic_light_ids):
                                traffic_light = self.find_traffic_light_by_id(traffic_light_id)
                                # Check if traffic light is to the left of the lanelet or to the right of the lanelet
                                traffic_light_position = traffic_light.position
                                lanelet_left_position = target_lanelet.left_vertices[-1]
                                lanelet_right_position = target_lanelet.right_vertices[-1]
                                distance_from_right = np.linalg.norm(lanelet_right_position - traffic_light_position)
                                distance_from_left = np.linalg.norm(lanelet_left_position - traffic_light_position)
                                if distance_from_left < distance_from_right:
                                    traffic_light.direction = TrafficLightDirection.LEFT_STRAIGHT
                                elif distance_from_left > distance_from_right:
                                    traffic_light.direction = TrafficLightDirection.RIGHT
                    if no_of_traffic_lights == 3:
                        successor_directions = self.get_successor_directions(target_lanelet)
                        if len(successor_directions) < 3:
                            warnings.warn("Number of traffic lights should never be more than the number of successors "
                                          "of a lanelet")
                        elif len(successor_directions) == 3:
                            # TODO: In case a lanelet has 3 successors and 3 traffic lights,
                            #  apply directions based on position
                            for index, traffic_light_id in enumerate(traffic_light_ids):
                                traffic_light = self.find_traffic_light_by_id(traffic_light_id)
                                # Check if traffic light is to the left of the lanelet or to the right of the lanelet
                                traffic_light_position = traffic_light.position
                                lanelet_left_position = target_lanelet.left_vertices[-1]
                                lanelet_right_position = target_lanelet.right_vertices[-1]
                                distance_from_right = np.linalg.norm(lanelet_right_position - traffic_light_position)
                                distance_from_left = np.linalg.norm(lanelet_left_position - traffic_light_position)
                                if distance_from_left < distance_from_right:
                                    traffic_light.direction = TrafficLightDirection.LEFT
                                elif distance_from_left > distance_from_right:
                                    traffic_light.direction = TrafficLightDirection.RIGHT
                                elif 'straight' in list(
                                        successor_directions.values()) or distance_from_left - distance_from_right < 0.001:
                                    traffic_light.direction = TrafficLightDirection.STRAIGHT

    def add_traffic_signs_to_network(self, traffic_signs: List[TrafficSign]):
        """
        Adds all the traffic signs in the network object to the lanelet network
        Requires a list of all the traffic signs in the entire map
        Args:
            traffic_signs: list of all the traffic signs
        """

        # Assign traffic signs to lanelets
        for traffic_sign in traffic_signs:
            min_distance = float("inf")
            for lanelet in self.lanelets:
                # Find closest lanelet to traffic signal
                pos_1 = traffic_sign.position
                pos_2 = lanelet.center_vertices[-1]
                dist = np.linalg.norm(pos_1 - pos_2)
                if dist < min_distance:
                    min_distance = dist
                    id_for_adding = lanelet.lanelet_id

            traffic_sign._traffic_sign_id = convert_to_new_lanelet_id(
                    traffic_sign._traffic_sign_id, self._old_lanelet_ids)
            self.add_traffic_sign(traffic_sign, {id_for_adding})

    def add_stop_lines_to_network(self, stop_lines: List[StopLine]):
        """
        Adds all the stop lines in the network object to the lanelet network
        Requires a list of all the stop lines in the entire map
        Args:
            stop_lines: list of all the stop lines

        """
        # Assign stop lines to lanelets

        for stop_line in stop_lines:
            min_start = float("inf")
            min_end = float("inf")
            for intersection in self.intersections:
                for incoming in intersection.incomings:
                    for lanelet in incoming.incoming_lanelets:
                        lane = self.find_lanelet_by_id(lanelet)
                        lanelet_position_left = lane.left_vertices[-1]
                        lanelet_position_right = lane.right_vertices[-1]
                        stop_line_position_end = stop_line.start
                        stop_line_position_start = stop_line.end
                        if np.linalg.norm(lanelet_position_right - stop_line_position_start) < min_start and \
                                np.linalg.norm(lanelet_position_left - stop_line_position_end) < min_end:
                            lane_to_add_stop_line = lane
                            min_start = np.linalg.norm(lanelet_position_right - stop_line_position_start)
                            min_end = np.linalg.norm(lanelet_position_left - stop_line_position_end)
            if lane_to_add_stop_line is None:
                warnings.warn("No lanelet was matched with a stop line")
                continue
            if stop_line.traffic_light_ref is None:
                stop_line.traffic_light_ref = lane_to_add_stop_line.traffic_lights
            else:
                stop_line._traffic_light_ref = {self._old_lanelet_ids[id_tmp] for id_tmp in stop_line.traffic_light_ref}

            if stop_line.traffic_sign_ref is None:
                stop_line.traffic_sign_ref = lane_to_add_stop_line.traffic_signs
            else:
                stop_line._traffic_sign_ref = {self._old_lanelet_ids[id_tmp] for id_tmp in stop_line.traffic_sign_ref}

            lane_to_add_stop_line.stop_line = stop_line


class _JoinSplitTarget:
    """Class to integrate joining/splitting of lanelet borders.

    Provides methods to determine the lanelets with which the
    join and/or split can be performed. Additionally a method to
    change the borders of the determined lanelets.

    Attributes:
      main_lanelet (ConversionLanelet): Lanelet where split starts or join ends.
      lanelet_network (ConversionLaneletNetwork): LaneletNetwork where join/split occurs.
      _mode (int): Number denoting if join (0), split (1), or join and split (2) occurs.
      change_width (float): Width at start of split or end of join.
        Is list with two elements, [split_width, join_width] if _mode == 2
      linking_side (str): Side on which the split/join happens (either "left" or "right")
      _js_pairs (list): List of :class:`._JoinSplitPair` elements.
      _single_lanelet_operation (bool): Indicates whether only one lanelet and
        its adjacent lanelet can be used for the join/split.
    """

    def __init__(
            self,
            lanelet_network: ConversionLaneletNetwork,
            main_lanelet: ConversionLanelet,
            split: bool,
            join: bool,
    ):
        self.main_lanelet = main_lanelet
        self.lanelet_network = lanelet_network
        if split and join:
            self._mode = 2
        elif split:
            self._mode = 1
        else:
            self._mode = 0
        self.change_width = None
        self.linking_side = None
        self._js_pairs = []
        self._single_lanelet_operation = False

    @property
    def split(self):
        """Lanelet splits at start.

        Returns:
          True if lanelet splits from other lanelet at start.
        """
        return self._mode >= 1

    @property
    def join(self):
        """Lanelet joins at end.

        Returns:
          True if lanelet joins to other lanelet at end.
        """
        return self._mode != 1

    @property
    def split_and_join(self) -> bool:
        """Lanelet splits at start and joins at end.

        Returns:
          True if it has a join and a split.
        """
        return self.split and self.join

    def use_only_single_lanelet(self) -> bool:
        """Only single lanelet can be used for join/split.

        Returns:
          True if only one can be used.
        """
        return self._single_lanelet_operation and self.split_and_join

    def _find_lanelet_by_id(self, lanelet_id: str) -> ConversionLanelet:
        """Run :func:`.ConversionLaneletNetwork.find_lanelet_by_id` of self.lanelet_network.

        Returns:
          Lanelet matching the lanelet_id.
        """
        return self.lanelet_network.find_lanelet_by_id(lanelet_id)

    def complete_js_interval_length(self) -> float:
        """Calculate length of interval where join/split changes the border.

        Returns:
          Length of interval.
        """
        length = 0
        for js_pair in self._js_pairs:
            length += js_pair.change_interval[1] - js_pair.change_interval[0]

        return length

    def adjacent_width(self, is_split: bool) -> float:
        """Get width of adjacent lanelet at start of split or end of join.

        Returns:
          Width of adjacent lanelet at start or end.
        """
        if is_split:
            return self._js_pairs[0].adjacent_lanelet.calc_width_at_start()
        return self._js_pairs[0].adjacent_lanelet.calc_width_at_end()

    def add_adjacent_predecessor_or_successor(self):
        """Add the predecessor or successor of the adjacent lanelet to the main lanelet.

        This reflects that after the split, the main lanelet is also a successor
        of the predecessor of its adjacent lanelet.
        For a join, the main lanelet is a predecessor of the successor of its
        adjacent lanelet.
        """

        if not self._js_pairs:
            return
        lanelet = self._js_pairs[0].lanelet
        adjacent_lanelet = self._js_pairs[0].adjacent_lanelet
        if self.split:
            self.lanelet_network.add_predecessors_to_lanelet(
                lanelet, adjacent_lanelet.predecessor
            )

        if self.join:
            self.lanelet_network.add_successors_to_lanelet(
                lanelet, adjacent_lanelet.successor
            )

    def move_borders(self):
        """Move borders of lanelets to reflect the split/join.

        All lanelet pairs in self._js_pairs are used for the border movement.
        """

        if not self._js_pairs:
            return

        if self.split_and_join:
            self._move_borders_if_split_and_join()
        else:
            self._move_borders_if_split_or_join()

    def _move_borders_if_split_or_join(self):
        """Move borders of lanelets if it is not split and join.

        Interpolate width interval for each js_pair.
        Then move the borders of its lanelet.
        """
        length = self.complete_js_interval_length()
        adj_width = self.adjacent_width(is_split=self.split)
        if self.join:
            js_pairs = list(reversed(self._js_pairs))
            # norm running position so that running_pos + pos_start
            # is at zero at first js_pair
            running_pos = -1 * self._js_pairs[0].change_interval[0]
            width_start = self.change_width
            width_end = adj_width
        else:
            js_pairs = self._js_pairs
            running_pos = 0
            width_start = adj_width
            width_end = self.change_width
        for js_pair in js_pairs:
            [pos_start, pos_end] = js_pair.change_interval
            distance = np.interp(
                [pos_start + running_pos, pos_end + running_pos],
                [0, length],
                [width_start, width_end],
            )
            js_pair.move_border(width=distance, linking_side=self.linking_side)
            running_pos += pos_end - pos_start

    def _move_borders_if_split_and_join(self):
        """Move borders of lanelets if it is split and join.

        Calculate the new vertices twice:
        1. Only for the split (first pair in self._js_pairs)
        2. Only for the join (second pair in self._js_pairs)
        Then talk the first half of the vertices of the split and
        the seconds half of the vertices of the join and merge them.
        """
        lanelet = self._js_pairs[0].lanelet

        start_width_split = self.adjacent_width(is_split=True)
        lanelet_split = self._js_pairs[0].move_border(
            width=[start_width_split, self.change_width[0]],
            linking_side=self.linking_side,
        )
        left_vertices = lanelet_split.left_vertices
        right_vertices = lanelet_split.right_vertices
        center_vertices = lanelet_split.center_vertices
        start_width_join = self.adjacent_width(is_split=False)
        self._js_pairs[1].move_border(
            width=[self.change_width[1], start_width_join],
            linking_side=self.linking_side,
        )

        # take first half of lanelet which does the split
        # take second half of lanelet which does the join
        half_length = int(left_vertices[:, 0].size / 2)
        lanelet.left_vertices = np.vstack(
            (left_vertices[:half_length, :], lanelet.left_vertices[half_length:, :])
        )
        lanelet.right_vertices = np.vstack(
            (right_vertices[:half_length, :], lanelet.right_vertices[half_length:, :])
        )
        lanelet.center_vertices = np.vstack(
            (center_vertices[:half_length, :], lanelet.center_vertices[half_length:, :])
        )

    def determine_apt_js_pairs(self):
        """Determine pairs of lanelet and adjacent lanelet for the join/split.

        Add lanelets as long as one of the break conditions is not matched.
        The determined pairs are saved in self._js_pairs.
        """
        # for first lanelet
        adjacent_lanelet = self._determine_main_adjacent_lanelet()
        if not adjacent_lanelet:
            return
        lanelet = self.main_lanelet
        while True:
            algo_has_finished = self._add_join_split_pair(lanelet, adjacent_lanelet)
            if algo_has_finished or self.use_only_single_lanelet():
                break
            if (
                    self.split
                    and self.lanelet_network.successor_is_neighbor_of_neighbors_successor(
                lanelet
            )
                    # and lanelet.successor[0] not in global_adjacent_lanelets
            ):
                lanelet = self._find_lanelet_by_id(lanelet.successor[0])
                adjacent_lanelet = self._find_lanelet_by_id(
                    adjacent_lanelet.successor[0]
                )
            elif self.join and (
                    self.lanelet_network.predecessor_is_neighbor_of_neighbors_predecessor(
                        lanelet
                    )
                    # and lanelet.predecessor[0] not in global_adjacent_lanelets
            ):
                lanelet = self._find_lanelet_by_id(lanelet.predecessor[0])
                adjacent_lanelet = self._find_lanelet_by_id(
                    adjacent_lanelet.predecessor[0]
                )

            else:
                break

    def _add_join_split_pair(
            self, lanelet: ConversionLanelet, adjacent_lanelet: ConversionLanelet
    ) -> bool:
        """Add a pair of lanelet and adjacent lanelet to self._js_pairs.

        Decide if it is advisable to add another pair to increase join/split area.

        Args:
          lanelet: Lanelet to be added.
          adjacent_lanelet: Lanelet adjacent to lanelet to be added.
        Returns:
          Indicator whether this was the last pair to be added. False means
           it is advisable to add another lanelet pair.
        """
        if self.split_and_join:
            # one for split at start of lanelet
            change_pos, change_width = lanelet.optimal_join_split_values(
                is_split=True,
                split_and_join=self.split_and_join,
                reference_width=adjacent_lanelet.calc_width_at_start(),
            )
            self._js_pairs.append(
                _JoinSplitPair(lanelet, adjacent_lanelet, [0, change_pos])
            )
            self.change_width = [change_width]
            # one for join at the end of the lanelet
            change_pos, change_width = lanelet.optimal_join_split_values(
                is_split=False,
                split_and_join=self.split_and_join,
                reference_width=adjacent_lanelet.calc_width_at_end(),
            )
            self._js_pairs.append(
                _JoinSplitPair(lanelet, adjacent_lanelet, [change_pos, lanelet.length])
            )
            self.change_width.append(change_width)
            return True

        adjacent_width = (
            adjacent_lanelet.calc_width_at_start()
            if self.split
            else adjacent_lanelet.calc_width_at_end()
        )
        change_pos, change_width = lanelet.optimal_join_split_values(
            is_split=self.split,
            split_and_join=self.split_and_join,
            reference_width=adjacent_width,
        )
        if self.change_width is not None and change_width < self.change_width:
            # algorithm to add lanelet should terminate
            return True
        self.change_width = change_width
        if self.split:
            self._js_pairs.append(
                _JoinSplitPair(lanelet, adjacent_lanelet, [0, change_pos])
            )
            if np.isclose(lanelet.length, change_pos):
                return False
        else:
            self._js_pairs.append(
                _JoinSplitPair(lanelet, adjacent_lanelet, [change_pos, lanelet.length])
            )
            if np.isclose(0, change_pos):
                return False
        return True

    def _determine_main_adjacent_lanelet(self) -> ConversionLanelet:
        """Determine which is the adjacent lanelet to the main lanelet.

        Returns:
          The corresponding adjacent lanelet.
        """
        lanelet = self.main_lanelet
        potential_adjacent_lanelets = Queue()
        checked_lanelets = 0
        if lanelet.adj_left is not None and lanelet.adj_left_same_direction:
            potential_adjacent_lanelets.put(
                {"lanelet_id": lanelet.adj_left, "linking_side": "right"}
            )
            checked_lanelets -= 1
        if lanelet.adj_right is not None and lanelet.adj_right_same_direction:
            potential_adjacent_lanelets.put(
                {"lanelet_id": lanelet.adj_right, "linking_side": "left"}
            )
            checked_lanelets -= 1

        while potential_adjacent_lanelets.qsize() > 0:
            adjacent_lanelet = self._check_next_adjacent_lanelet(
                potential_adjacent_lanelets
            )
            checked_lanelets += 1

            if checked_lanelets > 0:
                # adjacent lanelet is not next neighbor
                # successor of adjacent lanelet cant be used
                self._single_lanelet_operation = True
            if adjacent_lanelet is not None:
                # found appropriate adjacent lanelet
                return adjacent_lanelet

        return None

    def _check_next_adjacent_lanelet(
            self, potential_adjacent_lanelets: Queue
    ) -> Optional[ConversionLanelet]:
        """Check next lanelet if it can act as adjacent lanelet to the main lanelet.

        If not, add its left and right neighbor, if they exists, to the potential_adjacent_lanelets Queue.

        Args:
          potential_adjacent_lanelets: Queue with dicts containing the pontential lanelets.
        Returns:
          Lanelet which fulfills the conditions if it exists, else None
        """
        adj_target = potential_adjacent_lanelets.get()
        adj_lanelet = self._find_lanelet_by_id(adj_target.get("lanelet_id"))
        linking_side = adj_target.get("linking_side")
        return_flag = 0

        if not adj_lanelet:
            return None
        if self.join:
            adj_width = adj_lanelet.calc_width_at_end()

        if self.split:
            adj_width = adj_lanelet.calc_width_at_start()
        if adj_width > 0:
            self.linking_side = adj_target.get("linking_side")
            return_flag = 1

        if return_flag:
            return adj_lanelet

        next_adj_neighbor = (
            adj_lanelet.adj_left if linking_side == "right" else adj_lanelet.adj_right
        )
        if next_adj_neighbor:
            potential_adjacent_lanelets.put(
                {"lanelet_id": next_adj_neighbor, "linking_side": linking_side}
            )
        return None


class _JoinSplitPair:
    "Pair of lanelet whose border is changed and its adjacent neighbor."

    def __init__(self, lanelet, adjacent_lanelet, change_interval):
        self.lanelet = lanelet
        self.adjacent_lanelet = adjacent_lanelet
        self.change_interval = change_interval

    def move_border(self, width: np.ndarray, linking_side: str) -> ConversionLanelet:
        """Move border of self.lanelet.

        Args:
          width: Start and end value of new width of lanelet.
          linking_side: Side on which the split/join happens (either "left" or "right").
        Returns:
          Resulting lanelet after border movement.
        """
        self.lanelet.move_border(
            mirror_border=linking_side,
            mirror_interval=self.change_interval,
            distance=width,
            adjacent_lanelet=self.adjacent_lanelet,
        )
        return self.lanelet<|MERGE_RESOLUTION|>--- conflicted
+++ resolved
@@ -665,8 +665,7 @@
         # If different incoming lanelets have same successors, combine into set
         incoming_lanelet_ids = self.combine_common_incoming_lanelets(intersection_map)
         intersection_incoming_lanes = list()
-        successors = list()
-        
+
         for incoming_lanelet_set in incoming_lanelet_ids:
             # Since all the lanes have the same successors,
             # we simply use the first one to check for the successor directions
@@ -678,45 +677,26 @@
             for incoming_lane in incoming_lanelet_set:
                 self.set_intersection_lanelet_type(incoming_lane, intersection_map)
                 successor_directions = self.get_successor_directions(self.find_lanelet_by_id(incoming_lane))
-                
                 for successor, direction in successor_directions.items():
                     if direction == "right":
                         successor_right.add(successor)
-                        successors.append(successor)
                     elif direction == "left":
                         successor_left.add(successor)
-                        successors.append(successor)
                     elif direction == "straight":
                         successor_straight.add(successor)
-                        successors.append(successor)
                     else:
                         print(direction)
                         warnings.warn("Incorrect direction assigned to successor of incoming lanelet in intersection")
-<<<<<<< HEAD
-            
-            intersection_incoming_lane = IntersectionIncomingElement(incoming_id_counter, incoming_lanelet_set,
-=======
 
             intersection_incoming_lane = IntersectionIncomingElement(generate_unique_id(), incoming_lanelet_set,
->>>>>>> d5ba9b48
                                                                      successor_right, successor_straight,
                                                                      successor_left)
+
             intersection_incoming_lanes.append(intersection_incoming_lane)
-            
             # TODO: Add crossings to intersections
-<<<<<<< HEAD
-            # Increment id counter to generate next unique intersection id. See To Do.
-            incoming_id_counter += 1
-
-        if self.check_if_successor_is_intersecting(intersection_map, successors):
-            intersection = Intersection(intersection_id, intersection_incoming_lanes)
-            self.find_left_of(intersection.incomings)
-            self.add_intersection(intersection)
-=======
         intersection = Intersection(intersection_id, intersection_incoming_lanes)
         self.find_left_of(intersection.incomings)
         self.add_intersection(intersection)
->>>>>>> d5ba9b48
 
     def set_intersection_lanelet_type(self, incoming_lane, intersection_map):
         """
@@ -760,30 +740,8 @@
                 if successor != lanelet.lanelet_id:
                     successor_lane_polygon = self.find_lanelet_by_id(successor).convert_to_polygon()
                     lanelet_polygon = lanelet.convert_to_polygon()
-                    if successor_lane_polygon.shapely_object.intersects(lanelet_polygon.shapely_object):
+                    if successor_lane_polygon.shapely_object.crosses(lanelet_polygon.shapely_object):
                         return True
-        return False
-
-    def check_if_successor_is_intersecting(self, intersection_map, successors_list):
-        """
-        Check if successors of an incoming intersect with successors of other incoming of the intersection
-        using the shapely crosses method.
-        Args:
-            intersection_map: dict of the particular intersection for which the test is being conducted.
-            successors_list: list of all the successors of an intersection
-        Returns:
-            true if successors of an incoming intersect with successors of other incoming of the intersection otherwise return False.
-        """
-        for incoming_lane in intersection_map.keys():
-            for incoming_successor in self.find_lanelet_by_id(incoming_lane).successor:
-                for successor in successors_list:
-                    if successor not in self.find_lanelet_by_id(incoming_lane).successor:
-                        successor_lane_polygon = self.find_lanelet_by_id(successor).convert_to_polygon()
-                        incoming_successor_lane_polygon = self.find_lanelet_by_id(
-                            incoming_successor).convert_to_polygon()
-                        if successor_lane_polygon.shapely_object.intersects(
-                                incoming_successor_lane_polygon.shapely_object):
-                            return True
         return False
 
     def find_left_of(self, incomings):
@@ -947,7 +905,7 @@
 
         return directions
 
-    def add_traffic_lights_to_network(self, traffic_lights: List[TrafficLight]):
+    def add_traffic_lights_to_network(self, traffic_lights: List):
         """
         Adds all the traffic lights in the network object to the lanelet network
         Requires a list of all the traffic lights in the entire map
@@ -969,8 +927,6 @@
                                 min_distance = dist
                                 id_for_adding = lanelet
             target_lanelet = self.find_lanelet_by_id(id_for_adding)
-            traffic_light._traffic_light_id = convert_to_new_lanelet_id(
-                traffic_light._traffic_light_id, self._old_lanelet_ids)
             self.add_traffic_light(traffic_light, {id_for_adding})
 
         # Traffic light directions are assigned once all traffic lights are assigned to lanelets so that it can be
@@ -992,8 +948,8 @@
                     no_of_traffic_lights = len(traffic_light_ids)
                     if no_of_traffic_lights == 1:
                         successor_directions = self.get_successor_directions(target_lanelet)
-                        traffic_light = self.find_traffic_light_by_id(list(traffic_light_ids)[0])
                         if len(successor_directions) == 1:
+                            traffic_light = self.find_traffic_light_by_id(list(traffic_light_ids)[0])
                             if list(successor_directions.values())[0] == 'left':
                                 traffic_light.direction = TrafficLightDirection.LEFT
                             elif list(successor_directions.values())[0] == 'right':
@@ -1002,15 +958,10 @@
                                 traffic_light.direction = TrafficLightDirection.STRAIGHT
                         elif len(successor_directions) == 2:
                             traffic_light = self.find_traffic_light_by_id(list(traffic_light_ids)[0])
-<<<<<<< HEAD
-                            if (list(successor_directions.values())[0] == 'left' and list(successor_directions.values())[1] == 'right') \
-                                    or (list(successor_directions.values())[0] == 'right' and list(successor_directions.values())[1] == 'left'):
-=======
                             if (list(successor_directions.values())[0] == 'left' and
                                 list(successor_directions.values())[1] == 'right') \
                                     or (list(successor_directions.values())[0] == 'right' and
                                         list(successor_directions.values())[1] == 'left'):
->>>>>>> d5ba9b48
                                 traffic_light.direction = TrafficLightDirection.LEFT_RIGHT
                             if (list(successor_directions.values())[0] == 'left' and
                                 list(successor_directions.values())[1] == 'straight') \
@@ -1089,7 +1040,7 @@
                                         successor_directions.values()) or distance_from_left - distance_from_right < 0.001:
                                     traffic_light.direction = TrafficLightDirection.STRAIGHT
 
-    def add_traffic_signs_to_network(self, traffic_signs: List[TrafficSign]):
+    def add_traffic_signs_to_network(self, traffic_signs):
         """
         Adds all the traffic signs in the network object to the lanelet network
         Requires a list of all the traffic signs in the entire map
@@ -1109,8 +1060,6 @@
                     min_distance = dist
                     id_for_adding = lanelet.lanelet_id
 
-            traffic_sign._traffic_sign_id = convert_to_new_lanelet_id(
-                    traffic_sign._traffic_sign_id, self._old_lanelet_ids)
             self.add_traffic_sign(traffic_sign, {id_for_adding})
 
     def add_stop_lines_to_network(self, stop_lines: List[StopLine]):
@@ -1144,14 +1093,8 @@
                 continue
             if stop_line.traffic_light_ref is None:
                 stop_line.traffic_light_ref = lane_to_add_stop_line.traffic_lights
-            else:
-                stop_line._traffic_light_ref = {self._old_lanelet_ids[id_tmp] for id_tmp in stop_line.traffic_light_ref}
-
             if stop_line.traffic_sign_ref is None:
                 stop_line.traffic_sign_ref = lane_to_add_stop_line.traffic_signs
-            else:
-                stop_line._traffic_sign_ref = {self._old_lanelet_ids[id_tmp] for id_tmp in stop_line.traffic_sign_ref}
-
             lane_to_add_stop_line.stop_line = stop_line
 
 
