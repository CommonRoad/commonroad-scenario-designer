# -*- coding: utf-8 -*-

"""Module to enhance LaneletNetwork class
so it can be used for conversion from the opendrive format."""
import itertools
import math
import warnings
from typing import List, Optional
from queue import Queue
import numpy as np

from commonroad.scenario.lanelet import LaneletNetwork, StopLine
from commonroad.scenario.intersection import IntersectionIncomingElement, Intersection
from commonroad.scenario.traffic_sign import TrafficLightDirection, TrafficLight, TrafficSign

from crdesigner.conversion.osm2cr import config
from crdesigner.conversion.osm2cr.converter_modules.utility import geometry

from crdesigner.conversion.opendrive.opendriveconversion.conversion_lanelet import ConversionLanelet

__author__ = "Benjamin Orthen, Sebastian Maierhofer"
__copyright__ = "TUM Cyber-Physical Systems Group"
__credits__ = ["Priority Program SPP 1835 Cooperative Interacting Automobiles"]
__version__ = "0.5"
__maintainer__ = "Sebastian Maierhofer"
__email__ = "commonroad@lists.lrz.de"
__status__ = "Development"


def convert_to_new_lanelet_id(old_lanelet_id: str, ids_assigned: dict) -> int:
    """Convert the old lanelet ids (format 501.1.-1.-1) to newer,
    simpler ones (100, 101 etc.).

    Do this by consecutively assigning
    numbers, starting at 100, to the old_lanelet_id strings. Save the
    assignments in the dict which is passed to the function as ids_assigned.

    Args:
      old_lanelet_id: Old id with format "501.1.-1.-1".
      ids_assigned: Dict with all previous assignments

    Returns:
      The new lanelet id.

    """

    starting_lanelet_id = 100

    if old_lanelet_id in ids_assigned.keys():
        new_lanelet_id = ids_assigned[old_lanelet_id]
    else:
        try:
            new_lanelet_id = max(ids_assigned.values()) + 1
        except ValueError:
            new_lanelet_id = starting_lanelet_id
        ids_assigned[old_lanelet_id] = new_lanelet_id

    return new_lanelet_id


class ConversionLaneletNetwork(LaneletNetwork):
    """Add functions to LaneletNetwork which
    further enable it to modify its Lanelets."""

    def __init__(self):
        super().__init__()
        self._old_lanelet_ids = {}

    def old_lanelet_ids(self):
        return self._old_lanelet_ids

    def remove_lanelet(self, lanelet_id: str, remove_references: bool = False):
        """Remove a lanelets with the specific lanelet_id
        from the _lanelets dict.

        Args:
          lanelet_id: id of lanelet to be removed.
          remove_references: Also remove references which point to to be removed lanelet.

        Returns:
          None

        """
        del self._lanelets[lanelet_id]
        if remove_references:
            for lanelet in self.lanelets:
                lanelet.predecessor[:] = [
                    pred for pred in lanelet.predecessor if pred != lanelet_id
                ]

                lanelet.successor[:] = [
                    succ for succ in lanelet.successor if succ != lanelet_id
                ]
                if lanelet.adj_right == lanelet_id:
                    lanelet.adj_right = None
                if lanelet.adj_left == lanelet_id:
                    lanelet.adj_left = None

    def find_lanelet_by_id(self, lanelet_id) -> ConversionLanelet:
        """Find a lanelet for a given lanelet_id.
        Disable natural number check of parent class.

        Args:
          lanelet_id: The id of the lanelet to find

        Returns:
          The lanelet object if the id exists and None otherwise

        """
        return self._lanelets.get(lanelet_id)

    def find_traffic_light_by_id(self, traffic_light_id) -> TrafficLight:
        """Find a traffic light for a given traffic light id.

        Args:
          Traffic Light id: The id of the traffic light to find

        Returns:
          The traffic light object if the id exists and None otherwise

        """
        return self._traffic_lights.get(traffic_light_id)

    def find_traffic_sign_by_id(self, traffic_sign_id) -> TrafficSign:
        """Find a traffic sign for a given traffic sign id.

        Args:
          Traffic Sign id: The id of the traffic sign to find

        Returns:
          The traffic sign object if the id exists and None otherwise

        """
        return self._traffic_signs.get(traffic_sign_id)

    def find_stop_linee_by_id(self, stop_line_id) -> StopLine:
        """Find a stop line for a given stop line id.

        Args:
          Stop line id: The id of the stop line to find

        Returns:
          The stop line object if the id exists and None otherwise

        """
        return self._stop_linees.get(stop_line_id)


    def convert_all_lanelet_ids(self):
        """Convert lanelet ids to numbers which comply with the Commonroad specification.

        These numbers have to be positive integers.
        """
        old_ids = self._old_lanelet_ids.copy()

        for lanelet in self.lanelets:
            lanelet.description = lanelet.lanelet_id
            self.remove_lanelet(lanelet.lanelet_id)
            lanelet.lanelet_id = convert_to_new_lanelet_id(
                lanelet.lanelet_id, self._old_lanelet_ids
            )
            lanelet.predecessor = [
                convert_to_new_lanelet_id(x, self._old_lanelet_ids)
                for x in lanelet.predecessor
            ]
            lanelet.successor = [
                convert_to_new_lanelet_id(x, self._old_lanelet_ids)
                for x in lanelet.successor
            ]
            if lanelet.adj_left is not None:
                lanelet.adj_left = convert_to_new_lanelet_id(
                    lanelet.adj_left, self._old_lanelet_ids
                )
            if lanelet.adj_right is not None:
                lanelet.adj_right = convert_to_new_lanelet_id(
                    lanelet.adj_right, self._old_lanelet_ids
                )
            self.add_lanelet(lanelet)

        new_lanelet_ids_assigned = {}
        for key in self._old_lanelet_ids.keys():
            if old_ids.get(key, False) is False:
                new_lanelet_ids_assigned[key] = self._old_lanelet_ids[key]
        return new_lanelet_ids_assigned


    def prune_network(self):
        """Remove references in predecessor, successor etc. to
        non existing lanelets.

        Args:

        Returns:

        """
        self.delete_zero_width_parametric_lanes()

        lanelet_ids = [x.lanelet_id for x in self.lanelets]

        for lanelet in self.lanelets:
            lanelet.predecessor[:] = [
                pred for pred in lanelet.predecessor if pred in lanelet_ids
            ]
            lanelet.successor[:] = [
                succ for succ in lanelet.successor if succ in lanelet_ids
            ]
            if lanelet.adj_left not in lanelet_ids:
                lanelet.adj_left = None
            if lanelet.adj_right not in lanelet_ids:
                lanelet.adj_right = None

    def delete_zero_width_parametric_lanes(self):
        """Remove all ParametricLaneGroup which have zero width at every point from
        this network.
        """
        for lanelet in self.lanelets:
            if lanelet.has_zero_width_everywhere():
                if lanelet.adj_right:
                    adj_right = self.find_lanelet_by_id(lanelet.adj_right)
                    if adj_right:
                        if adj_right.adj_left == lanelet.lanelet_id:
                            adj_right.adj_left = lanelet.adj_left
                            adj_right.adj_left_same_direction = (
                                lanelet.adj_left_same_direction
                            )
                        else:
                            adj_right.adj_right = lanelet.adj_left
                            adj_right.adj_right_same_direction = (
                                not lanelet.adj_left_same_direction
                            )

                if lanelet.adj_left:
                    adj_left = self.find_lanelet_by_id(lanelet.adj_left)
                    if adj_left:
                        if adj_left.adj_right == lanelet.lanelet_id:
                            adj_left.adj_right = lanelet.adj_right
                            adj_left.adj_right_same_direction = (
                                lanelet.adj_right_same_direction
                            )
                        else:
                            adj_left.adj_left = lanelet.adj_right
                            adj_left.adj_left_same_direction = (
                                not lanelet.adj_right_same_direction
                            )

                self.remove_lanelet(lanelet.lanelet_id, remove_references=True)

    def update_lanelet_id_references(self, old_id: str, new_id: str):
        """Update all references to the old lanelet_id with the new_lanelet_id.

        Args:
          old_id: Old lanelet_id which has changed.
          new_id: New lanelet_id the old_id has changed into.

        """

        for lanelet in self.lanelets:
            lanelet.predecessor[:] = [
                new_id if pred == old_id else pred for pred in lanelet.predecessor
            ]

            lanelet.successor[:] = [
                new_id if succ == old_id else succ for succ in lanelet.successor
            ]

            if lanelet.adj_right == old_id:
                lanelet.adj_right = new_id

            if lanelet.adj_left == old_id:
                lanelet.adj_left = new_id

    def concatenate_possible_lanelets(self):
        """Iterate trough lanelets in network and concatenate possible lanelets together.

        Check for each lanelet if it can be concatenated with its successor and
        if its neighbors can be concatenated as well. If yes, do the concatenation.

        """
        concatenate_lanelets = []
        for lanelet in self.lanelets:

            possible_concat_lanes = None
            if lanelet.adj_right is None:
                possible_concat_lanes = self.check_concatenation_potential(
                    lanelet, "left"
                )
            elif lanelet.adj_left is None:
                possible_concat_lanes = self.check_concatenation_potential(
                    lanelet, "right"
                )
            if possible_concat_lanes:
                concatenate_lanelets.append(possible_concat_lanes)

        # this dict saves the lanelet_ids which point to another lanelet_id
        # because they were concatenated together and the resulting lanelet
        # can only have one lanelet_id.
        # key in dict has been renamed to value
        replacement_ids = dict()

        for possible_concat_lanes in concatenate_lanelets:
            # prevent chains of more than one lanelet being renamed
            replacement_ids = {
                k: replacement_ids.get(v, v) for k, v in replacement_ids.items()
            }

            possible_concat_lanes = [
                (
                    replacement_ids.get(pair[0], pair[0]),
                    replacement_ids.get(pair[1], pair[1]),
                )
                for pair in possible_concat_lanes
            ]

            replacement_ids.update(
                self._concatenate_lanelet_pairs_group(possible_concat_lanes)
            )

        return replacement_ids

    def _concatenate_lanelet_pairs_group(self, lanelet_pairs: list) -> dict:
        """Concatenate a group of lanelet_pairs, with setting correctly the new lanelet_ids
        at neighbors.

        Args:
          lanelet_pairs: List with tuples of lanelet_ids which should be concatenated.

        Returns:
          Dict with information which lanelet_id was converted to a new one.

        """

        new_lanelet_ids = dict()
        for pair in lanelet_pairs:
            if pair[0] == pair[1]:
                continue
            lanelet_1 = self.find_lanelet_by_id(pair[0])
            lanelet_2 = self.find_lanelet_by_id(pair[1])
            lanelet_1.concatenate(lanelet_2)

            self.remove_lanelet(pair[1])

            # each reference to lanelet_2 should point to lanelet_id
            # of new_lanelet instead
            self.update_lanelet_id_references(
                lanelet_2.lanelet_id, lanelet_1.lanelet_id
            )
            # update dict to show which lanelet_id changed to which
            new_lanelet_ids[pair[1]] = pair[0]

        return new_lanelet_ids

    def join_and_split_possible_lanes(self):
        """Move lanelet boundaries for lanelet splits or joins.

        This method provides the functionality to modify the lane boundaries if
        a lane merges into another lane or splits from another lane.
        """
        # Condition for lane merge:
        # left and right vertices at end or beginning are the same
        js_targets = []
        for lanelet in self.lanelets:

            lanelet_split, lanelet_join = False, False
            if not lanelet.predecessor and np.allclose(
                lanelet.left_vertices[0], lanelet.right_vertices[0]
            ):
                lanelet_split = True

            if not lanelet.successor and np.allclose(
                lanelet.left_vertices[-1], lanelet.right_vertices[-1]
            ):
                lanelet_join = True

            if lanelet_join or lanelet_split:
                js_targets.append(
                    _JoinSplitTarget(self, lanelet, lanelet_split, lanelet_join)
                )

        for js_target in js_targets:
            js_target.determine_apt_js_pairs()
            js_target.move_borders()
            js_target.add_adjacent_predecessor_or_successor()

    def predecessor_is_neighbor_of_neighbors_predecessor(
        self, lanelet: "ConversionLanelet"
    ) -> bool:
        """Checks if neighbors of predecessor are the successor of the adjacent neighbors
        of the lanelet.

        Args:
          lanelet: Lanelet to check neighbor requirement for.

        Returns:
          True if this neighbor requirement is fulfilled.

        """
        if not self.has_unique_pred_succ_relation(-1, lanelet):
            return False

        predecessor = self.find_lanelet_by_id(lanelet.predecessor[0])
        return self.successor_is_neighbor_of_neighbors_successor(predecessor)

    def add_successors_to_lanelet(
        self, lanelet: ConversionLanelet, successor_ids: List[str]
    ):
        """Add a successor to a lanelet, but add the lanelet also to the predecessor
        of the succesor.

        Args:
          lanelet: Lanelet to add successor to.
          successor_ids: Id of successor to add to lanelet.
        """
        for successor_id in successor_ids:
            lanelet.successor.append(successor_id)
            successor = self.find_lanelet_by_id(successor_id)
            successor.predecessor.append(lanelet.lanelet_id)

    def add_predecessors_to_lanelet(
        self, lanelet: ConversionLanelet, predecessor_ids: List[str]
    ):
        """Add a successor to a lanelet, but add the lanelet also to the predecessor
        of the succesor.

        Args:
          lanelet: Lanelet to add successor to.
          predecessor_id: Id of successor to add to lanelet.
        """
        for predecessor_id in predecessor_ids:
            lanelet.predecessor.append(predecessor_id)
            predecessor = self.find_lanelet_by_id(predecessor_id)
            predecessor.successor.append(lanelet.lanelet_id)

    def set_adjacent_left(
        self, lanelet: ConversionLanelet, adj_left_id: str, same_direction: bool = True
    ):
        """Set the adj_left of a lanelet to a new value.

        Update also the lanelet which is the new adjacent left to
        have new adjacent right.

        Args:
          lanelet: Lanelet which adjacent left should be updated.
          adj_left_id: New value for update.
          same_direction: New adjacent lanelet has same direction as lanelet.
        Returns:
          True if operation successful, else false.
        """
        new_adj = self.find_lanelet_by_id(adj_left_id)
        if not new_adj:
            return False
        lanelet.adj_left = adj_left_id
        lanelet.adj_left_same_direction = same_direction
        if same_direction:
            new_adj.adj_right = lanelet.lanelet_id
            new_adj.adj_right_same_direction = True
        else:
            new_adj.adj_left = lanelet.lanelet_id
            new_adj.adj_left_same_direction = False
        return True

    def set_adjacent_right(
        self, lanelet: ConversionLanelet, adj_right_id: str, same_direction: bool = True
    ):
        """Set the adj_right of a lanelet to a new value.

        Update also the lanelet which is the new adjacent right to
        have new adjacent left.

        Args:
          lanelet: Lanelet which adjacent right should be updated.
          adj_right_id: New value for update.
          same_direction: New adjacent lanelet has same direction as lanelet.
        Returns:
          True if operation successful, else false.
        """
        new_adj = self.find_lanelet_by_id(adj_right_id)
        if not new_adj:
            return False
        lanelet.adj_right = adj_right_id
        lanelet.adj_right_same_direction = same_direction
        if same_direction:
            new_adj.adj_left = lanelet.lanelet_id
            new_adj.adj_left_same_direction = True
        else:
            new_adj.adj_right = lanelet.lanelet_id
            new_adj.adj_right_same_direction = False
        return True

    def check_concatenation_potential(
        self, lanelet: ConversionLanelet, adjacent_direction: str
    ) -> list:
        """Check if lanelet could be concatenated with its successor.

        Args:
          lanelet: Lanelet to check concatenation potential with its successor
          adjacent_direction: "Left" or "Right", determinating which lanelet

        Returns:
          A list of pairs of lanelets which can be concatenated. None if it is not possible.

        """
        mergeable_lanelets = []
        neighbor_ok = self.successor_is_neighbor_of_neighbors_successor(lanelet)
        if not neighbor_ok:
            return None

        if adjacent_direction == "left":
            mergeable_lanelets.append((lanelet.lanelet_id, lanelet.successor[0]))
            if lanelet.adj_left is None:
                return mergeable_lanelets
            if lanelet.adj_left_same_direction:
                next_neighbor = self.find_lanelet_by_id(lanelet.adj_left)
                new_direction = "left"
            else:
                next_neighbor = self.find_lanelet_by_id(
                    self.find_lanelet_by_id(lanelet.adj_left).predecessor[0]
                )
                new_direction = "right"

        else:
            mergeable_lanelets.append((lanelet.lanelet_id, lanelet.successor[0]))
            if lanelet.adj_right is None:
                return mergeable_lanelets
            if lanelet.adj_right_same_direction:
                next_neighbor = self.find_lanelet_by_id(lanelet.adj_right)
                new_direction = "right"
            else:
                next_neighbor = self.find_lanelet_by_id(
                    self.find_lanelet_by_id(lanelet.adj_right).predecessor[0]
                )
                new_direction = "left"

        recursive_merge = self.check_concatenation_potential(
            next_neighbor, new_direction
        )
        if recursive_merge is None:
            return None

        mergeable_lanelets.extend(recursive_merge)
        return mergeable_lanelets

    def successor_is_neighbor_of_neighbors_successor(
        self, lanelet: ConversionLanelet
    ) -> bool:
        """Checks if neighbors of successor are the successor of the adjacent neighbors
        of the lanelet.

        Args:
          lanelet: Lanelet to check specified relation for.

        Returns:
          True if this neighbor requirement is fulfilled.

        """
        if not self.has_unique_pred_succ_relation(1, lanelet):
            return False

        return self.adj_left_consistent_nb(lanelet) and self.adj_right_consistent_nb(
            lanelet
        )

    def has_unique_pred_succ_relation(
        self, direction: int, lanelet: ConversionLanelet
    ) -> bool:
        """Checks if lanelet has only one successor/predecessor and the
        successor/predecessor has only one predecessor/successor, s.t.
        it is a one-to-one relation.

        Args:
          direction: 1 if the successor should be checked.
        -1 (or all other values) for the predecessor.
          lanelet_network: Network to search for lanelets by ids.
          direction: int:
          lanelet_network: "LaneletNetwork":

        Returns:
          True if the relation is unique, False otherwise.

        """
        if direction == 1:
            neighbors = lanelet.successor
        else:
            neighbors = lanelet.predecessor

        # check if neighbor is only one
        if neighbors is None or len(neighbors) != 1:
            return False

        # get lanelet object with id
        neighbor = self.find_lanelet_by_id(neighbors[0])

        # get the neighbor of the neighbor
        nb_neighbor = neighbor.predecessor if direction == 1 else neighbor.successor

        # check if nb_neighbor has one neighbor in proper direction
        if nb_neighbor is None or len(nb_neighbor) != 1:
            return False

        # return True if these ids are the same (they should be!)
        return lanelet.lanelet_id == nb_neighbor[0]

    def adj_right_consistent_nb(self, lanelet: ConversionLanelet) -> bool:
        """Checks if right neighbor of successor is the successor
        of the right adjacent neighbor of the lanelet.

        Args:
          lanelet: Lanelet to check specified relation for.

        Returns:
          True if this neighbor requirement is fulfilled.

        """
        successor = self.find_lanelet_by_id(lanelet.successor[0])
        adj_right = self.find_lanelet_by_id(lanelet.adj_right)
        if adj_right:
            if lanelet.adj_right_same_direction:
                if not self.has_unique_pred_succ_relation(1, adj_right):
                    return False
                if adj_right.successor[0] != successor.adj_right:
                    return False
            else:
                if not lanelet.has_unique_pred_succ_relation(-1, adj_right):
                    return False
                if adj_right.predecessor[0] != successor.adj_right:
                    return False
        else:
            return successor.adj_right is None
        return True

    def adj_left_consistent_nb(self, lanelet: ConversionLanelet) -> bool:
        """Checks if left neighbor of successor is the successor of the
        left adjacent neighbor of the lanelet.

        Args:
          lanelet: Lanelet to check specified relation for.

        Returns:
          True if this neighbor requirement is fulfilled.

        """
        successor = self.find_lanelet_by_id(lanelet.successor[0])
        adj_left = self.find_lanelet_by_id(lanelet.adj_left)
        if adj_left:
            if lanelet.adj_left_same_direction:
                if not self.has_unique_pred_succ_relation(1, adj_left):
                    return False
                if adj_left.successor[0] != successor.adj_left:
                    return False
            else:
                if not self.has_unique_pred_succ_relation(-1, adj_left):
                    return False
                if adj_left.predecessor[0] != successor.adj_left:
                    return False
        else:
            return successor.adj_left is None
        return True

    def create_intersection(self, intersection_map, intersection_id):
        """
        Creates an intersection inside the lanelet network object
        Args:
            intersection_map - information about the successors of a lanelet in a junction
            intersection_id - The unique id used to reference the intersection
        Return:
        """
        # TODO: Define criterion for intersection ID. Currently only iterative numbering
        incoming_id_counter = 0
        # If different incoming lanelets have same successors, combine into set
        incoming_lanelet_ids = self.combine_common_incoming_lanelets(intersection_map)
        intersection_incoming_lanes = list()
        
        for incoming_lanelet_set in incoming_lanelet_ids:
            # Since all the lanes have the same successors,
            # we simply use the first one to check for the successor directions
            # if more than one incoming lanes exist
            successor_right = set()
            successor_left = set()
            successor_straight = set()
            successors = list()

            for incoming_lane in incoming_lanelet_set:
                self.set_intersection_lanelet_type(incoming_lane, intersection_map)
                successor_directions = self.get_successor_directions(self.find_lanelet_by_id(incoming_lane))
                
                for successor, direction in successor_directions.items():
                    if direction == "right":
                        successor_right.add(successor)
                        successors.append(successor)
                    elif direction == "left":
                        successor_left.add(successor)
                        successors.append(successor)
                    elif direction == "straight":
                        successor_straight.add(successor)
                        successors.append(successor)
                    else:
                        print(direction)
                        warnings.warn("Incorrect direction assigned to successor of incoming lanelet in intersection")
            
            intersection_incoming_lane = IntersectionIncomingElement(incoming_id_counter, incoming_lanelet_set,
                                                                     successor_right, successor_straight,
                                                                     successor_left)
            intersection_incoming_lanes.append(intersection_incoming_lane)
            
            # TODO: Add crossings to intersections
            # Increment id counter to generate next unique intersection id. See To Do.
            incoming_id_counter += 1

        if self.check_if_successor_is_intersecting(intersection_map, successors):
            intersection = Intersection(intersection_id, intersection_incoming_lanes)
            self.find_left_of(intersection.incomings)
            self.add_intersection(intersection)

    def set_intersection_lanelet_type(self, incoming_lane, intersection_map):
        """
        Set the lanelet type of all the lanelets inside an intersection to Intersection from the enum class
        Args:
            incoming_lane: ID of incoming lanelet
            intersection_map: dictionary that contains all the incomings of a particular intersection
        """
        for successor_incoming in self.find_lanelet_by_id(incoming_lane).successor:
            successor_incoming_lanelet = self.find_lanelet_by_id(successor_incoming)
            #successor_incoming_lanelet.lanelet_type = "intersection"   TODO assign only to main intersection lanelets not to incomings or other lanelets, e.g., check KA-Suedtangente scenario
            # Also check if the successor of a incoming successor intersects with another successor of an incoming
            self.check_lanelet_type_for_successor_of_successor(successor_incoming_lanelet, intersection_map)

    def check_lanelet_type_for_successor_of_successor(self, successor_incoming_lanelet, intersection_map):
        """
        Check if the successor of an incoming successor in an intersection is also a part of the lanelet.
        This is done by checking if this lanelet intersects with successors of all the incomigns in the intersection
        If the test passes, then the successor of the incoming successor is also set as intersection lanelet type
        Args:
            successor_incoming_lanelet: lanelet for which we require to test if it is a part of a particular intersection
            intersection_map: dict of the particular intersection for which the test is being conducted.
        """
        for successor_successor_incoming in successor_incoming_lanelet.successor:
            successor_successor_incoming_lanelet = self.find_lanelet_by_id(successor_successor_incoming)
            if self.check_if_lanelet_in_intersection(successor_successor_incoming_lanelet, intersection_map):
                successor_successor_incoming_lanelet.lanelet_type = "intersection"

    def check_if_lanelet_in_intersection(self, lanelet, intersection_map):
        """
        Check if a particular lanelet intersects any of the lanelets that are part of a particular intersection
        using the shapely crosses method.
        Args:
            lanelet: lanelet which is being tested for being part of the intersection.
            intersection_map: dict of the particular intersection for which the test is being conducted.
        Returns:
            true if any intersection found otherwise return False.
        """
        for incoming_lane in intersection_map.keys():
            for successor in self.find_lanelet_by_id(incoming_lane).successor:
                if successor != lanelet.lanelet_id:
                    successor_lane_polygon = self.find_lanelet_by_id(successor).convert_to_polygon()
                    lanelet_polygon = lanelet.convert_to_polygon()
                    if successor_lane_polygon.shapely_object.intersects(lanelet_polygon.shapely_object):
                        return True
        return False

    def check_if_successor_is_intersecting(self, intersection_map, successors_list):
        """
        Check if successors of an incoming intersect with successors of other incoming of the intersection
        using the shapely crosses method.
        Args:
            intersection_map: dict of the particular intersection for which the test is being conducted.
            successors_list: list of all the successors of an intersection
        Returns:
            true if successors of an incoming intersect with successors of other incoming of the intersection otherwise return False.
        """
        for incoming_lane in intersection_map.keys():
            for incoming_successor in self.find_lanelet_by_id(incoming_lane).successor:
                for successor in successors_list:
                    if successor not in self.find_lanelet_by_id(incoming_lane).successor:
                        successor_lane_polygon = self.find_lanelet_by_id(successor).convert_to_polygon()
                        incoming_successor_lane_polygon = self.find_lanelet_by_id(
                            incoming_successor).convert_to_polygon()
                        if successor_lane_polygon.shapely_object.intersects(
                                incoming_successor_lane_polygon.shapely_object):
                            return True
        return False

    def find_left_of(self, incomings):
        """
            Find and add isLeftOf property for the incomings using the right before left rule.

            :param incoming_data: incomings without isLeftOf
            :param incoming_data_id: List of the id of the incomings
            :return: incomings with the isLeftOf assigned
        """
        # Choose a reference incoming vector
        ref = self.find_lanelet_by_id(incomings[0].incoming_lanelets[0]).center_vertices[-1] - \
              self.find_lanelet_by_id(incomings[0].incoming_lanelets[0]).center_vertices[-3]
        angles = [(0, 0)]
        # calculate all incoming angle from the reference incoming vector
        for index in range(1, len(incomings)):
            new_v = self.find_lanelet_by_id(incomings[index].incoming_lanelets[0]).center_vertices[-1] - \
                    self.find_lanelet_by_id(incomings[index].incoming_lanelets[0]).center_vertices[-3]
            angle = geometry.get_angle(ref, new_v)
            if angle < 0:
                angle += 360
            angles.append((index, angle))
        prev = -1

        is_left_of_map = dict()
        # take the incomings which have less than 90 degrees in between
        index = 0
        min_angle = 360
        while index < len(incomings):
            angle = angles[index][1] - angles[prev][1]
            if angle < 0:
                angle += 360
            if angle > config.LANE_SEGMENT_ANGLE and angle <= 180 - config.LANE_SEGMENT_ANGLE and angle < min_angle:
                # is left of the previous incoming
                is_left_of = angles[prev][0]
                data_index = angles[index][0]
                incomings[data_index].left_of = incomings[is_left_of].incoming_id
                min_angle = angle
                if abs(prev) >= len(incomings):
                    max_angle = 360
                    prev = -1
                    index += 1
                else:
                    prev -= 1
            else:
                if abs(prev) >= len(incomings):
                    min_angle = 360
                    index += 1
                    prev = -1
                else:
                    prev -= 1

    def combine_common_incoming_lanelets(self, intersection_map):
        """
        Returns a list of tuples which are pairs of adj incoming lanelets and the union of their successors
        Args:
            intersection_map: dict containing the information regarding a particular intersection
        """
        incoming_lane_ids = intersection_map.keys()
        combined_incoming_lane_ids = []
        for incoming_lane_id, successors in intersection_map.items():
            intersection_incoming_set = list()
            incoming_lane = self.find_lanelet_by_id(incoming_lane_id)
            intersection_incoming_set.append(incoming_lane_id)
            adj_right = incoming_lane.adj_right
            adj_left = incoming_lane.adj_left
            while adj_right is not None:
                if adj_right in incoming_lane_ids:
                    adj_right_lane = self.find_lanelet_by_id(adj_right)
                    if adj_right_lane.adj_right_same_direction:
                        intersection_incoming_set.append(adj_right)
                        adj_right = adj_right_lane.adj_right
                    else:
                        adj_right = None
                else:
                    adj_right = None

            while adj_left is not None:
                if adj_left in incoming_lane_ids:
                    adj_left_lane = self.find_lanelet_by_id(adj_left)
                    if adj_left_lane.adj_left_same_direction:
                        intersection_incoming_set.append(adj_left)
                        adj_left = adj_left_lane.adj_left
                    else:
                        adj_left = None
                else:
                    adj_left = None
            intersection_incoming_set.sort()
            combined_incoming_lane_ids.append(intersection_incoming_set)
            combined_incoming_lane_ids.sort()
        combined_incoming_lane_ids = list(k for k, _ in itertools.groupby(combined_incoming_lane_ids))
        return combined_incoming_lane_ids

    def get_successor_directions(self, incoming_lane):
        """
        Find all directions of a incoming lane's successors

        :param incoming_lane: incoming lane from intersection
        :return: str: left or right or through
        """
        straight_threshold_angel = config.INTERSECTION_STRAIGHT_THRESHOLD
        assert 0 < straight_threshold_angel < 90

        angels = {}
        directions = {}

        for successor in incoming_lane.successor:
            # only use the last three waypoints of the incoming for angle calculation
            succeeding_lane = self.find_lanelet_by_id(successor)
            a_angle = geometry.curvature(incoming_lane.center_vertices[-3:])
            b_angle = geometry.curvature(succeeding_lane.center_vertices)
            angle = a_angle - b_angle
            angels[succeeding_lane.lanelet_id] = angle

            # determine direction of trajectory
            # right-turn

            if geometry.is_clockwise(list(succeeding_lane.center_vertices)) > 0:
                angels[succeeding_lane.lanelet_id] = abs(angels[succeeding_lane.lanelet_id])
            # left-turn
            if geometry.is_clockwise(list(succeeding_lane.center_vertices)) < 0:
                angels[succeeding_lane.lanelet_id] = -abs(angels[succeeding_lane.lanelet_id])

        # sort after size
        sorted_angels = {k: v for k, v in sorted(angels.items(), key=lambda item: item[1])}
        sorted_keys = list(sorted_angels.keys())
        sorted_values = list(sorted_angels.values())

        # if 3 successors we assume the directions
        if len(sorted_angels) == 3:
            directions = {sorted_keys[0]: 'left', sorted_keys[1]: 'straight', sorted_keys[2]: 'right'}

        # if 2 successors we assume that they both cannot have the same direction
        if len(sorted_angels) == 2:

            directions = dict.fromkeys(sorted_angels)

            if (abs(sorted_values[0]) > straight_threshold_angel) \
                    and (abs(sorted_values[1]) > straight_threshold_angel):
                directions[sorted_keys[0]] = 'left'
                directions[sorted_keys[1]] = 'right'
            elif abs(sorted_values[0]) < abs(sorted_values[1]):
                directions[sorted_keys[0]] = 'straight'
                directions[sorted_keys[1]] = 'right'
            elif abs(sorted_values[0]) > abs(sorted_values[1]):
                directions[sorted_keys[0]] = 'left'
                directions[sorted_keys[1]] = 'straight'
            else:
                directions[sorted_keys[0]] = 'straight'
                directions[sorted_keys[1]] = 'straight'

        # if we have 1 or more than 3 successors it's hard to make predictions,
        # therefore only straight_threshold_angel is used
        if len(sorted_angels) == 1 or len(sorted_angels) > 3:
            directions = dict.fromkeys(sorted_angels, 'straight')
            for key in sorted_angels:
                if sorted_angels[key] < -straight_threshold_angel:
                    directions[key] = 'left'
                if sorted_angels[key] > straight_threshold_angel:
                    directions[key] = 'right'

        return directions

    def add_traffic_lights_to_network(self, traffic_lights: List[TrafficLight]):
        """
        Adds all the traffic lights in the network object to the lanelet network
        Requires a list of all the traffic lights in the entire map
        Args:
            traffic_lights: list of all the traffic lights in the lanelet network
        """
        for traffic_light in traffic_lights:
            min_distance = float("inf")
            for intersection in self.intersections:
                for incoming in intersection.incomings:
                    for lanelet in incoming.incoming_lanelets:
                        lane = self.find_lanelet_by_id(lanelet)
                        # Lanelet cannot have more traffic lights than number of successors
                        if len(lane.successor) > len(lane.traffic_lights):
                            pos_1 = traffic_light.position
                            pos_2 = lane.center_vertices[-1]
                            dist = np.linalg.norm(pos_1 - pos_2)
                            if dist < min_distance:
                                min_distance = dist
                                id_for_adding = lanelet
            target_lanelet = self.find_lanelet_by_id(id_for_adding)
            traffic_light._traffic_light_id = convert_to_new_lanelet_id(
                traffic_light._traffic_light_id, self._old_lanelet_ids)
            self.add_traffic_light(traffic_light, {id_for_adding})

        # Traffic light directions are assigned once all traffic lights are assigned to lanelets so that it can be
        # determined how directions need to be divided (i.e. the decision between left to one light and straight to
        # one light instead of left-striaght)
        self.add_traffic_light_directions()

    def add_traffic_light_directions(self):
        """
        Assigns directions to the traffic lights based on the directions of the lanelet successors.
        Rule in case of no traffic lights < no of successor = left traffic light becomes left-straight and
        right traffic light remains right.
        """
        for intersection in self.intersections:
            for incoming in intersection.incomings:
                for lanelet in incoming.incoming_lanelets:
                    target_lanelet = self.find_lanelet_by_id(lanelet)
                    traffic_light_ids = target_lanelet.traffic_lights
                    no_of_traffic_lights = len(traffic_light_ids)
                    if no_of_traffic_lights == 1:
                        successor_directions = self.get_successor_directions(target_lanelet)
                        if len(successor_directions) == 1:
                            traffic_light = self.find_traffic_light_by_id(list(traffic_light_ids)[0])
                            if list(successor_directions.values())[0] == 'left':
                                traffic_light.direction = TrafficLightDirection.LEFT
                            elif list(successor_directions.values())[0] == 'right':
                                traffic_light.direction = TrafficLightDirection.RIGHT
                            elif list(successor_directions.values())[0] == 'straight':
                                traffic_light.direction = TrafficLightDirection.STRAIGHT
                        elif len(successor_directions) == 2:
                            if (list(successor_directions.values())[0] == 'left' and list(successor_directions.values())[1] == 'right') \
                                    or (list(successor_directions.values())[0] == 'right' and list(successor_directions.values())[1] == 'left'):
                                traffic_light.direction = TrafficLightDirection.LEFT_RIGHT
                            if (list(successor_directions.values())[0] == 'left' and list(successor_directions.values())[1] == 'straight') \
                                    or (list(successor_directions.values())[0] == 'straight' and list(successor_directions.values())[1] == 'left'):
                                traffic_light.direction = TrafficLightDirection.LEFT_STRAIGHT
                            if (list(successor_directions.values())[0] == 'right' and list(successor_directions.values())[1] == 'straight') \
                                    or (list(successor_directions.values())[0] == 'straight' and list(successor_directions.values())[1] == 'right'):
                                traffic_light.direction = TrafficLightDirection.STRAIGHT_RIGHT

                    if no_of_traffic_lights == 2:
                        successor_directions = self.get_successor_directions(target_lanelet)
                        if len(successor_directions) == 1:
                            warnings.warn("Number of traffic lights should never be more than the number of successors "
                                          "of a lanelet")
                        elif len(successor_directions) == 2:
                            # TODO: In case a lanelet has 2 successors and 2 traffic lights,
                            #  apply directions based on position. How to cater to straight case?
                            for index, traffic_light_id in enumerate(traffic_light_ids):
                                traffic_light = self.find_traffic_light_by_id(traffic_light_id)
                                traffic_light_position = traffic_light.position
                                lanelet_left_position = target_lanelet.left_vertices[-1]
                                lanelet_right_position = target_lanelet.right_vertices[-1]
                                distance_from_right = np.linalg.norm(lanelet_right_position - traffic_light_position)
                                distance_from_left = np.linalg.norm(lanelet_left_position - traffic_light_position)
                                if distance_from_left < distance_from_right and 'left' in list(successor_directions.values()):
                                    traffic_light.direction = TrafficLightDirection.LEFT
                                elif distance_from_left < distance_from_right and 'right' in list(successor_directions.values()):
                                    traffic_light.direction = TrafficLightDirection.RIGHT
                                elif 'straight' in list(successor_directions.values()) or distance_from_left - distance_from_right < 0.001:
                                    traffic_light.direction = TrafficLightDirection.STRAIGHT

                        elif len(successor_directions) == 3:
                            # TODO: In case a lanelet has 3 successors and 2 traffic lights, define
                            #  which light gets which direction
                            # Currently the left traffic light controls the left and straight successor while the right
                            # traffic light only controls the right successor.
                            for index, traffic_light_id in enumerate(traffic_light_ids):
                                traffic_light = self.find_traffic_light_by_id(traffic_light_id)
                                # Check if traffic light is to the left of the lanelet or to the right of the lanelet
                                traffic_light_position = traffic_light.position
                                lanelet_left_position = target_lanelet.left_vertices[-1]
                                lanelet_right_position = target_lanelet.right_vertices[-1]
                                distance_from_right = np.linalg.norm(lanelet_right_position - traffic_light_position)
                                distance_from_left = np.linalg.norm(lanelet_left_position - traffic_light_position)
                                if distance_from_left < distance_from_right:
                                    traffic_light.direction = TrafficLightDirection.LEFT_STRAIGHT
                                elif distance_from_left > distance_from_right:
                                    traffic_light.direction = TrafficLightDirection.RIGHT
                    if no_of_traffic_lights == 3:
                        successor_directions = self.get_successor_directions(target_lanelet)
                        if len(successor_directions) < 3:
                            warnings.warn("Number of traffic lights should never be more than the number of successors "
                                          "of a lanelet")
                        elif len(successor_directions) == 3:
                            # TODO: In case a lanelet has 3 successors and 3 traffic lights,
                            #  apply directions based on position
                            for index, traffic_light_id in enumerate(traffic_light_ids):
                                traffic_light = self.find_traffic_light_by_id(traffic_light_id)
                                # Check if traffic light is to the left of the lanelet or to the right of the lanelet
                                traffic_light_position = traffic_light.position
                                lanelet_left_position = target_lanelet.left_vertices[-1]
                                lanelet_right_position = target_lanelet.right_vertices[-1]
                                distance_from_right = np.linalg.norm(lanelet_right_position - traffic_light_position)
                                distance_from_left = np.linalg.norm(lanelet_left_position - traffic_light_position)
                                if distance_from_left < distance_from_right:
                                    traffic_light.direction = TrafficLightDirection.LEFT
                                elif distance_from_left > distance_from_right:
                                    traffic_light.direction = TrafficLightDirection.RIGHT
                                elif 'straight' in list(successor_directions.values()) or distance_from_left - distance_from_right < 0.001:
                                    traffic_light.direction = TrafficLightDirection.STRAIGHT

    def add_traffic_signs_to_network(self, traffic_signs: List[TrafficSign]):
        """
        Adds all the traffic signs in the network object to the lanelet network
        Requires a list of all the traffic signs in the entire map
        Args:
            traffic_signs: list of all the traffic signs
        """

        # Assign traffic signs to lanelets
        for traffic_sign in traffic_signs:
            min_distance = float("inf")
            for lanelet in self.lanelets:
                # Find closest lanelet to traffic signal
                pos_1 = traffic_sign.position
                pos_2 = lanelet.center_vertices[-1]
                dist = np.linalg.norm(pos_1 - pos_2)
                if dist < min_distance:
                    min_distance = dist
                    id_for_adding = lanelet.lanelet_id

            traffic_sign._traffic_sign_id = convert_to_new_lanelet_id(
                    traffic_sign._traffic_sign_id, self._old_lanelet_ids)
            self.add_traffic_sign(traffic_sign, {id_for_adding})

    def add_stop_lines_to_network(self, stop_lines: List[StopLine]):
        """
        Adds all the stop lines in the network object to the lanelet network
        Requires a list of all the stop lines in the entire map
        Args:
            stop_lines: list of all the stop lines

        """
        # Assign stop lines to lanelets

        for stop_line in stop_lines:
<<<<<<< HEAD
            stop_line._traffic_sign_ref = self._old_lanelet_ids[stop_line._traffic_sign_ref]
            stop_line._traffic_light_ref = self._old_lanelet_ids[stop_line._traffic_light_ref]
=======

>>>>>>> 979a00e9
            min_start = float("inf")
            min_end = float("inf")
            for intersection in self.intersections:
                for incoming in intersection.incomings:
                    for lanelet in incoming.incoming_lanelets:
                        lane = self.find_lanelet_by_id(lanelet)
                        lanelet_position_left = lane.left_vertices[-1]
                        lanelet_position_right = lane.right_vertices[-1]
                        stop_line_position_end = stop_line.start
                        stop_line_position_start = stop_line.end
                        if np.linalg.norm(lanelet_position_right - stop_line_position_start) < min_start and \
                                np.linalg.norm(lanelet_position_left - stop_line_position_end) < min_end:
                            lane_to_add_stop_line = lane
                            min_start = np.linalg.norm(lanelet_position_right - stop_line_position_start)
                            min_end = np.linalg.norm(lanelet_position_left - stop_line_position_end)
            if lane_to_add_stop_line is None:
                warnings.warn("No lanelet was matched with a stop line")
                continue
            if stop_line.traffic_light_ref is None:
                stop_line.traffic_light_ref = lane_to_add_stop_line.traffic_lights
            else:
                stop_line._traffic_light_ref = self._old_lanelet_ids[stop_line._traffic_light_ref]
            if stop_line.traffic_sign_ref is None:
                stop_line.traffic_sign_ref = lane_to_add_stop_line.traffic_signs
            else:
                stop_line._traffic_sign_ref = self._old_lanelet_ids[stop_line._traffic_sign_ref]

            lane_to_add_stop_line.stop_line = stop_line


class _JoinSplitTarget:
    """Class to integrate joining/splitting of lanelet borders.

    Provides methods to determine the lanelets with which the
    join and/or split can be performed. Additionally a method to
    change the borders of the determined lanelets.

    Attributes:
      main_lanelet (ConversionLanelet): Lanelet where split starts or join ends.
      lanelet_network (ConversionLaneletNetwork): LaneletNetwork where join/split occurs.
      _mode (int): Number denoting if join (0), split (1), or join and split (2) occurs.
      change_width (float): Width at start of split or end of join.
        Is list with two elements, [split_width, join_width] if _mode == 2
      linking_side (str): Side on which the split/join happens (either "left" or "right")
      _js_pairs (list): List of :class:`._JoinSplitPair` elements.
      _single_lanelet_operation (bool): Indicates whether only one lanelet and
        its adjacent lanelet can be used for the join/split.
    """

    def __init__(
        self,
        lanelet_network: ConversionLaneletNetwork,
        main_lanelet: ConversionLanelet,
        split: bool,
        join: bool,
    ):
        self.main_lanelet = main_lanelet
        self.lanelet_network = lanelet_network
        if split and join:
            self._mode = 2
        elif split:
            self._mode = 1
        else:
            self._mode = 0
        self.change_width = None
        self.linking_side = None
        self._js_pairs = []
        self._single_lanelet_operation = False

    @property
    def split(self):
        """Lanelet splits at start.

        Returns:
          True if lanelet splits from other lanelet at start.
        """
        return self._mode >= 1

    @property
    def join(self):
        """Lanelet joins at end.

        Returns:
          True if lanelet joins to other lanelet at end.
        """
        return self._mode != 1

    @property
    def split_and_join(self) -> bool:
        """Lanelet splits at start and joins at end.

        Returns:
          True if it has a join and a split.
        """
        return self.split and self.join

    def use_only_single_lanelet(self) -> bool:
        """Only single lanelet can be used for join/split.

        Returns:
          True if only one can be used.
        """
        return self._single_lanelet_operation and self.split_and_join

    def _find_lanelet_by_id(self, lanelet_id: str) -> ConversionLanelet:
        """Run :func:`.ConversionLaneletNetwork.find_lanelet_by_id` of self.lanelet_network.

        Returns:
          Lanelet matching the lanelet_id.
        """
        return self.lanelet_network.find_lanelet_by_id(lanelet_id)

    def complete_js_interval_length(self) -> float:
        """Calculate length of interval where join/split changes the border.

        Returns:
          Length of interval.
        """
        length = 0
        for js_pair in self._js_pairs:
            length += js_pair.change_interval[1] - js_pair.change_interval[0]

        return length

    def adjacent_width(self, is_split: bool) -> float:
        """Get width of adjacent lanelet at start of split or end of join.

        Returns:
          Width of adjacent lanelet at start or end.
        """
        if is_split:
            return self._js_pairs[0].adjacent_lanelet.calc_width_at_start()
        return self._js_pairs[0].adjacent_lanelet.calc_width_at_end()

    def add_adjacent_predecessor_or_successor(self):
        """Add the predecessor or successor of the adjacent lanelet to the main lanelet.

        This reflects that after the split, the main lanelet is also a successor
        of the predecessor of its adjacent lanelet.
        For a join, the main lanelet is a predecessor of the successor of its
        adjacent lanelet.
        """

        if not self._js_pairs:
            return
        lanelet = self._js_pairs[0].lanelet
        adjacent_lanelet = self._js_pairs[0].adjacent_lanelet
        if self.split:
            self.lanelet_network.add_predecessors_to_lanelet(
                lanelet, adjacent_lanelet.predecessor
            )

        if self.join:
            self.lanelet_network.add_successors_to_lanelet(
                lanelet, adjacent_lanelet.successor
            )

    def move_borders(self):
        """Move borders of lanelets to reflect the split/join.

        All lanelet pairs in self._js_pairs are used for the border movement.
        """

        if not self._js_pairs:
            return

        if self.split_and_join:
            self._move_borders_if_split_and_join()
        else:
            self._move_borders_if_split_or_join()

    def _move_borders_if_split_or_join(self):
        """Move borders of lanelets if it is not split and join.

        Interpolate width interval for each js_pair.
        Then move the borders of its lanelet.
        """
        length = self.complete_js_interval_length()
        adj_width = self.adjacent_width(is_split=self.split)
        if self.join:
            js_pairs = list(reversed(self._js_pairs))
            # norm running position so that running_pos + pos_start
            # is at zero at first js_pair
            running_pos = -1 * self._js_pairs[0].change_interval[0]
            width_start = self.change_width
            width_end = adj_width
        else:
            js_pairs = self._js_pairs
            running_pos = 0
            width_start = adj_width
            width_end = self.change_width
        for js_pair in js_pairs:
            [pos_start, pos_end] = js_pair.change_interval
            distance = np.interp(
                [pos_start + running_pos, pos_end + running_pos],
                [0, length],
                [width_start, width_end],
            )
            js_pair.move_border(width=distance, linking_side=self.linking_side)
            running_pos += pos_end - pos_start

    def _move_borders_if_split_and_join(self):
        """Move borders of lanelets if it is split and join.

        Calculate the new vertices twice:
        1. Only for the split (first pair in self._js_pairs)
        2. Only for the join (second pair in self._js_pairs)
        Then talk the first half of the vertices of the split and
        the seconds half of the vertices of the join and merge them.
        """
        lanelet = self._js_pairs[0].lanelet

        start_width_split = self.adjacent_width(is_split=True)
        lanelet_split = self._js_pairs[0].move_border(
            width=[start_width_split, self.change_width[0]],
            linking_side=self.linking_side,
        )
        left_vertices = lanelet_split.left_vertices
        right_vertices = lanelet_split.right_vertices
        center_vertices = lanelet_split.center_vertices
        start_width_join = self.adjacent_width(is_split=False)
        self._js_pairs[1].move_border(
            width=[self.change_width[1], start_width_join],
            linking_side=self.linking_side,
        )

        # take first half of lanelet which does the split
        # take second half of lanelet which does the join
        half_length = int(left_vertices[:, 0].size / 2)
        lanelet.left_vertices = np.vstack(
            (left_vertices[:half_length, :], lanelet.left_vertices[half_length:, :])
        )
        lanelet.right_vertices = np.vstack(
            (right_vertices[:half_length, :], lanelet.right_vertices[half_length:, :])
        )
        lanelet.center_vertices = np.vstack(
            (center_vertices[:half_length, :], lanelet.center_vertices[half_length:, :])
        )

    def determine_apt_js_pairs(self):
        """Determine pairs of lanelet and adjacent lanelet for the join/split.

        Add lanelets as long as one of the break conditions is not matched.
        The determined pairs are saved in self._js_pairs.
        """
        # for first lanelet
        adjacent_lanelet = self._determine_main_adjacent_lanelet()
        if not adjacent_lanelet:
            return
        lanelet = self.main_lanelet
        while True:
            algo_has_finished = self._add_join_split_pair(lanelet, adjacent_lanelet)
            if algo_has_finished or self.use_only_single_lanelet():
                break
            if (
                self.split
                and self.lanelet_network.successor_is_neighbor_of_neighbors_successor(
                    lanelet
                )
                # and lanelet.successor[0] not in global_adjacent_lanelets
            ):
                lanelet = self._find_lanelet_by_id(lanelet.successor[0])
                adjacent_lanelet = self._find_lanelet_by_id(
                    adjacent_lanelet.successor[0]
                )
            elif self.join and (
                self.lanelet_network.predecessor_is_neighbor_of_neighbors_predecessor(
                    lanelet
                )
                # and lanelet.predecessor[0] not in global_adjacent_lanelets
            ):
                lanelet = self._find_lanelet_by_id(lanelet.predecessor[0])
                adjacent_lanelet = self._find_lanelet_by_id(
                    adjacent_lanelet.predecessor[0]
                )

            else:
                break

    def _add_join_split_pair(
        self, lanelet: ConversionLanelet, adjacent_lanelet: ConversionLanelet
    ) -> bool:
        """Add a pair of lanelet and adjacent lanelet to self._js_pairs.

        Decide if it is advisable to add another pair to increase join/split area.

        Args:
          lanelet: Lanelet to be added.
          adjacent_lanelet: Lanelet adjacent to lanelet to be added.
        Returns:
          Indicator whether this was the last pair to be added. False means
           it is advisable to add another lanelet pair.
        """
        if self.split_and_join:
            # one for split at start of lanelet
            change_pos, change_width = lanelet.optimal_join_split_values(
                is_split=True,
                split_and_join=self.split_and_join,
                reference_width=adjacent_lanelet.calc_width_at_start(),
            )
            self._js_pairs.append(
                _JoinSplitPair(lanelet, adjacent_lanelet, [0, change_pos])
            )
            self.change_width = [change_width]
            # one for join at the end of the lanelet
            change_pos, change_width = lanelet.optimal_join_split_values(
                is_split=False,
                split_and_join=self.split_and_join,
                reference_width=adjacent_lanelet.calc_width_at_end(),
            )
            self._js_pairs.append(
                _JoinSplitPair(lanelet, adjacent_lanelet, [change_pos, lanelet.length])
            )
            self.change_width.append(change_width)
            return True

        adjacent_width = (
            adjacent_lanelet.calc_width_at_start()
            if self.split
            else adjacent_lanelet.calc_width_at_end()
        )
        change_pos, change_width = lanelet.optimal_join_split_values(
            is_split=self.split,
            split_and_join=self.split_and_join,
            reference_width=adjacent_width,
        )
        if self.change_width is not None and change_width < self.change_width:
            # algorithm to add lanelet should terminate
            return True
        self.change_width = change_width
        if self.split:
            self._js_pairs.append(
                _JoinSplitPair(lanelet, adjacent_lanelet, [0, change_pos])
            )
            if np.isclose(lanelet.length, change_pos):
                return False
        else:
            self._js_pairs.append(
                _JoinSplitPair(lanelet, adjacent_lanelet, [change_pos, lanelet.length])
            )
            if np.isclose(0, change_pos):
                return False
        return True

    def _determine_main_adjacent_lanelet(self) -> ConversionLanelet:
        """Determine which is the adjacent lanelet to the main lanelet.

        Returns:
          The corresponding adjacent lanelet.
        """
        lanelet = self.main_lanelet
        potential_adjacent_lanelets = Queue()
        checked_lanelets = 0
        if lanelet.adj_left is not None and lanelet.adj_left_same_direction:
            potential_adjacent_lanelets.put(
                {"lanelet_id": lanelet.adj_left, "linking_side": "right"}
            )
            checked_lanelets -= 1
        if lanelet.adj_right is not None and lanelet.adj_right_same_direction:
            potential_adjacent_lanelets.put(
                {"lanelet_id": lanelet.adj_right, "linking_side": "left"}
            )
            checked_lanelets -= 1

        while potential_adjacent_lanelets.qsize() > 0:
            adjacent_lanelet = self._check_next_adjacent_lanelet(
                potential_adjacent_lanelets
            )
            checked_lanelets += 1

            if checked_lanelets > 0:
                # adjacent lanelet is not next neighbor
                # successor of adjacent lanelet cant be used
                self._single_lanelet_operation = True
            if adjacent_lanelet is not None:
                # found appropriate adjacent lanelet
                return adjacent_lanelet

        return None

    def _check_next_adjacent_lanelet(
        self, potential_adjacent_lanelets: Queue
    ) -> Optional[ConversionLanelet]:
        """Check next lanelet if it can act as adjacent lanelet to the main lanelet.

        If not, add its left and right neighbor, if they exists, to the potential_adjacent_lanelets Queue.

        Args:
          potential_adjacent_lanelets: Queue with dicts containing the pontential lanelets.
        Returns:
          Lanelet which fulfills the conditions if it exists, else None
        """
        adj_target = potential_adjacent_lanelets.get()
        adj_lanelet = self._find_lanelet_by_id(adj_target.get("lanelet_id"))
        linking_side = adj_target.get("linking_side")
        return_flag = 0

        if not adj_lanelet:
            return None
        if self.join:
            adj_width = adj_lanelet.calc_width_at_end()

        if self.split:
            adj_width = adj_lanelet.calc_width_at_start()
        if adj_width > 0:
            self.linking_side = adj_target.get("linking_side")
            return_flag = 1

        if return_flag:
            return adj_lanelet

        next_adj_neighbor = (
            adj_lanelet.adj_left if linking_side == "right" else adj_lanelet.adj_right
        )
        if next_adj_neighbor:
            potential_adjacent_lanelets.put(
                {"lanelet_id": next_adj_neighbor, "linking_side": linking_side}
            )
        return None


class _JoinSplitPair:
    "Pair of lanelet whose border is changed and its adjacent neighbor."

    def __init__(self, lanelet, adjacent_lanelet, change_interval):
        self.lanelet = lanelet
        self.adjacent_lanelet = adjacent_lanelet
        self.change_interval = change_interval

    def move_border(self, width: np.ndarray, linking_side: str) -> ConversionLanelet:
        """Move border of self.lanelet.

        Args:
          width: Start and end value of new width of lanelet.
          linking_side: Side on which the split/join happens (either "left" or "right").
        Returns:
          Resulting lanelet after border movement.
        """
        self.lanelet.move_border(
            mirror_border=linking_side,
            mirror_interval=self.change_interval,
            distance=width,
            adjacent_lanelet=self.adjacent_lanelet,
        )
        return self.lanelet<|MERGE_RESOLUTION|>--- conflicted
+++ resolved
@@ -1100,12 +1100,6 @@
         # Assign stop lines to lanelets
 
         for stop_line in stop_lines:
-<<<<<<< HEAD
-            stop_line._traffic_sign_ref = self._old_lanelet_ids[stop_line._traffic_sign_ref]
-            stop_line._traffic_light_ref = self._old_lanelet_ids[stop_line._traffic_light_ref]
-=======
-
->>>>>>> 979a00e9
             min_start = float("inf")
             min_end = float("inf")
             for intersection in self.intersections:
