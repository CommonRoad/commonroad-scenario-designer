from dataclasses import dataclass, field
from typing import Optional
from urllib.request import HTTPBasicAuthHandler, build_opener, install_opener, urlopen

import requests
from commonroad.visualization.draw_params import LaneletNetworkParams, IntersectionParams, TrafficSignParams, \
    TrafficLightParams, TrajectoryParams, OccupancyParams, DynamicObstacleParams, LaneletParams, MPDrawParams

from crdesigner.config.config_base import BaseConfig, Attribute

pseudo_mercator = "EPSG:3857"
utm_default = "+proj=utm +zone=32 +ellps=WGS84"


@dataclass
class ColorSchema:
    axis: str = 'all'
    background: str = '#f0f0f0'
    color: str = '#0a0a0a'
    font_size: str = '11pt'
    highlight: str = '#c0c0c0'
    highlight_text: str = '#202020'
    second_background: str = '#ffffff'
    disabled: str = '#959595'


@dataclass
class DrawParamsCustom(MPDrawParams):
    color_schema: ColorSchema = field(default_factory=ColorSchema)


def validate_bing_key(key) -> bool:
    """
    Validates the password specified by BING_MAPS_KEY in the config of the settings.
    :return: bool: True for valid password, False for wrong password
    """
    if key == "":
        return True

    req = f"http://dev.virtualearth.net/REST/V1/Imagery/Metadata/Aerial?output=json&include=ImageryProviders&key={key}"
    headers = {'User-Agent': 'Mozilla/5.0 (X11; Ubuntu; Linux x86_64; rv:80.0) Gecko/20100101 Firefox/80.0'}
    try:
        with requests.session() as s:

            # load cookies otherwise an HTTP error occurs
            s.get(f"http://dev.virtualearth.net/?key={key}", headers=headers)

            # get data
            data = s.get(req, headers=headers).json()
            if data['authenticationResultCode'] == 'ValidCredentials':
                return True
    except Exception:
        pass
    return False


def validate_ldbv_credentials(_) -> bool:
    """
    Validates the username and password specified by LDBV_USERNAME and LDBV_PASSWORD in the config of the settings.
    """

    ldbv_username = gui_config.LDBV_USERNAME
    ldbv_password = gui_config.LDBV_PASSWORD

    if ldbv_username == "" or ldbv_password == "":
        return True

    url = "https://geoservices.bayern.de/wms/v2/ogc_dop20.cgi?service=wms&request=GetMap&version=1.1.1&bbox=11.65541," \
          "48.26142,11.66093,48.26386&width=100&height=100&layers=by_dop20c&format=image/jpeg&srs=EPSG:4326"

    try:
        auth_handler = HTTPBasicAuthHandler()
        auth_handler.add_password(realm='WMS DOP20', uri='https://geoservices.bayern.de/wms/v2/ogc_dop20.cgi',
                                  user=ldbv_username, passwd=ldbv_password)
        opener = build_opener(auth_handler)
        install_opener(opener)
        with urlopen(url) as webpage:
            webpage.read()
    except Exception:
        return False
    return True


class GuiConfig(BaseConfig):
    """
    This class contains all settings for the GUI.
    """
    # Borders for Scenario/ Zoom
    MAX_LANELET = 100
    MAX_TRAFFIC_SIGNS = 50
    MAX_X_TRESHOLD = 50
    MAX_Y_TRESHOLD = 50
    ZOOM_DETAILED = False

    # focus on the selection
    ENABLE_UNDETAILED_DISPLAY: Attribute = Attribute(True, "Enable undetailed display")
    MWINDOW_TMP_FOLDER_PATH: Attribute = Attribute("/tmp/cr_designer/", "Temporary folder path")
    LOG_ACTIONS_OF_THE_USER: Attribute = Attribute(True, "Log user actions")
    ENABLE_EDITING_CURVED_LANELETS: Attribute = Attribute(True, "Enable editing of curved lanelets")
    # default values in default_draw_params
    DRAW_TRAJECTORY: Attribute = Attribute(False, "Draw trajectory")
    DRAW_DYNAMIC_OBSTACLES: Attribute = Attribute(True, "Draw dynamic obstacles")
    DRAW_OBSTACLE_LABELS: Attribute = Attribute(True, "Draw obstacle labels")
    DRAW_OBSTACLE_ICONS: Attribute = Attribute(False, "Draw obstacle icons")
    DRAW_OBSTACLE_DIRECTION: Attribute = Attribute(False, "Draw obstacle direction")
    DRAW_OBSTACLE_SIGNALS: Attribute = Attribute(True, "Draw obstacle signals")
    DRAW_OCCUPANCY: Attribute = Attribute(False, "Draw occupancy")
    DRAW_TRAFFIC_SIGNS: Attribute = Attribute(False, "Draw traffic signs")
    DRAW_TRAFFIC_LIGHTS: Attribute = Attribute(True, "Draw traffic lights")
    DRAW_INCOMING_LANELETS: Attribute = Attribute(True, "Draw incoming lanelets")
    DRAW_OUTGOINGS: Attribute = Attribute(True, "Draw outgoings")
    DRAW_INTERSECTION_LABELS: Attribute = Attribute(False, "Draw intersection labels")
    DARKMODE: Attribute = Attribute(False, "Darkmode")
    MODERN_LOOK: Attribute = Attribute(True, display_name="Modern Look")
    AXIS_VISIBLE: Attribute = Attribute(value='All', display_name="Axis visible",
                                        options=['All', 'Left/Bottom', 'None'])
    LEGEND: Attribute = Attribute(True, "Legend")
    # The key to access bing maps
    BING_MAPS_KEY: Attribute = Attribute(value="", display_name="Bing maps key", validation=validate_bing_key)
    # Username and password to access LDBV maps
    LDBV_USERNAME: Attribute = Attribute(value="", display_name="LDBV username", validation=validate_ldbv_credentials)
    LDBV_PASSWORD: Attribute = Attribute(value="", display_name="LDBV password", validation=validate_ldbv_credentials)

    # projects the lane-network in a way that aligns well with aerial images
    pseudo_mercator = Attribute(pseudo_mercator, "Pseudo Mercator")
    utm_default = Attribute(utm_default, "UTM Default")

    OBSTACLE_SPECS = {
        'car': {'width': '1.610', 'length': '4.508', 'shape': 'Rectangle'},
        'truck': {'width': '2.550', 'length': '16.50', 'shape': 'Rectangle'},
        'bus': {'width': '2.550', 'length': '11.95', 'shape': 'Rectangle'},
        'bicycle': {'width': '0.64', 'length': '1.75', 'shape': 'Rectangle'},
        'pedestrian': {'shape': 'Circle', 'radius': '0.3'},
        'priorityVehicle': {'width': '1.610', 'length': '4.508', 'shape': 'Rectangle'},
        'parkedVehicle': {'width': '1.610', 'length': '4.508', 'shape': 'Rectangle'},
        'motorcycle': {'width': '1.016', 'length': '2.540', 'shape': 'Rectangle'},
        'taxi': {'width': '1.610', 'length': '4.508', 'shape': 'Rectangle'},
    }

    # The layout of the settings window
    LAYOUT = [
        ["Appearance", DARKMODE, MODERN_LOOK, AXIS_VISIBLE, LEGEND, "Obstacle visualization", DRAW_DYNAMIC_OBSTACLES,
         DRAW_TRAJECTORY, DRAW_OBSTACLE_LABELS,DRAW_OBSTACLE_ICONS, DRAW_OBSTACLE_DIRECTION, DRAW_OBSTACLE_SIGNALS,
<<<<<<< HEAD
         "Intersection visualization",DRAW_INCOMING_LANELETS, DRAW_OUTGOINGS, DRAW_INTERSECTION_LABELS, ],
        ["Other", ENABLE_EDITING_CURVED_LANELETS, ENABLE_UNDETAILED_DISPLAY, DRAW_OCCUPANCY, DRAW_TRAFFIC_SIGNS, DRAW_TRAFFIC_LIGHTS, BING_MAPS_KEY,
         LDBV_USERNAME, LDBV_PASSWORD, LOG_ACTIONS_OF_THE_USER]]
=======
         "Intersection visualization",DRAW_INCOMING_LANELETS, DRAW_SUCCESSORS, DRAW_INTERSECTION_LABELS, ],
        ["Other", ENABLE_EDITING_CURVED_LANELETS, ENABLE_UNDETAILED_DISPLAY, DRAW_OCCUPANCY, DRAW_TRAFFIC_SIGNS,
         DRAW_TRAFFIC_LIGHTS, BING_MAPS_KEY, LDBV_USERNAME, LDBV_PASSWORD, LOG_ACTIONS_OF_THE_USER]]
>>>>>>> c03bbceb

    def get_draw_params(self) -> DrawParamsCustom:
        """
        :returns: DrawParams based on the settings selected in the GUI Settings window
        """
        return DrawParamsCustom(color_schema=self.get_colorscheme(), lanelet_network=LaneletNetworkParams(
                traffic_sign=TrafficSignParams(draw_traffic_signs=self.DRAW_TRAFFIC_SIGNS),
                intersection=IntersectionParams(draw_intersections=True,
                                                draw_incoming_lanelets=self.DRAW_INCOMING_LANELETS,
                                                draw_outgoings=self.DRAW_OUTGOINGS,
                                                show_label=self.DRAW_INTERSECTION_LABELS),
                traffic_light=TrafficLightParams(draw_traffic_lights=self.DRAW_TRAFFIC_LIGHTS)),
                                trajectory=TrajectoryParams(draw_trajectory=self.DRAW_TRAJECTORY),
                                occupancy=OccupancyParams(draw_occupancies=self.DRAW_OCCUPANCY),
                                dynamic_obstacle=DynamicObstacleParams(trajectory=TrajectoryParams(
                                        draw_trajectory=self.DRAW_TRAJECTORY),
                                        draw_icon=self.DRAW_OBSTACLE_ICONS,
                                        draw_direction=self.DRAW_OBSTACLE_DIRECTION,
                                        draw_signals=self.DRAW_OBSTACLE_SIGNALS,
                                        show_label=self.DRAW_OBSTACLE_LABELS))

    def show_dynamic_obstacles(self) -> bool:
        """
        :returns: Boolean whether dynamic_obstacles should be shown or not
        """
        return self.DRAW_DYNAMIC_OBSTACLES

    def get_undetailed_params(self, lanelet_count: int = 0, traffic_sign_count: int = 0) -> Optional[LaneletParams]:
        """
        If the detailed display is enables checks if the scenario should be shown undetailed to gain performance.

        :param lanelet_count: count of the lanelets of the scenario
        :param traffic_sign_count: count of te traffic signs of the scenario
        :returns: LaneletParams if the scenario should be shown undetailed. None otherwise
        """
        if not self.ENABLE_UNDETAILED_DISPLAY:
            return None
        elif lanelet_count <= self.MAX_LANELET and traffic_sign_count <= self.MAX_TRAFFIC_SIGNS:
            return None
        elif not self.ZOOM_DETAILED:
            return None
        else:
            return LaneletParams(draw_start_and_direction=False, draw_stop_line=False, draw_center_bound=False,
                              draw_right_bound=True, draw_left_bound=True, fill_lanelet=False,
                              draw_line_markings=False)

    def resize_lanelet_network_when_zoom(self, lanelet_count: int, traffic_sign_count: int, x: float, y: float) -> bool:
        """
        Checks wether the lanelet network should be resizued based if the lanelet is big or the zoom level

        :param lanelet_count: count of lanelets
        :param traffic_sign_count: count of the traffic signs
        :param x: x dimension
        :param y: y dimension

        :returns; boolean wheater the lanelet_network should be resized
        """
        return (x <= self.MAX_X_TRESHOLD or y <= self.MAX_Y_TRESHOLD) and \
            (lanelet_count > self.MAX_LANELET or traffic_sign_count > self.MAX_TRAFFIC_SIGNS)

    def set_zoom_treshold(self, x, y):
        """
        sets the variable within the gui_params to the respective boolean depending on the given x and y dimenensions

        :param x: x dimension
        :param y: y dimension
        """
        if x <= self.MAX_X_TRESHOLD and y <= self.MAX_Y_TRESHOLD:
            self.ZOOM_DETAILED = False
        else:
            self.ZOOM_DETAILED = True

    def get_colorscheme(self) -> ColorSchema:
        """
        gives back the respective ColorSchema depending if the GUI is set to Dark or Light Mode

        :returns: ColorSchema depending on the setting
        """
        if gui_config.DARKMODE:
            colorscheme = ColorSchema(axis=gui_config.AXIS_VISIBLE, background='#303030', color='#f0f0f0',
                                      highlight='#1e9678', second_background='#2c2c2c')
        else:
            colorscheme = ColorSchema(axis=gui_config.AXIS_VISIBLE, background='#f0f0f0')

        return colorscheme

    def logging(self):
        return gui_config.LOG_ACTIONS_OF_THE_USER

    def enabled_curved_lanelet(self):
        return gui_config.ENABLE_EDITING_CURVED_LANELETS

    def sub_curved(self, method_to_sub=None):
        for list_layout in gui_config.LAYOUT:
            for attribute in list_layout:
                if isinstance(attribute, Attribute) and attribute.display_name == "Enable editing of curved lanelets":
                    attribute.subscribe(method_to_sub)
                    return

    def get_stylesheet(self) -> str:
        """
        @returns: A string for the stylesheet of the app
        """
        if gui_config.MODERN_LOOK:
            if gui_config.DARKMODE:
                stylesheet = """
                                QWidget {
                                    background-color: 	#303030;  /* White */
                                    font-family: "Verdana";
                                    font-size: 10pt;
                                    color: #FFFFFF
                                }
                                QPushButton {
                                    background-color: #0000FF;  /* Blue */
                                    color: #FFFFFF;  /* White */
                                    border: 1px;
                                    border-style: solid;
                                    border-color: black;
                                    border-radius: 10px;
                                    padding-top: 5px;
                                    padding-bottom: 5px;
                                    padding-left: 1px;
                                    padding-right: 1px;
                                    margin: 2px;

                                }
                                QPushButton:hover {
                                    background-color: #6495ED;  /* Cornflower Blue */
                                }
                                QPushButton:pressed {
                                    background-color: #0000FF;  /* Blue */

                                }
                                QLabel {
                                    color: #FFFFFF;  /* Midnight Blue */
                                    margin: 0px;
                                }
                                QProgressBar {
                                    border: 2px solid #191970;  /* Midnight Blue */
                                    border-radius: 5px;
                                    text-align: center;
                                }
                                QProgressBar::chunk {
                                    background-color: #1E90FF;  /* Dodger Blue */
                                }
                                QComboBox {
                                    background-color: #87CEFA;  /* Light Sky Blue */
                                    color: #191970;  /* Midnight Blue */
                                    border-radius: 5px;
                                    padding: 2px;
                                }
                                QComboBox QAbstractItemView {
                                    background-color: #87CEFA;  /* Light Sky Blue */
                                    color: #191970;  /* Midnight Blue */
                                    selection-background-color: #1E90FF;  /* Dodger Blue */
                                    selection-color: #FFFFFF;  /* White */
                                }
                                QComboBox::drop-down {
                                    border: none;
                                }
                                QLineEdit {
                                    color: #FFFFFF;
                                }

                            """
            else:
                stylesheet = """
                                    QWidget {
                                        background-color: 	#FFFFFF;  /* White */
                                        font-family: "Verdana";
                                        font-size: 10pt;
                                        color: #000000
                                    }
                                    QPushButton {
                                        background-color: #0000FF;  /* Blue */
                                        color: #FFFFFF;  /* White */
                                        border: 1px;
                                        border-style: solid;
                                        border-color: black;
                                        border-radius: 10px;
                                        padding-top: 5px;
                                        padding-bottom: 5px;
                                        padding-left: 1px;
                                        padding-right: 1px;
                                        margin: 2px;

                                    }
                                    QPushButton:hover {
                                        background-color: #6495ED;  /* Cornflower Blue */
                                    }
                                    QPushButton:pressed {
                                        background-color: #0000FF;  /* Blue */

                                    }
                                    QLabel {
                                        color: #191970;  /* Midnight Blue */
                                        margin: 0px;
                                    }
                                    QProgressBar {
                                        border: 2px solid #191970;  /* Midnight Blue */
                                        border-radius: 5px;
                                        text-align: center;
                                    }
                                    QProgressBar::chunk {
                                        background-color: #1E90FF;  /* Dodger Blue */
                                    }
                                    QComboBox {
                                        background-color: #87CEFA;  /* Light Sky Blue */
                                        color: #191970;  /* Midnight Blue */
                                        border-radius: 5px;
                                        padding: 2px;
                                    }
                                    QComboBox QAbstractItemView {
                                        background-color: #87CEFA;  /* Light Sky Blue */
                                        color: #191970;  /* Midnight Blue */
                                        selection-background-color: #1E90FF;  /* Dodger Blue */
                                        selection-color: #FFFFFF;  /* White */
                                    }
                                    QComboBox::drop-down {
                                        border: none;
                                    }
                                    QLineEdit {
                                    color: #000000;
                                    }
                                    QAction {
                                    color: #000000;
                                    }
                                    QToolTip {
                                    color: #000000;
                                    }                                  
                                    

                                """
            return stylesheet
        else:
            return ""


gui_config = GuiConfig()<|MERGE_RESOLUTION|>--- conflicted
+++ resolved
@@ -141,15 +141,9 @@
     LAYOUT = [
         ["Appearance", DARKMODE, MODERN_LOOK, AXIS_VISIBLE, LEGEND, "Obstacle visualization", DRAW_DYNAMIC_OBSTACLES,
          DRAW_TRAJECTORY, DRAW_OBSTACLE_LABELS,DRAW_OBSTACLE_ICONS, DRAW_OBSTACLE_DIRECTION, DRAW_OBSTACLE_SIGNALS,
-<<<<<<< HEAD
          "Intersection visualization",DRAW_INCOMING_LANELETS, DRAW_OUTGOINGS, DRAW_INTERSECTION_LABELS, ],
-        ["Other", ENABLE_EDITING_CURVED_LANELETS, ENABLE_UNDETAILED_DISPLAY, DRAW_OCCUPANCY, DRAW_TRAFFIC_SIGNS, DRAW_TRAFFIC_LIGHTS, BING_MAPS_KEY,
-         LDBV_USERNAME, LDBV_PASSWORD, LOG_ACTIONS_OF_THE_USER]]
-=======
-         "Intersection visualization",DRAW_INCOMING_LANELETS, DRAW_SUCCESSORS, DRAW_INTERSECTION_LABELS, ],
         ["Other", ENABLE_EDITING_CURVED_LANELETS, ENABLE_UNDETAILED_DISPLAY, DRAW_OCCUPANCY, DRAW_TRAFFIC_SIGNS,
          DRAW_TRAFFIC_LIGHTS, BING_MAPS_KEY, LDBV_USERNAME, LDBV_PASSWORD, LOG_ACTIONS_OF_THE_USER]]
->>>>>>> c03bbceb
 
     def get_draw_params(self) -> DrawParamsCustom:
         """
