from dataclasses import dataclass, field
from typing import Optional
from urllib.request import HTTPBasicAuthHandler, build_opener, install_opener, urlopen

import requests
from commonroad.visualization.draw_params import (
    DynamicObstacleParams,
    IntersectionParams,
    LaneletNetworkParams,
    LaneletParams,
    MPDrawParams,
    OccupancyParams,
    TrafficLightParams,
    TrafficSignParams,
    TrajectoryParams,
)

from crdesigner.config.config_base import Attribute, BaseConfig

pseudo_mercator = "EPSG:3857"
utm_default = "+proj=utm +zone=32 +ellps=WGS84"


@dataclass
class ColorSchema:
    axis: str = "all"
    background: str = "#f0f0f0"
    color: str = "#0a0a0a"
    font_size: str = "11pt"
    highlight: str = "#c0c0c0"
    highlight_text: str = "#202020"
    second_background: str = "#ffffff"
    disabled: str = "#959595"


@dataclass
class DrawParamsCustom(MPDrawParams):
    color_schema: ColorSchema = field(default_factory=ColorSchema)


def validate_bing_key(key) -> bool:
    """
    Validates the password specified by BING_MAPS_KEY in the config of the settings.
    :return: bool: True for valid password, False for wrong password
    """
    if key == "":
        return True

    req = f"http://dev.virtualearth.net/REST/V1/Imagery/Metadata/Aerial?output=json&include=ImageryProviders&key={key}"
    headers = {"User-Agent": "Mozilla/5.0 (X11; Ubuntu; Linux x86_64; rv:80.0) Gecko/20100101 Firefox/80.0"}
    try:
        with requests.session() as s:
            # load cookies otherwise an HTTP error occurs
            s.get(f"http://dev.virtualearth.net/?key={key}", headers=headers)

            # get data
            data = s.get(req, headers=headers).json()
            if data["authenticationResultCode"] == "ValidCredentials":
                return True
    except Exception:
        pass
    return False


def validate_ldbv_credentials(_) -> bool:
    """
    Validates the username and password specified by LDBV_USERNAME and LDBV_PASSWORD in the config of the settings.
    """

    ldbv_username = gui_config.LDBV_USERNAME
    ldbv_password = gui_config.LDBV_PASSWORD

    if ldbv_username == "" or ldbv_password == "":
        return True

    url = (
        "https://geoservices.bayern.de/wms/v2/ogc_dop20.cgi?service=wms&request=GetMap&version=1.1.1&bbox=11.65541,"
        "48.26142,11.66093,48.26386&width=100&height=100&layers=by_dop20c&format=image/jpeg&srs=EPSG:4326"
    )

    try:
        auth_handler = HTTPBasicAuthHandler()
        auth_handler.add_password(
            realm="WMS DOP20",
            uri="https://geoservices.bayern.de/wms/v2/ogc_dop20.cgi",
            user=ldbv_username,
            passwd=ldbv_password,
        )
        opener = build_opener(auth_handler)
        install_opener(opener)
        with urlopen(url) as webpage:
            webpage.read()
    except Exception:
        return False
    return True


class GuiConfig(BaseConfig):
    """
    This class contains all settings for the GUI.
    """

    # Borders for Scenario/ Zoom
    MAX_LANELET = 100
    MAX_TRAFFIC_SIGNS = 50
    MAX_X_TRESHOLD = 50
    MAX_Y_TRESHOLD = 50
    ZOOM_DETAILED = False

    # focus on the selection
    ENABLE_UNDETAILED_DISPLAY: Attribute = Attribute(True, "Enable undetailed display")
    MWINDOW_TMP_FOLDER_PATH: Attribute = Attribute("/tmp/cr_designer/", "Temporary folder path")
    LOG_ACTIONS_OF_THE_USER: Attribute = Attribute(True, "Log user actions")
    ENABLE_EDITING_CURVED_LANELETS: Attribute = Attribute(True, "Enable editing of curved lanelets")
    # default values in default_draw_params
    DRAW_TRAJECTORY: Attribute = Attribute(False, "Draw trajectory")
    DRAW_DYNAMIC_OBSTACLES: Attribute = Attribute(True, "Draw dynamic obstacles")
    DRAW_OBSTACLE_LABELS: Attribute = Attribute(True, "Draw obstacle labels")
    DRAW_OBSTACLE_ICONS: Attribute = Attribute(False, "Draw obstacle icons")
    DRAW_OBSTACLE_DIRECTION: Attribute = Attribute(False, "Draw obstacle direction")
    DRAW_OBSTACLE_SIGNALS: Attribute = Attribute(True, "Draw obstacle signals")
    DRAW_OCCUPANCY: Attribute = Attribute(False, "Draw occupancy")
    DRAW_TRAFFIC_SIGNS: Attribute = Attribute(False, "Draw traffic signs")
    DRAW_TRAFFIC_LIGHTS: Attribute = Attribute(True, "Draw traffic lights")
    DRAW_INCOMING_LANELETS: Attribute = Attribute(True, "Draw incoming lanelets")
    DRAW_OUTGOINGS: Attribute = Attribute(True, "Draw outgoings")
    DRAW_INTERSECTION_LABELS: Attribute = Attribute(False, "Draw intersection labels")
    DARKMODE: Attribute = Attribute(False, "Darkmode")
    MODERN_LOOK: Attribute = Attribute(True, display_name="Modern Look")
    AXIS_VISIBLE: Attribute = Attribute(
        value="All", display_name="Axis visible", options=["All", "Left/Bottom", "None"]
    )
    LEGEND: Attribute = Attribute(True, "Legend")
    # The key to access bing maps
    BING_MAPS_KEY: Attribute = Attribute(value="", display_name="Bing maps key", validation=validate_bing_key)
    # Username and password to access LDBV maps
    LDBV_USERNAME: Attribute = Attribute(value="", display_name="LDBV username", validation=validate_ldbv_credentials)
    LDBV_PASSWORD: Attribute = Attribute(value="", display_name="LDBV password", validation=validate_ldbv_credentials)

    # projects the lane-network in a way that aligns well with aerial images
    pseudo_mercator = Attribute(pseudo_mercator, "Pseudo Mercator")
    utm_default = Attribute(utm_default, "UTM Default")

    OBSTACLE_SPECS = {
        "car": {"width": "1.610", "length": "4.508", "shape": "Rectangle"},
        "truck": {"width": "2.550", "length": "16.50", "shape": "Rectangle"},
        "bus": {"width": "2.550", "length": "11.95", "shape": "Rectangle"},
        "bicycle": {"width": "0.64", "length": "1.75", "shape": "Rectangle"},
        "pedestrian": {"shape": "Circle", "radius": "0.3"},
        "priorityVehicle": {"width": "1.610", "length": "4.508", "shape": "Rectangle"},
        "parkedVehicle": {"width": "1.610", "length": "4.508", "shape": "Rectangle"},
        "motorcycle": {"width": "1.016", "length": "2.540", "shape": "Rectangle"},
        "taxi": {"width": "1.610", "length": "4.508", "shape": "Rectangle"},
    }

    # The layout of the settings window
    LAYOUT = [
<<<<<<< HEAD
        ["Appearance", DARKMODE, MODERN_LOOK, AXIS_VISIBLE, LEGEND, "Obstacle visualization", DRAW_DYNAMIC_OBSTACLES,
         DRAW_TRAJECTORY, DRAW_OBSTACLE_LABELS,DRAW_OBSTACLE_ICONS, DRAW_OBSTACLE_DIRECTION, DRAW_OBSTACLE_SIGNALS,
         "Intersection visualization",DRAW_INCOMING_LANELETS, DRAW_OUTGOINGS, DRAW_INTERSECTION_LABELS, ],
        ["Other", ENABLE_EDITING_CURVED_LANELETS, ENABLE_UNDETAILED_DISPLAY, DRAW_OCCUPANCY, DRAW_TRAFFIC_SIGNS,
         DRAW_TRAFFIC_LIGHTS, BING_MAPS_KEY, LDBV_USERNAME, LDBV_PASSWORD, LOG_ACTIONS_OF_THE_USER]]
=======
        [
            "Appearance",
            DARKMODE,
            MODERN_LOOK,
            AXIS_VISIBLE,
            LEGEND,
            "Obstacle visualization",
            DRAW_DYNAMIC_OBSTACLES,
            DRAW_TRAJECTORY,
            DRAW_OBSTACLE_LABELS,
            DRAW_OBSTACLE_ICONS,
            DRAW_OBSTACLE_DIRECTION,
            DRAW_OBSTACLE_SIGNALS,
            "Intersection visualization",
            DRAW_INCOMING_LANELETS,
            DRAW_SUCCESSORS,
            DRAW_INTERSECTION_LABELS,
        ],
        [
            "Other",
            ENABLE_EDITING_CURVED_LANELETS,
            ENABLE_UNDETAILED_DISPLAY,
            DRAW_OCCUPANCY,
            DRAW_TRAFFIC_SIGNS,
            DRAW_TRAFFIC_LIGHTS,
            BING_MAPS_KEY,
            LDBV_USERNAME,
            LDBV_PASSWORD,
            LOG_ACTIONS_OF_THE_USER,
        ],
    ]
>>>>>>> 8cbc42c6

    def get_draw_params(self) -> DrawParamsCustom:
        """
        :returns: DrawParams based on the settings selected in the GUI Settings window
        """
        return DrawParamsCustom(
            color_schema=self.get_colorscheme(),
            lanelet_network=LaneletNetworkParams(
                traffic_sign=TrafficSignParams(draw_traffic_signs=self.DRAW_TRAFFIC_SIGNS),
<<<<<<< HEAD
                intersection=IntersectionParams(draw_intersections=True,
                                                draw_incoming_lanelets=self.DRAW_INCOMING_LANELETS,
                                                draw_outgoings=self.DRAW_OUTGOINGS,
                                                show_label=self.DRAW_INTERSECTION_LABELS),
                traffic_light=TrafficLightParams(draw_traffic_lights=self.DRAW_TRAFFIC_LIGHTS)),
                                trajectory=TrajectoryParams(draw_trajectory=self.DRAW_TRAJECTORY),
                                occupancy=OccupancyParams(draw_occupancies=self.DRAW_OCCUPANCY),
                                dynamic_obstacle=DynamicObstacleParams(trajectory=TrajectoryParams(
                                        draw_trajectory=self.DRAW_TRAJECTORY),
                                        draw_icon=self.DRAW_OBSTACLE_ICONS,
                                        draw_direction=self.DRAW_OBSTACLE_DIRECTION,
                                        draw_signals=self.DRAW_OBSTACLE_SIGNALS,
                                        show_label=self.DRAW_OBSTACLE_LABELS))
=======
                intersection=IntersectionParams(
                    draw_intersections=True,
                    draw_incoming_lanelets=self.DRAW_INCOMING_LANELETS,
                    draw_successors=self.DRAW_SUCCESSORS,
                    show_label=self.DRAW_INTERSECTION_LABELS,
                ),
                traffic_light=TrafficLightParams(draw_traffic_lights=self.DRAW_TRAFFIC_LIGHTS),
            ),
            trajectory=TrajectoryParams(draw_trajectory=self.DRAW_TRAJECTORY),
            occupancy=OccupancyParams(draw_occupancies=self.DRAW_OCCUPANCY),
            dynamic_obstacle=DynamicObstacleParams(
                trajectory=TrajectoryParams(draw_trajectory=self.DRAW_TRAJECTORY),
                draw_icon=self.DRAW_OBSTACLE_ICONS,
                draw_direction=self.DRAW_OBSTACLE_DIRECTION,
                draw_signals=self.DRAW_OBSTACLE_SIGNALS,
                show_label=self.DRAW_OBSTACLE_LABELS,
            ),
        )
>>>>>>> 8cbc42c6

    def show_dynamic_obstacles(self) -> bool:
        """
        :returns: Boolean whether dynamic_obstacles should be shown or not
        """
        return self.DRAW_DYNAMIC_OBSTACLES

    def get_undetailed_params(self, lanelet_count: int = 0, traffic_sign_count: int = 0) -> Optional[LaneletParams]:
        """
        If the detailed display is enables checks if the scenario should be shown undetailed to gain performance.

        :param lanelet_count: count of the lanelets of the scenario
        :param traffic_sign_count: count of te traffic signs of the scenario
        :returns: LaneletParams if the scenario should be shown undetailed. None otherwise
        """
        if not self.ENABLE_UNDETAILED_DISPLAY:
            return None
        elif lanelet_count <= self.MAX_LANELET and traffic_sign_count <= self.MAX_TRAFFIC_SIGNS:
            return None
        elif not self.ZOOM_DETAILED:
            return None
        else:
            return LaneletParams(
                draw_start_and_direction=False,
                draw_stop_line=False,
                draw_center_bound=False,
                draw_right_bound=True,
                draw_left_bound=True,
                fill_lanelet=False,
                draw_line_markings=False,
            )

    def resize_lanelet_network_when_zoom(self, lanelet_count: int, traffic_sign_count: int, x: float, y: float) -> bool:
        """
        Checks wether the lanelet network should be resizued based if the lanelet is big or the zoom level

        :param lanelet_count: count of lanelets
        :param traffic_sign_count: count of the traffic signs
        :param x: x dimension
        :param y: y dimension

        :returns; boolean wheater the lanelet_network should be resized
        """
        return (x <= self.MAX_X_TRESHOLD or y <= self.MAX_Y_TRESHOLD) and (
            lanelet_count > self.MAX_LANELET or traffic_sign_count > self.MAX_TRAFFIC_SIGNS
        )

    def set_zoom_treshold(self, x, y):
        """
        sets the variable within the gui_params to the respective boolean depending on the given x and y dimenensions

        :param x: x dimension
        :param y: y dimension
        """
        if x <= self.MAX_X_TRESHOLD and y <= self.MAX_Y_TRESHOLD:
            self.ZOOM_DETAILED = False
        else:
            self.ZOOM_DETAILED = True

    def get_colorscheme(self) -> ColorSchema:
        """
        gives back the respective ColorSchema depending if the GUI is set to Dark or Light Mode

        :returns: ColorSchema depending on the setting
        """
        if gui_config.DARKMODE:
            colorscheme = ColorSchema(
                axis=gui_config.AXIS_VISIBLE,
                background="#303030",
                color="#f0f0f0",
                highlight="#1e9678",
                second_background="#2c2c2c",
            )
        else:
            colorscheme = ColorSchema(axis=gui_config.AXIS_VISIBLE, background="#f0f0f0")

        return colorscheme

    def logging(self):
        return gui_config.LOG_ACTIONS_OF_THE_USER

    def enabled_curved_lanelet(self):
        return gui_config.ENABLE_EDITING_CURVED_LANELETS

    def sub_curved(self, method_to_sub=None):
        for list_layout in gui_config.LAYOUT:
            for attribute in list_layout:
                if isinstance(attribute, Attribute) and attribute.display_name == "Enable editing of curved lanelets":
                    attribute.subscribe(method_to_sub)
                    return

    def get_stylesheet(self) -> str:
        """
        @returns: A string for the stylesheet of the app
        """
        if gui_config.MODERN_LOOK:
            if gui_config.DARKMODE:
                stylesheet = """
                                QWidget {
                                    background-color: 	#303030;  /* White */
                                    font-family: "Verdana";
                                    font-size: 10pt;
                                    color: #FFFFFF
                                }
                                QPushButton {
                                    background-color: #0000FF;  /* Blue */
                                    color: #FFFFFF;  /* White */
                                    border: 1px;
                                    border-style: solid;
                                    border-color: black;
                                    border-radius: 10px;
                                    padding-top: 5px;
                                    padding-bottom: 5px;
                                    padding-left: 1px;
                                    padding-right: 1px;
                                    margin: 2px;

                                }
                                QPushButton:hover {
                                    background-color: #6495ED;  /* Cornflower Blue */
                                }
                                QPushButton:pressed {
                                    background-color: #0000FF;  /* Blue */

                                }
                                QLabel {
                                    color: #FFFFFF;  /* Midnight Blue */
                                    margin: 0px;
                                }
                                QProgressBar {
                                    border: 2px solid #191970;  /* Midnight Blue */
                                    border-radius: 5px;
                                    text-align: center;
                                }
                                QProgressBar::chunk {
                                    background-color: #1E90FF;  /* Dodger Blue */
                                }
                                QComboBox {
                                    background-color: #87CEFA;  /* Light Sky Blue */
                                    color: #191970;  /* Midnight Blue */
                                    border-radius: 5px;
                                    padding: 2px;
                                }
                                QComboBox QAbstractItemView {
                                    background-color: #87CEFA;  /* Light Sky Blue */
                                    color: #191970;  /* Midnight Blue */
                                    selection-background-color: #1E90FF;  /* Dodger Blue */
                                    selection-color: #FFFFFF;  /* White */
                                }
                                QComboBox::drop-down {
                                    border: none;
                                }
                                QLineEdit {
                                    color: #FFFFFF;
                                }

                            """
            else:
                stylesheet = """
                                    QWidget {
                                        background-color: 	#FFFFFF;  /* White */
                                        font-family: "Verdana";
                                        font-size: 10pt;
                                        color: #000000
                                    }
                                    QPushButton {
                                        background-color: #0000FF;  /* Blue */
                                        color: #FFFFFF;  /* White */
                                        border: 1px;
                                        border-style: solid;
                                        border-color: black;
                                        border-radius: 10px;
                                        padding-top: 5px;
                                        padding-bottom: 5px;
                                        padding-left: 1px;
                                        padding-right: 1px;
                                        margin: 2px;

                                    }
                                    QPushButton:hover {
                                        background-color: #6495ED;  /* Cornflower Blue */
                                    }
                                    QPushButton:pressed {
                                        background-color: #0000FF;  /* Blue */

                                    }
                                    QLabel {
                                        color: #191970;  /* Midnight Blue */
                                        margin: 0px;
                                    }
                                    QProgressBar {
                                        border: 2px solid #191970;  /* Midnight Blue */
                                        border-radius: 5px;
                                        text-align: center;
                                    }
                                    QProgressBar::chunk {
                                        background-color: #1E90FF;  /* Dodger Blue */
                                    }
                                    QComboBox {
                                        background-color: #87CEFA;  /* Light Sky Blue */
                                        color: #191970;  /* Midnight Blue */
                                        border-radius: 5px;
                                        padding: 2px;
                                    }
                                    QComboBox QAbstractItemView {
                                        background-color: #87CEFA;  /* Light Sky Blue */
                                        color: #191970;  /* Midnight Blue */
                                        selection-background-color: #1E90FF;  /* Dodger Blue */
                                        selection-color: #FFFFFF;  /* White */
                                    }
                                    QComboBox::drop-down {
                                        border: none;
                                    }
                                    QLineEdit {
                                    color: #000000;
                                    }
                                    QAction {
                                    color: #000000;
                                    }
                                    QToolTip {
                                    color: #000000;
                                    }

                                """
            return stylesheet
        else:
            return ""


gui_config = GuiConfig()<|MERGE_RESOLUTION|>--- conflicted
+++ resolved
@@ -155,13 +155,6 @@
 
     # The layout of the settings window
     LAYOUT = [
-<<<<<<< HEAD
-        ["Appearance", DARKMODE, MODERN_LOOK, AXIS_VISIBLE, LEGEND, "Obstacle visualization", DRAW_DYNAMIC_OBSTACLES,
-         DRAW_TRAJECTORY, DRAW_OBSTACLE_LABELS,DRAW_OBSTACLE_ICONS, DRAW_OBSTACLE_DIRECTION, DRAW_OBSTACLE_SIGNALS,
-         "Intersection visualization",DRAW_INCOMING_LANELETS, DRAW_OUTGOINGS, DRAW_INTERSECTION_LABELS, ],
-        ["Other", ENABLE_EDITING_CURVED_LANELETS, ENABLE_UNDETAILED_DISPLAY, DRAW_OCCUPANCY, DRAW_TRAFFIC_SIGNS,
-         DRAW_TRAFFIC_LIGHTS, BING_MAPS_KEY, LDBV_USERNAME, LDBV_PASSWORD, LOG_ACTIONS_OF_THE_USER]]
-=======
         [
             "Appearance",
             DARKMODE,
@@ -177,7 +170,7 @@
             DRAW_OBSTACLE_SIGNALS,
             "Intersection visualization",
             DRAW_INCOMING_LANELETS,
-            DRAW_SUCCESSORS,
+            DRAW_OUTGOINGS,
             DRAW_INTERSECTION_LABELS,
         ],
         [
@@ -193,7 +186,6 @@
             LOG_ACTIONS_OF_THE_USER,
         ],
     ]
->>>>>>> 8cbc42c6
 
     def get_draw_params(self) -> DrawParamsCustom:
         """
@@ -203,25 +195,10 @@
             color_schema=self.get_colorscheme(),
             lanelet_network=LaneletNetworkParams(
                 traffic_sign=TrafficSignParams(draw_traffic_signs=self.DRAW_TRAFFIC_SIGNS),
-<<<<<<< HEAD
-                intersection=IntersectionParams(draw_intersections=True,
-                                                draw_incoming_lanelets=self.DRAW_INCOMING_LANELETS,
-                                                draw_outgoings=self.DRAW_OUTGOINGS,
-                                                show_label=self.DRAW_INTERSECTION_LABELS),
-                traffic_light=TrafficLightParams(draw_traffic_lights=self.DRAW_TRAFFIC_LIGHTS)),
-                                trajectory=TrajectoryParams(draw_trajectory=self.DRAW_TRAJECTORY),
-                                occupancy=OccupancyParams(draw_occupancies=self.DRAW_OCCUPANCY),
-                                dynamic_obstacle=DynamicObstacleParams(trajectory=TrajectoryParams(
-                                        draw_trajectory=self.DRAW_TRAJECTORY),
-                                        draw_icon=self.DRAW_OBSTACLE_ICONS,
-                                        draw_direction=self.DRAW_OBSTACLE_DIRECTION,
-                                        draw_signals=self.DRAW_OBSTACLE_SIGNALS,
-                                        show_label=self.DRAW_OBSTACLE_LABELS))
-=======
                 intersection=IntersectionParams(
                     draw_intersections=True,
                     draw_incoming_lanelets=self.DRAW_INCOMING_LANELETS,
-                    draw_successors=self.DRAW_SUCCESSORS,
+                    draw_successors=self.DRAW_OUTGOINGS,
                     show_label=self.DRAW_INTERSECTION_LABELS,
                 ),
                 traffic_light=TrafficLightParams(draw_traffic_lights=self.DRAW_TRAFFIC_LIGHTS),
@@ -236,7 +213,6 @@
                 show_label=self.DRAW_OBSTACLE_LABELS,
             ),
         )
->>>>>>> 8cbc42c6
 
     def show_dynamic_obstacles(self) -> bool:
         """
