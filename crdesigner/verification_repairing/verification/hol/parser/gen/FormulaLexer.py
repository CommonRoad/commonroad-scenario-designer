--- conflicted
+++ resolved
@@ -183,25 +183,6 @@
 
     modeNames = ["DEFAULT_MODE"]
 
-<<<<<<< HEAD
-    literalNames = [ "<INVALID>",
-            "'.'", "','", "')'", "'('", "'->'", "'<->'", "'in'", "'='",
-            "'!='", "'<'", "'>'", "'<='", "'>='", "'||'" ]
-
-    symbolicNames = [ "<INVALID>",
-            "TRUE", "FALSE", "NOT", "UNIVERSAL", "EXISTENTIAL", "COUNTING",
-            "AND", "OR", "XOR", "IMPL", "EQ", "IN", "EQUAL", "UNEQUAL",
-            "LESS", "GREATER", "LESS_EQUAL", "GREATER_EQUAL", "WITH", "PREDICATE",
-            "VAR", "FUNCTION", "FIXED_DOMAIN", "WS", "STR_VALUE", "INT_VALUE",
-            "FLOAT_VALUE" ]
-
-    ruleNames = [ "T__0", "T__1", "T__2", "T__3", "TRUE", "FALSE", "NOT",
-                  "UNIVERSAL", "EXISTENTIAL", "COUNTING", "AND", "OR", "XOR",
-                  "IMPL", "EQ", "IN", "EQUAL", "UNEQUAL", "LESS", "GREATER",
-                  "LESS_EQUAL", "GREATER_EQUAL", "WITH", "LOWER_ALPHA_UNDERSCORE",
-                  "UPPER_ALPHA_UNDERSCORE", "PREDICATE", "VAR", "FUNCTION",
-                  "FIXED_DOMAIN", "WS", "STR_VALUE", "INT_VALUE", "FLOAT_VALUE" ]
-=======
     literalNames = [
         "<INVALID>",
         "'.'",
@@ -286,7 +267,6 @@
         "INT_VALUE",
         "FLOAT_VALUE",
     ]
->>>>>>> 819ccac8
 
     grammarFileName = "Formula.g4"
 
