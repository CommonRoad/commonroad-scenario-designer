--- conflicted
+++ resolved
@@ -17,11 +17,7 @@
 
 
 class RoadNetworkToolbox(QDockWidget):
-<<<<<<< HEAD
-    def __init__(self, current_scenario: Scenario, text_browser, callback, tmp_folder: str):
-=======
-    def __init__(self, current_scenario: Scenario, text_browser, callback, selection_changed_callback):
->>>>>>> ec35e613
+    def __init__(self, current_scenario: Scenario, text_browser, callback, tmp_folder: str, selection_changed_callback):
         super().__init__("Road Network Toolbox")
         self.road_network_toolbox = RoadNetworkToolboxUI()
         self.adjust_ui()
@@ -30,11 +26,8 @@
         self.text_browser = text_browser
         self.last_added_lanelet_id = None
         self.callback = callback
-<<<<<<< HEAD
         self.tmp_folder = tmp_folder
-=======
         self.selection_changed_callback = selection_changed_callback
->>>>>>> ec35e613
 
         self.initialize_lanelet_information()
         self.initialize_traffic_sign_information()
