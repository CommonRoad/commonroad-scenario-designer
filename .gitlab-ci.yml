stages:
    - style_check
    - test
    - deploy

default:
  image: python:3.10
  before_script:
    - apt-get update && apt-get install -y cmake build-essential git pkg-config ca-certificates wget libomp-dev libeigen3-dev libboost-all-dev uuid-dev libcgal-dev
    - pip install poetry
    - poetry config virtualenvs.in-project true
    - git config --global url."https://gitlab-ci-token:${CI_JOB_TOKEN}@gitlab.lrz.de/".insteadOf "git@gitlab.lrz.de:"
    - poetry install --with tests,docs,tutorials
    - source .venv/bin/activate

.run-test-with-coverage: &run-test-with-coverage
  - apt-get update && apt-get install -y ffmpeg libegl1
  - coverage run --source ./crdesigner -m pytest tests/
  - coverage report -m || true


# static_check
formatting_check:
  stage: style_check
  script:
    - pip install "black~=24.1.1" "isort~=5.13.1"
    - black --check .
    - isort --check-only .

lint_flake8:
  stage: style_check
  script:
    - pip install "flake8~=6.1.0"
    - flake8 ./tests ./crdesigner ./docs ./tutorials


build_and_test_python:
  image : python:$PYTHON_VERSIONS
  stage: test
  parallel :
    matrix :
<<<<<<< HEAD
      - PYTHON_VERSIONS : [ "3.8", "3.9"]
=======
      - PYTHON_VERSIONS : [ "3.9", "3.10"]
>>>>>>> c3fb35ba
  variables:
    QT_QPA_PLATFORM : "offscreen"
  script:
    - *run-test-with-coverage
  needs: []

build_and_update_packages_debian:
  image : python:$PYTHON_VERSIONS
  stage: test
  parallel :
    matrix :
      - PYTHON_VERSIONS : [ "3.9", "3.10", "3.11" ]
  script:
    - poetry update
    - poetry install
  needs: []

build_and_test_with_coverage:
  stage : test
  image: python:3.10
  variables :
    QT_QPA_PLATFORM : "offscreen"
  script :
    - *run-test-with-coverage
    - coverage xml
  coverage : '/(?i)total.*? (100(?:\.0+)?\%|[1-9]?\d(?:\.\d+)?\%)$/'
  artifacts :
    reports :
      coverage_report :
        coverage_format : cobertura
        path : coverage.xml
  needs : [ ]

pages:
  # Push the latest documentation of the development branch to the GitLab Pages
  # at https://cps.pages.gitlab.lrz.de/commonroad-scenario-designer/
  stage: deploy
  when: manual
  only :
    - master
  script:
    - cd docs/source && sphinx-build -b html . ../../public
  artifacts:
    paths:
      - public
  environment:
    name: Gitlab Pages
    url: https://cps.pages.gitlab.lrz.de/commonroad-scenario-designer/

build_pages:
  # Push the latest documentation of the development branch to the GitLab Pages at gitlab artifacts
  stage: deploy
  script:
    - cd docs/source && sphinx-build -b html . ../../public
  artifacts:
    paths:
      - public
  needs: []

push_to_internal_pipy_registry:
  # push the development version to the internal pipy registry https://gitlab.lrz.de/cps/commonroad-scenario-designer/-/packages
  # before manually triggering the job, delete the previous package in case the version number didn't change
  stage: deploy
  when: manual
  only:
    - develop
  script:
    - poetry config repositories.gitlab ${CI_API_V4_URL}/projects/${CI_PROJECT_ID}/packages/pypi
    - poetry build
    - poetry publish --repository gitlab -u gitlab-ci-token -p ${CI_JOB_TOKEN}

push_to_external_pipy_test_registry:
  stage: deploy
  when: manual
  only:
    - master
  script:
    - poetry config repositories.test https://test.pypi.org/legacy/
    - poetry build
    - poetry publish --repository test -u __token__ -p ${CR_PYPI_TEST_API_TOKEN}

push_to_external_pipy_release_registry:
  stage: deploy
  when: manual
  only:
    - master
  script:
    - poetry build
    - poetry publish -u __token__ -p ${CR_PYPI_RELEASE_API_TOKEN}<|MERGE_RESOLUTION|>--- conflicted
+++ resolved
@@ -33,17 +33,12 @@
     - pip install "flake8~=6.1.0"
     - flake8 ./tests ./crdesigner ./docs ./tutorials
 
-
 build_and_test_python:
   image : python:$PYTHON_VERSIONS
   stage: test
   parallel :
     matrix :
-<<<<<<< HEAD
-      - PYTHON_VERSIONS : [ "3.8", "3.9"]
-=======
       - PYTHON_VERSIONS : [ "3.9", "3.10"]
->>>>>>> c3fb35ba
   variables:
     QT_QPA_PLATFORM : "offscreen"
   script:
@@ -63,7 +58,7 @@
 
 build_and_test_with_coverage:
   stage : test
-  image: python:3.10
+  image: python:3.11
   variables :
     QT_QPA_PLATFORM : "offscreen"
   script :
