# Changelog

## [0.8.1] - 2023-12-XX

### Added
- Test cases for GUI
<<<<<<< HEAD
- OpenDRIVE to CommonRoad conversion: considering line markings of inner shared lanelet boundaries
=======
- Logging actions of users
>>>>>>> 56c349d0

### Changed
- Remove second conversion option for Lanelet2 and OpenDRIVE conversion example files

### Fixed
- Adding existing obstacles again
- Selecting obstacles with set-based prediction

## [0.8.0] - 2023-10-31

### Added
- CommonRoad map verification and repairing
- Cropping of a map in the GUI
- Background saves with restore functionality
- Scenario toolbox to specify planning problems
- Widget to edit settings of scenario
- Editing and adding curved lanelet via matplotlib visualization
- Support for visualizing scenarios with 3D coordinates on 2D plane
- cr2lanelet line marking conversion
- cr2lanelet bidirectional users conversion
- Possibility to change look of the GUI into a more modern style

### Changed
- GUI backend using MVC pattern
- Config model
- Automated creation of settings windows
- Support for commonroad-io 2023.3
- Commandline interface to use typer

### Fixed
- Handling of projection strings which contain elements which third-party tool does not support
- Issue when creating adjacent lanelets through *lanelet operations*
- No recognition of the selected lanelet by the *lanelet operations* widget
- Changes to some lanelets messing up the lanelet
- KeyError when yield sign has no stop line in cr2lanelet2 conversion
- Adaption of commonroad-io traffic light color usage in CommonRoad to lanelet2 conversion
- Add default traffic light cycle for OpenDRIVE conversion to support 2020a format
- Rotating lanelet cannot be selected through canvas anymore
- OpenDRIVE/Lanelet2 conversion intersection incoming lanelets as set instead of list/tuple
- Relationship of predecessor/successor when creating adjacent lanelets
- Obstacle information no longer crashes when selecting static obstacle or required state value is missing
- Visualization of obstacle colors
- Obstacles are not shown after time step 200

## [0.7.2] - 2023-07-29

### Added
- Lanelet2 conversion considers z-coordinate/elevation

### Fixed
- ID assignment lanelet2cr conversion
- lanelet2cr stop line projection

### Changed
- minimum cr-io version: 2023.2

## [0.7.1] - 2023-06-21

### Added
- Creation of autoware-compatible lanelet2 maps
- Set custom plot limits when adding scenario or aerial image
- Map German traffic sign 252 to sign to 260
- Consider OpenDRIVE offset

### Changed
- Versions of third-party packages
- Use positive IDs for the cr2lanelet conversion
- Structure for config parameters (similar as in commonroad-io)
- Add version to lanelet2 xml elements

### Fixed
- Lanelet2 projection
- Visualization of aerial images

### Removed
- GUI button to center aerial image at origin

## [0.7.0] - 2023-03-28

### Added
- Possibility to load aerial image from Bing in the background
- Possibility to load aerial image from LDBV in the background
- CommonRoad to Lanelet2 conversion: Conversion of regulatory elements
- CommonRoad to Lanelet2 conversion: Conversion of lanelet types
- Visualized scenario time step can be set manually (no need to use slider anymore)

### Changed
- Default matplotlib area
- Generalized traffic sign conversion 
- Lanelet2 to CommonRoad conversion: Generalize traffic sign conversion
- Packaging using poetry

### Fixed
- Persisting zoomed scale
- Connect to predecessor, previously added, and successor
- Adding rotated lanelet (>360°)
- Lanelet selection after translating a lanelet in the GUI
- Blue position waypoint in GUI is removed when new scenario is created
- Video and matplotlib figure saving not working

## [0.6.1] - 2023-02-09

### Fixed
- GUI setting for axis visibility not changeable
- OpenDRIVE conversion endless loop speed limit mapping
- Yaml configuration loading under Windows

## [0.6.0] - 2023-01-31

### Added
- New test cases for the OpenDRIVE to CommonRoad conversion
- New shortcut buttons for lanelet adding, merging, splitting, creating adjacent
- Function to convert OSM to CommonRoad using SUMO
- Convert lane speed limits in OpenDRIVE
- Convert OpenDRIVE stop lines represented as object
- Reading of protobuf CommonRoad scenarios
- Support for commonroad-io 2022.3
- Unit test cases for Lanelet2 conversion
- Removing lanelets via "entf", "back", and "del" keys
- Removing lanelets via right click on lanelet
- Open edit section of lanelet via right click on lanelet
- Support for Python 3.10
- Preserving of settings

### Changed
- User interface for adding and updating lanelets

### Fixed
- Preventing GUI crash when adding obstacle without existing scenario
- Conversion of straight euler spiral 
- Floating point error in computation of Cartesian points of lane border in OpenDRIVE2CR conversion
- Various small bug fixes

### Removed
- Support for Python 3.7

## [0.5.1] - 2022-05-20

### Fixed
- Switching shape of dynamic obstacle
- Adding adjacent lanelet which already exists
- Lanelet translation with missing x- or y-coordinate
- Missing location information when storing a scenario
- Various small bug fixes

## [0.5] - 2022-03-06

### Added
- Dynamic loading of large maps
- Adding of static obstacles
- Individual colors for obstacles
- Obstacle states can be changed by moving profiles in obstacle toolbox

### Fixed
- System crash if SUMO is available
- Undo button works again
- Various small bug fixes

## [0.4] - 2022-01-06

### Added
- Adding/Updating of static obstacles with circle, polygon, and rectangle shape in GUI

### Changed
- New GUI software architecture

### Fixed
- Various small bug fixes

## [0.3] - 2021-12-02

### Changed
- Solved deprecated warnings related to commonroad-io version 2021.3

### Fixed
- Various small bug fixes

## [0.2] - 2021-09-22

### Added
- Planning problem visualization in GUI

### Changed
- Extension of readme and documentation

### Fixed
- Various small bug fixes

## [0.1] - 2021-04-01
### Added
- graphical user interface for creating and manipulating CommonRoad maps and scenarios
- converts between different map formats: OpenStreetMap, SUMO, Lanelet/Lanelet2, OpenDRIVE, CommonRoad
- test cases for different converters
- tutorials for different converters
- readme and documentation<|MERGE_RESOLUTION|>--- conflicted
+++ resolved
@@ -4,11 +4,8 @@
 
 ### Added
 - Test cases for GUI
-<<<<<<< HEAD
+- Logging actions of users
 - OpenDRIVE to CommonRoad conversion: considering line markings of inner shared lanelet boundaries
-=======
-- Logging actions of users
->>>>>>> 56c349d0
 
 ### Changed
 - Remove second conversion option for Lanelet2 and OpenDRIVE conversion example files
