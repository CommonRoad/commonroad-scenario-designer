# Changelog

## [0.8.3]

### Added
- odr2cr: Left-hand drive consideration

### Changed
- map-conversion: Interfaces can consider string and Path objects

### Fixed
- cr2sumo: Trajectory conversion assigned non-existent edges to routes
- Command line interface: Providing no input path

## [0.8.2] - 2024-07-22

### Added
- lanelet2cr: Multipolygon and line marking conversion
- lanelet2cr: Traffic light conversion for Autoware (retain traffic light ids, set own Autoware default cycle, and set traffic light active status to false)
- cr2lanelet: Area conversion
<<<<<<< HEAD
- CommonRoad to OpenDRIVE conversion
=======
- cr2lanelet: Lane change property tags
- odr2cr: Road speed limit conversion
- odr2cr: Option to neglect projection by setting `config.proj_string_odr = None`


### Changed
- odr2cr: Warning instead of failure in case of not supported road object type

### Fixed
- odr2cr: Missing crosswalk projection
- odr2cr: Traffic light assignment
- odr2cr: Self-intersecting lanelets in case of wrong predecessor/successor relationships in OpenDRIVE file

### Removed
- Support of Python 3.8
- GUI simulation from GUI (the complete SUMO conversion/interface will be moved to another repository in the future)
>>>>>>> b83e24c9

## [0.8.1] - 2024-03-28

### Added
- Test cases for GUI
- Logging actions of users
- Optional functionality to get geonamesID locally without API-call
- Test Case for local geonamesID functionality
- OpenDRIVE to CommonRoad conversion: considering line markings of inner shared lanelet boundaries and the center line marking
- Checkbox in the settings to enable the manipulation of curved lanelets in the GUI
- Optional MGRS tag for nodes in CR to Lanelet2 conversion (compatibility with Autoware)
- Functionality to edit vertices of a lanelet in the canvas
- Eclipse-SUMO Python package dependency for better integration of SUMO
- cr2lanelet: Option of local coordinates for traffic lights
- cr2lanelet: Static height for traffic lights (1.2m) until official height support in CommonRoad
- cr2lanelet: Regulatory element to corresponding way relation for lanes (required by autoware)
- Option to display the aerial image of the current position
- By default, if no lbdv credentials are stored, the open source credentials are used
- File reader that optionally verifies and repairs the road network
- Option for the scenario designer file reader and writer to project the scenario
- Possibility to change the geo reference and translate the scenario
- Integrated map verification/repairing error visualization
- Separate obstacle profile widget within obstacle toolbox
- Multiple obstacle profiles can be visualized
- Direct conversion from OpenDRIVE to Lanelet2

### Changed
- Remove second conversion option for Lanelet2 and OpenDRIVE conversion example files
- osm2cr: virtual traffic sign have position assigned
- PyQt6 instead of PyQt5 as GUI backend
- Code formatting (flake8, black, isort)
- cr2lanelet: traffic light subtype
- cr2lanelet: traffic light includes only two nodes (in case of autoware)
- osm2cr: use pyproj for projection

### Fixed
- Adding existing obstacles again
- Selecting obstacles with set-based prediction
- Bug when editing curved lanelets in the canvas
- lanelet2cr wrong final vertices assignment 
- Deleting unreferenced traffic signs/lights after deleting lanelet
- Map verification/repairing: Checking unique ID of traffic light cycle element
- Consider x-, y-translation for cr2lanelet conversion (and vice versa)
- osm2cr projection
- odr2cr object crosswalk conversion
- odr2cr neglect merging of lanelets with conflicting references
- odr2cr fix overlapping boundaries
- lanelet2cr: traffic sign (speed limit) conversion bug

### Removed
- Unused osm2cr functions, e.g., for plotting graphs

## [0.8.0] - 2023-10-31

### Added
- CommonRoad map verification and repairing
- Cropping of a map in the GUI
- Background saves with restore functionality
- Scenario toolbox to specify planning problems
- Widget to edit settings of scenario
- Editing and adding curved lanelet via matplotlib visualization
- Support for visualizing scenarios with 3D coordinates on 2D plane
- cr2lanelet line marking conversion
- cr2lanelet bidirectional users conversion
- Possibility to change look of the GUI into a more modern style

### Changed
- GUI backend using MVC pattern
- Config model
- Automated creation of settings windows
- Support for commonroad-io 2023.3
- Commandline interface to use typer

### Fixed
- Handling of projection strings which contain elements which third-party tool does not support
- Issue when creating adjacent lanelets through *lanelet operations*
- No recognition of the selected lanelet by the *lanelet operations* widget
- Changes to some lanelets messing up the lanelet
- KeyError when yield sign has no stop line in cr2lanelet2 conversion
- Adaption of commonroad-io traffic light color usage in CommonRoad to lanelet2 conversion
- Add default traffic light cycle for OpenDRIVE conversion to support 2020a format
- Rotating lanelet cannot be selected through canvas anymore
- OpenDRIVE/Lanelet2 conversion intersection incoming lanelets as set instead of list/tuple
- Relationship of predecessor/successor when creating adjacent lanelets
- Obstacle information no longer crashes when selecting static obstacle or required state value is missing
- Visualization of obstacle colors
- Obstacles are not shown after time step 200

## [0.7.2] - 2023-07-29

### Added
- Lanelet2 conversion considers z-coordinate/elevation

### Fixed
- ID assignment lanelet2cr conversion
- lanelet2cr stop line projection

### Changed
- minimum cr-io version: 2023.2

## [0.7.1] - 2023-06-21

### Added
- Creation of autoware-compatible lanelet2 maps
- Set custom plot limits when adding scenario or aerial image
- Map German traffic sign 252 to sign to 260
- Consider OpenDRIVE offset

### Changed
- Versions of third-party packages
- Use positive IDs for the cr2lanelet conversion
- Structure for config parameters (similar as in commonroad-io)
- Add version to lanelet2 xml elements

### Fixed
- Lanelet2 projection
- Visualization of aerial images

### Removed
- GUI button to center aerial image at origin

## [0.7.0] - 2023-03-28

### Added
- Possibility to load aerial image from Bing in the background
- Possibility to load aerial image from LDBV in the background
- CommonRoad to Lanelet2 conversion: Conversion of regulatory elements
- CommonRoad to Lanelet2 conversion: Conversion of lanelet types
- Visualized scenario time step can be set manually (no need to use slider anymore)

### Changed
- Default matplotlib area
- Generalized traffic sign conversion 
- Lanelet2 to CommonRoad conversion: Generalize traffic sign conversion
- Packaging using poetry

### Fixed
- Persisting zoomed scale
- Connect to predecessor, previously added, and successor
- Adding rotated lanelet (>360°)
- Lanelet selection after translating a lanelet in the GUI
- Blue position waypoint in GUI is removed when new scenario is created
- Video and matplotlib figure saving not working

## [0.6.1] - 2023-02-09

### Fixed
- GUI setting for axis visibility not changeable
- OpenDRIVE conversion endless loop speed limit mapping
- Yaml configuration loading under Windows

## [0.6.0] - 2023-01-31

### Added
- New test cases for the OpenDRIVE to CommonRoad conversion
- New shortcut buttons for lanelet adding, merging, splitting, creating adjacent
- Function to convert OSM to CommonRoad using SUMO
- Convert lane speed limits in OpenDRIVE
- Convert OpenDRIVE stop lines represented as object
- Reading of protobuf CommonRoad scenarios
- Support for commonroad-io 2022.3
- Unit test cases for Lanelet2 conversion
- Removing lanelets via "entf", "back", and "del" keys
- Removing lanelets via right click on lanelet
- Open edit section of lanelet via right click on lanelet
- Support for Python 3.10
- Preserving of settings

### Changed
- User interface for adding and updating lanelets

### Fixed
- Preventing GUI crash when adding obstacle without existing scenario
- Conversion of straight euler spiral 
- Floating point error in computation of Cartesian points of lane border in OpenDRIVE2CR conversion
- Various small bug fixes

### Removed
- Support for Python 3.7

## [0.5.1] - 2022-05-20

### Fixed
- Switching shape of dynamic obstacle
- Adding adjacent lanelet which already exists
- Lanelet translation with missing x- or y-coordinate
- Missing location information when storing a scenario
- Various small bug fixes

## [0.5] - 2022-03-06

### Added
- Dynamic loading of large maps
- Adding of static obstacles
- Individual colors for obstacles
- Obstacle states can be changed by moving profiles in obstacle toolbox

### Fixed
- System crash if SUMO is available
- Undo button works again
- Various small bug fixes

## [0.4] - 2022-01-06

### Added
- Adding/Updating of static obstacles with circle, polygon, and rectangle shape in GUI

### Changed
- New GUI software architecture

### Fixed
- Various small bug fixes

## [0.3] - 2021-12-02

### Changed
- Solved deprecated warnings related to commonroad-io version 2021.3

### Fixed
- Various small bug fixes

## [0.2] - 2021-09-22

### Added
- Planning problem visualization in GUI

### Changed
- Extension of readme and documentation

### Fixed
- Various small bug fixes

## [0.1] - 2021-04-01
### Added
- graphical user interface for creating and manipulating CommonRoad maps and scenarios
- converts between different map formats: OpenStreetMap, SUMO, Lanelet/Lanelet2, OpenDRIVE, CommonRoad
- test cases for different converters
- tutorials for different converters
- readme and documentation<|MERGE_RESOLUTION|>--- conflicted
+++ resolved
@@ -4,6 +4,7 @@
 
 ### Added
 - odr2cr: Left-hand drive consideration
+- CommonRoad to OpenDRIVE conversion
 
 ### Changed
 - map-conversion: Interfaces can consider string and Path objects
@@ -18,9 +19,6 @@
 - lanelet2cr: Multipolygon and line marking conversion
 - lanelet2cr: Traffic light conversion for Autoware (retain traffic light ids, set own Autoware default cycle, and set traffic light active status to false)
 - cr2lanelet: Area conversion
-<<<<<<< HEAD
-- CommonRoad to OpenDRIVE conversion
-=======
 - cr2lanelet: Lane change property tags
 - odr2cr: Road speed limit conversion
 - odr2cr: Option to neglect projection by setting `config.proj_string_odr = None`
@@ -37,7 +35,6 @@
 ### Removed
 - Support of Python 3.8
 - GUI simulation from GUI (the complete SUMO conversion/interface will be moved to another repository in the future)
->>>>>>> b83e24c9
 
 ## [0.8.1] - 2024-03-28
 
