--- conflicted
+++ resolved
@@ -1,14 +1,10 @@
 # Changelog
 
-<<<<<<< HEAD
 ## [0.9.0]
 ### Added
 - Possibility of rotating and translating an intersection
 
-## [0.8.1] - 2023-12-XX
-=======
 ## [0.8.1] - 2024-03-XX
->>>>>>> 559dfa5d
 
 ### Added
 - Test cases for GUI
@@ -28,10 +24,7 @@
 - File reader that optionally verifies and repairs the road network
 - Option for the scenario designer file reader and writer to project the scenario
 - Possibility to change the geo reference and translate the scenario
-<<<<<<< HEAD
-=======
 - Integrated map verification/repairing error visualization
->>>>>>> 559dfa5d
 
 ### Changed
 - Remove second conversion option for Lanelet2 and OpenDRIVE conversion example files
