--- conflicted
+++ resolved
@@ -1,17 +1,11 @@
 # Changelog
 
-<<<<<<< HEAD
 ## [0.9.0]
 ### Added
 - Possibility of rotating and translating an intersection
 - Projection option for the new format scenario designer file reader and writer
 - Direct conversion from OpenDRVIE to Lanelet2
 
-## [0.8.3]
-
-### Added
-- odr2cr: Left-hand drive consideration
-=======
 ## [0.8.5] - 2025-XX-XX
 
 ### Fixed
@@ -31,7 +25,6 @@
 ### Added
 - odr2cr: Left-hand drive consideration
 - pre-commit hook
->>>>>>> 819ccac8
 - CommonRoad to OpenDRIVE conversion
 
 ### Changed
@@ -59,7 +52,6 @@
 - cr2lanelet: Lane change property tags
 - odr2cr: Road speed limit conversion
 - odr2cr: Option to neglect projection by setting `config.proj_string_odr = None`
-- cr2odr
 
 
 ### Changed
