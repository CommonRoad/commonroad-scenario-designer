# Changelog

## [0.8.1] - 2023-12-XX

### Added
- Test cases for GUI
- Logging actions of users
- Optional functionality to get geonamesID locally without API-call
- Test Case for local geonamesID functionality
- Checkbox in the settings to enable the manipulation of curved lanelets in the GUI
- Optional MGRS tag for nodes in CR to Lanelet2 conversion (comptaibility with Autoware)
- Eclipse-SUMO Python package dependency for better integration of SUMO
- cr2lanelet: Option of local coordinates for traffic lights
- cr2lanelet: Static height for traffic lights (1.2m) until official height support in CommonRoad
- cr2lanelet: Regulatory element to corresponding way relation for lanes (required by autoware)

### Changed
- Remove second conversion option for Lanelet2 and OpenDRIVE conversion example files
- osm2cr: virtual traffic sign have position assigned
- PyQt6 instead of PyQt5 as GUI backend
- Code formatting (flake8, black, isort)
- cr2lanelet: traffic light subtype
- cr2lanelet: traffic light includes only two nodes (in case of autoware)
<<<<<<< HEAD
=======
- osm2cr: use pyproj for projection
>>>>>>> 5278b1eb

### Fixed
- Adding existing obstacles again
- Selecting obstacles with set-based prediction
- Bug when editing curved lanelets in the canvas
- lanelet2cr wrong final vertices assignment 
- Deleting unreferenced traffic signs/lights after deleting lanelet
- Map verification/repairing: Checking unique ID of traffic light cycle element
- Consider x-, y-translation for cr2lanelet conversion (and vice versa)

<<<<<<< HEAD
=======
### Removed
- Unused osm2cr functions, e.g., for plotting graphs

>>>>>>> 5278b1eb
## [0.8.0] - 2023-10-31

### Added
- CommonRoad map verification and repairing
- Cropping of a map in the GUI
- Background saves with restore functionality
- Scenario toolbox to specify planning problems
- Widget to edit settings of scenario
- Editing and adding curved lanelet via matplotlib visualization
- Support for visualizing scenarios with 3D coordinates on 2D plane
- cr2lanelet line marking conversion
- cr2lanelet bidirectional users conversion
- Possibility to change look of the GUI into a more modern style

### Changed
- GUI backend using MVC pattern
- Config model
- Automated creation of settings windows
- Support for commonroad-io 2023.3
- Commandline interface to use typer

### Fixed
- Handling of projection strings which contain elements which third-party tool does not support
- Issue when creating adjacent lanelets through *lanelet operations*
- No recognition of the selected lanelet by the *lanelet operations* widget
- Changes to some lanelets messing up the lanelet
- KeyError when yield sign has no stop line in cr2lanelet2 conversion
- Adaption of commonroad-io traffic light color usage in CommonRoad to lanelet2 conversion
- Add default traffic light cycle for OpenDRIVE conversion to support 2020a format
- Rotating lanelet cannot be selected through canvas anymore
- OpenDRIVE/Lanelet2 conversion intersection incoming lanelets as set instead of list/tuple
- Relationship of predecessor/successor when creating adjacent lanelets
- Obstacle information no longer crashes when selecting static obstacle or required state value is missing
- Visualization of obstacle colors
- Obstacles are not shown after time step 200

## [0.7.2] - 2023-07-29

### Added
- Lanelet2 conversion considers z-coordinate/elevation

### Fixed
- ID assignment lanelet2cr conversion
- lanelet2cr stop line projection

### Changed
- minimum cr-io version: 2023.2

## [0.7.1] - 2023-06-21

### Added
- Creation of autoware-compatible lanelet2 maps
- Set custom plot limits when adding scenario or aerial image
- Map German traffic sign 252 to sign to 260
- Consider OpenDRIVE offset

### Changed
- Versions of third-party packages
- Use positive IDs for the cr2lanelet conversion
- Structure for config parameters (similar as in commonroad-io)
- Add version to lanelet2 xml elements

### Fixed
- Lanelet2 projection
- Visualization of aerial images

### Removed
- GUI button to center aerial image at origin

## [0.7.0] - 2023-03-28

### Added
- Possibility to load aerial image from Bing in the background
- Possibility to load aerial image from LDBV in the background
- CommonRoad to Lanelet2 conversion: Conversion of regulatory elements
- CommonRoad to Lanelet2 conversion: Conversion of lanelet types
- Visualized scenario time step can be set manually (no need to use slider anymore)

### Changed
- Default matplotlib area
- Generalized traffic sign conversion 
- Lanelet2 to CommonRoad conversion: Generalize traffic sign conversion
- Packaging using poetry

### Fixed
- Persisting zoomed scale
- Connect to predecessor, previously added, and successor
- Adding rotated lanelet (>360°)
- Lanelet selection after translating a lanelet in the GUI
- Blue position waypoint in GUI is removed when new scenario is created
- Video and matplotlib figure saving not working

## [0.6.1] - 2023-02-09

### Fixed
- GUI setting for axis visibility not changeable
- OpenDRIVE conversion endless loop speed limit mapping
- Yaml configuration loading under Windows

## [0.6.0] - 2023-01-31

### Added
- New test cases for the OpenDRIVE to CommonRoad conversion
- New shortcut buttons for lanelet adding, merging, splitting, creating adjacent
- Function to convert OSM to CommonRoad using SUMO
- Convert lane speed limits in OpenDRIVE
- Convert OpenDRIVE stop lines represented as object
- Reading of protobuf CommonRoad scenarios
- Support for commonroad-io 2022.3
- Unit test cases for Lanelet2 conversion
- Removing lanelets via "entf", "back", and "del" keys
- Removing lanelets via right click on lanelet
- Open edit section of lanelet via right click on lanelet
- Support for Python 3.10
- Preserving of settings

### Changed
- User interface for adding and updating lanelets

### Fixed
- Preventing GUI crash when adding obstacle without existing scenario
- Conversion of straight euler spiral 
- Floating point error in computation of Cartesian points of lane border in OpenDRIVE2CR conversion
- Various small bug fixes

### Removed
- Support for Python 3.7

## [0.5.1] - 2022-05-20

### Fixed
- Switching shape of dynamic obstacle
- Adding adjacent lanelet which already exists
- Lanelet translation with missing x- or y-coordinate
- Missing location information when storing a scenario
- Various small bug fixes

## [0.5] - 2022-03-06

### Added
- Dynamic loading of large maps
- Adding of static obstacles
- Individual colors for obstacles
- Obstacle states can be changed by moving profiles in obstacle toolbox

### Fixed
- System crash if SUMO is available
- Undo button works again
- Various small bug fixes

## [0.4] - 2022-01-06

### Added
- Adding/Updating of static obstacles with circle, polygon, and rectangle shape in GUI

### Changed
- New GUI software architecture

### Fixed
- Various small bug fixes

## [0.3] - 2021-12-02

### Changed
- Solved deprecated warnings related to commonroad-io version 2021.3

### Fixed
- Various small bug fixes

## [0.2] - 2021-09-22

### Added
- Planning problem visualization in GUI

### Changed
- Extension of readme and documentation

### Fixed
- Various small bug fixes

## [0.1] - 2021-04-01
### Added
- graphical user interface for creating and manipulating CommonRoad maps and scenarios
- converts between different map formats: OpenStreetMap, SUMO, Lanelet/Lanelet2, OpenDRIVE, CommonRoad
- test cases for different converters
- tutorials for different converters
- readme and documentation<|MERGE_RESOLUTION|>--- conflicted
+++ resolved
@@ -21,10 +21,7 @@
 - Code formatting (flake8, black, isort)
 - cr2lanelet: traffic light subtype
 - cr2lanelet: traffic light includes only two nodes (in case of autoware)
-<<<<<<< HEAD
-=======
 - osm2cr: use pyproj for projection
->>>>>>> 5278b1eb
 
 ### Fixed
 - Adding existing obstacles again
@@ -35,12 +32,9 @@
 - Map verification/repairing: Checking unique ID of traffic light cycle element
 - Consider x-, y-translation for cr2lanelet conversion (and vice versa)
 
-<<<<<<< HEAD
-=======
 ### Removed
 - Unused osm2cr functions, e.g., for plotting graphs
 
->>>>>>> 5278b1eb
 ## [0.8.0] - 2023-10-31
 
 ### Added
