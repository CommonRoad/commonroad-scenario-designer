--- conflicted
+++ resolved
@@ -12,10 +12,7 @@
 - settings window empty
 - github actions static code evaluation and python versions
 - odr2cr tagging intersection lanelet type
-<<<<<<< HEAD
-=======
 - odr2cr traffic light direction assignment
->>>>>>> 6f56837e
 
 ### Changed
 - use new CLCS instead of version in drivability-checker
