# Changelog

## [0.8.1] - 2023-12-XX

### Added
- Test cases for GUI
- Logging actions of users
- Optional functionality to get geonamesID locally without API-call
- Test Case for local geonamesID functionality
- OpenDRIVE to CommonRoad conversion: considering line markings of inner shared lanelet boundaries and the center line marking
- Checkbox in the settings to enable the manipulation of curved lanelets in the GUI
- Optional MGRS tag for nodes in CR to Lanelet2 conversion (comptaibility with Autoware)
- Functionality to edit vertices of a lanelet in the canvas
- Eclipse-SUMO Python package dependency for better integration of SUMO
- cr2lanelet: Option of local coordinates for traffic lights
- cr2lanelet: Static height for traffic lights (1.2m) until official height support in CommonRoad
- cr2lanelet: Regulatory element to corresponding way relation for lanes (required by autoware)
- Option to display the aerial image of the current position
- By default, if no lbdv creditials are stored, the open source credentials are used
<<<<<<< HEAD
- File reader that optionally verifies and repairs the road network using the new map verificiation.
=======
- Possibility to change the geo reference and translate the scenario
>>>>>>> 06a96993

### Changed
- Remove second conversion option for Lanelet2 and OpenDRIVE conversion example files
- osm2cr: virtual traffic sign have position assigned
- PyQt6 instead of PyQt5 as GUI backend
- Code formatting (flake8, black, isort)
- cr2lanelet: traffic light subtype
- cr2lanelet: traffic light includes only two nodes (in case of autoware)
- osm2cr: use pyproj for projection

### Fixed
- Adding existing obstacles again
- Selecting obstacles with set-based prediction
- Bug when editing curved lanelets in the canvas
- lanelet2cr wrong final vertices assignment 
- Deleting unreferenced traffic signs/lights after deleting lanelet
- Map verification/repairing: Checking unique ID of traffic light cycle element
- Consider x-, y-translation for cr2lanelet conversion (and vice versa)
- osm2cr projection

### Removed
- Unused osm2cr functions, e.g., for plotting graphs

## [0.8.0] - 2023-10-31

### Added
- CommonRoad map verification and repairing
- Cropping of a map in the GUI
- Background saves with restore functionality
- Scenario toolbox to specify planning problems
- Widget to edit settings of scenario
- Editing and adding curved lanelet via matplotlib visualization
- Support for visualizing scenarios with 3D coordinates on 2D plane
- cr2lanelet line marking conversion
- cr2lanelet bidirectional users conversion
- Possibility to change look of the GUI into a more modern style

### Changed
- GUI backend using MVC pattern
- Config model
- Automated creation of settings windows
- Support for commonroad-io 2023.3
- Commandline interface to use typer

### Fixed
- Handling of projection strings which contain elements which third-party tool does not support
- Issue when creating adjacent lanelets through *lanelet operations*
- No recognition of the selected lanelet by the *lanelet operations* widget
- Changes to some lanelets messing up the lanelet
- KeyError when yield sign has no stop line in cr2lanelet2 conversion
- Adaption of commonroad-io traffic light color usage in CommonRoad to lanelet2 conversion
- Add default traffic light cycle for OpenDRIVE conversion to support 2020a format
- Rotating lanelet cannot be selected through canvas anymore
- OpenDRIVE/Lanelet2 conversion intersection incoming lanelets as set instead of list/tuple
- Relationship of predecessor/successor when creating adjacent lanelets
- Obstacle information no longer crashes when selecting static obstacle or required state value is missing
- Visualization of obstacle colors
- Obstacles are not shown after time step 200

## [0.7.2] - 2023-07-29

### Added
- Lanelet2 conversion considers z-coordinate/elevation

### Fixed
- ID assignment lanelet2cr conversion
- lanelet2cr stop line projection

### Changed
- minimum cr-io version: 2023.2

## [0.7.1] - 2023-06-21

### Added
- Creation of autoware-compatible lanelet2 maps
- Set custom plot limits when adding scenario or aerial image
- Map German traffic sign 252 to sign to 260
- Consider OpenDRIVE offset

### Changed
- Versions of third-party packages
- Use positive IDs for the cr2lanelet conversion
- Structure for config parameters (similar as in commonroad-io)
- Add version to lanelet2 xml elements

### Fixed
- Lanelet2 projection
- Visualization of aerial images

### Removed
- GUI button to center aerial image at origin

## [0.7.0] - 2023-03-28

### Added
- Possibility to load aerial image from Bing in the background
- Possibility to load aerial image from LDBV in the background
- CommonRoad to Lanelet2 conversion: Conversion of regulatory elements
- CommonRoad to Lanelet2 conversion: Conversion of lanelet types
- Visualized scenario time step can be set manually (no need to use slider anymore)

### Changed
- Default matplotlib area
- Generalized traffic sign conversion 
- Lanelet2 to CommonRoad conversion: Generalize traffic sign conversion
- Packaging using poetry

### Fixed
- Persisting zoomed scale
- Connect to predecessor, previously added, and successor
- Adding rotated lanelet (>360°)
- Lanelet selection after translating a lanelet in the GUI
- Blue position waypoint in GUI is removed when new scenario is created
- Video and matplotlib figure saving not working

## [0.6.1] - 2023-02-09

### Fixed
- GUI setting for axis visibility not changeable
- OpenDRIVE conversion endless loop speed limit mapping
- Yaml configuration loading under Windows

## [0.6.0] - 2023-01-31

### Added
- New test cases for the OpenDRIVE to CommonRoad conversion
- New shortcut buttons for lanelet adding, merging, splitting, creating adjacent
- Function to convert OSM to CommonRoad using SUMO
- Convert lane speed limits in OpenDRIVE
- Convert OpenDRIVE stop lines represented as object
- Reading of protobuf CommonRoad scenarios
- Support for commonroad-io 2022.3
- Unit test cases for Lanelet2 conversion
- Removing lanelets via "entf", "back", and "del" keys
- Removing lanelets via right click on lanelet
- Open edit section of lanelet via right click on lanelet
- Support for Python 3.10
- Preserving of settings

### Changed
- User interface for adding and updating lanelets

### Fixed
- Preventing GUI crash when adding obstacle without existing scenario
- Conversion of straight euler spiral 
- Floating point error in computation of Cartesian points of lane border in OpenDRIVE2CR conversion
- Various small bug fixes

### Removed
- Support for Python 3.7

## [0.5.1] - 2022-05-20

### Fixed
- Switching shape of dynamic obstacle
- Adding adjacent lanelet which already exists
- Lanelet translation with missing x- or y-coordinate
- Missing location information when storing a scenario
- Various small bug fixes

## [0.5] - 2022-03-06

### Added
- Dynamic loading of large maps
- Adding of static obstacles
- Individual colors for obstacles
- Obstacle states can be changed by moving profiles in obstacle toolbox

### Fixed
- System crash if SUMO is available
- Undo button works again
- Various small bug fixes

## [0.4] - 2022-01-06

### Added
- Adding/Updating of static obstacles with circle, polygon, and rectangle shape in GUI

### Changed
- New GUI software architecture

### Fixed
- Various small bug fixes

## [0.3] - 2021-12-02

### Changed
- Solved deprecated warnings related to commonroad-io version 2021.3

### Fixed
- Various small bug fixes

## [0.2] - 2021-09-22

### Added
- Planning problem visualization in GUI

### Changed
- Extension of readme and documentation

### Fixed
- Various small bug fixes

## [0.1] - 2021-04-01
### Added
- graphical user interface for creating and manipulating CommonRoad maps and scenarios
- converts between different map formats: OpenStreetMap, SUMO, Lanelet/Lanelet2, OpenDRIVE, CommonRoad
- test cases for different converters
- tutorials for different converters
- readme and documentation<|MERGE_RESOLUTION|>--- conflicted
+++ resolved
@@ -17,11 +17,8 @@
 - cr2lanelet: Regulatory element to corresponding way relation for lanes (required by autoware)
 - Option to display the aerial image of the current position
 - By default, if no lbdv creditials are stored, the open source credentials are used
-<<<<<<< HEAD
 - File reader that optionally verifies and repairs the road network using the new map verificiation.
-=======
 - Possibility to change the geo reference and translate the scenario
->>>>>>> 06a96993
 
 ### Changed
 - Remove second conversion option for Lanelet2 and OpenDRIVE conversion example files
