--- conflicted
+++ resolved
@@ -15,19 +15,12 @@
 ### Changed
 - map-conversion: Interfaces can consider string and Path objects
 
-### Changed
-- map-conversion: Interfaces can consider string and Path objects
-
 ### Fixed
 - cr2sumo: Trajectory conversion assigned non-existent edges to routes
-<<<<<<< HEAD
-- Command line interface: Providing no input path
-=======
 - osm2cr: Intersection incoming elements did not reference any incoming lanelets
 - Command line interface: Providing no input path
 - Scenario fails to be opened, if any of the dynamic obstacles does not contain a prediction
 - GUI: wrong usage of button
->>>>>>> b28424db
 
 ## [0.8.2] - 2024-07-22
 
