# Changelog

## [0.8.2] - 2024-07-22

### Added
- lanelet2cr: Multipolygon and line marking conversion
- lanelet2cr: Traffic light conversion for Autoware (retain traffic light ids, set own Autoware default cycle, and set traffic light active status to false)
- cr2lanelet: Area conversion
<<<<<<< HEAD
- CommonRoad to OpenDRIVE conversion
=======
- cr2lanelet: Lane change property tags
- odr2cr: Road speed limit conversion
- odr2cr: Option to neglect projection by setting `config.proj_string_odr = None`

### Changed
- odr2cr: Warning instead of failure in case of not supported road object type

### Fixed
- odr2cr: Missing crosswalk projection
- odr2cr: Traffic light assignment
- odr2cr: Self-intersecting lanelets in case of wrong predecessor/successor relationships in OpenDRIVE file

### Removed
- Support of Python 3.8
- GUI simulation from GUI (the complete SUMO conversion/interface will be moved to another repository in the future)
>>>>>>> d1accc41

## [0.8.1] - 2024-03-28

### Added
- Test cases for GUI
- Logging actions of users
- Optional functionality to get geonamesID locally without API-call
- Test Case for local geonamesID functionality
- OpenDRIVE to CommonRoad conversion: considering line markings of inner shared lanelet boundaries and the center line marking
- Checkbox in the settings to enable the manipulation of curved lanelets in the GUI
- Optional MGRS tag for nodes in CR to Lanelet2 conversion (compatibility with Autoware)
- Functionality to edit vertices of a lanelet in the canvas
- Eclipse-SUMO Python package dependency for better integration of SUMO
- cr2lanelet: Option of local coordinates for traffic lights
- cr2lanelet: Static height for traffic lights (1.2m) until official height support in CommonRoad
- cr2lanelet: Regulatory element to corresponding way relation for lanes (required by autoware)
- Option to display the aerial image of the current position
- By default, if no lbdv credentials are stored, the open source credentials are used
- File reader that optionally verifies and repairs the road network
- Option for the scenario designer file reader and writer to project the scenario
- Possibility to change the geo reference and translate the scenario
- Integrated map verification/repairing error visualization
- Separate obstacle profile widget within obstacle toolbox
- Multiple obstacle profiles can be visualized
- Direct conversion from OpenDRIVE to Lanelet2

### Changed
- Remove second conversion option for Lanelet2 and OpenDRIVE conversion example files
- osm2cr: virtual traffic sign have position assigned
- PyQt6 instead of PyQt5 as GUI backend
- Code formatting (flake8, black, isort)
- cr2lanelet: traffic light subtype
- cr2lanelet: traffic light includes only two nodes (in case of autoware)
- osm2cr: use pyproj for projection

### Fixed
- Adding existing obstacles again
- Selecting obstacles with set-based prediction
- Bug when editing curved lanelets in the canvas
- lanelet2cr wrong final vertices assignment 
- Deleting unreferenced traffic signs/lights after deleting lanelet
- Map verification/repairing: Checking unique ID of traffic light cycle element
- Consider x-, y-translation for cr2lanelet conversion (and vice versa)
- osm2cr projection
- odr2cr object crosswalk conversion
- odr2cr neglect merging of lanelets with conflicting references
- odr2cr fix overlapping boundaries
- lanelet2cr: traffic sign (speed limit) conversion bug

### Removed
- Unused osm2cr functions, e.g., for plotting graphs

## [0.8.0] - 2023-10-31

### Added
- CommonRoad map verification and repairing
- Cropping of a map in the GUI
- Background saves with restore functionality
- Scenario toolbox to specify planning problems
- Widget to edit settings of scenario
- Editing and adding curved lanelet via matplotlib visualization
- Support for visualizing scenarios with 3D coordinates on 2D plane
- cr2lanelet line marking conversion
- cr2lanelet bidirectional users conversion
- Possibility to change look of the GUI into a more modern style

### Changed
- GUI backend using MVC pattern
- Config model
- Automated creation of settings windows
- Support for commonroad-io 2023.3
- Commandline interface to use typer

### Fixed
- Handling of projection strings which contain elements which third-party tool does not support
- Issue when creating adjacent lanelets through *lanelet operations*
- No recognition of the selected lanelet by the *lanelet operations* widget
- Changes to some lanelets messing up the lanelet
- KeyError when yield sign has no stop line in cr2lanelet2 conversion
- Adaption of commonroad-io traffic light color usage in CommonRoad to lanelet2 conversion
- Add default traffic light cycle for OpenDRIVE conversion to support 2020a format
- Rotating lanelet cannot be selected through canvas anymore
- OpenDRIVE/Lanelet2 conversion intersection incoming lanelets as set instead of list/tuple
- Relationship of predecessor/successor when creating adjacent lanelets
- Obstacle information no longer crashes when selecting static obstacle or required state value is missing
- Visualization of obstacle colors
- Obstacles are not shown after time step 200

## [0.7.2] - 2023-07-29

### Added
- Lanelet2 conversion considers z-coordinate/elevation

### Fixed
- ID assignment lanelet2cr conversion
- lanelet2cr stop line projection

### Changed
- minimum cr-io version: 2023.2

## [0.7.1] - 2023-06-21

### Added
- Creation of autoware-compatible lanelet2 maps
- Set custom plot limits when adding scenario or aerial image
- Map German traffic sign 252 to sign to 260
- Consider OpenDRIVE offset

### Changed
- Versions of third-party packages
- Use positive IDs for the cr2lanelet conversion
- Structure for config parameters (similar as in commonroad-io)
- Add version to lanelet2 xml elements

### Fixed
- Lanelet2 projection
- Visualization of aerial images

### Removed
- GUI button to center aerial image at origin

## [0.7.0] - 2023-03-28

### Added
- Possibility to load aerial image from Bing in the background
- Possibility to load aerial image from LDBV in the background
- CommonRoad to Lanelet2 conversion: Conversion of regulatory elements
- CommonRoad to Lanelet2 conversion: Conversion of lanelet types
- Visualized scenario time step can be set manually (no need to use slider anymore)

### Changed
- Default matplotlib area
- Generalized traffic sign conversion 
- Lanelet2 to CommonRoad conversion: Generalize traffic sign conversion
- Packaging using poetry

### Fixed
- Persisting zoomed scale
- Connect to predecessor, previously added, and successor
- Adding rotated lanelet (>360°)
- Lanelet selection after translating a lanelet in the GUI
- Blue position waypoint in GUI is removed when new scenario is created
- Video and matplotlib figure saving not working

## [0.6.1] - 2023-02-09

### Fixed
- GUI setting for axis visibility not changeable
- OpenDRIVE conversion endless loop speed limit mapping
- Yaml configuration loading under Windows

## [0.6.0] - 2023-01-31

### Added
- New test cases for the OpenDRIVE to CommonRoad conversion
- New shortcut buttons for lanelet adding, merging, splitting, creating adjacent
- Function to convert OSM to CommonRoad using SUMO
- Convert lane speed limits in OpenDRIVE
- Convert OpenDRIVE stop lines represented as object
- Reading of protobuf CommonRoad scenarios
- Support for commonroad-io 2022.3
- Unit test cases for Lanelet2 conversion
- Removing lanelets via "entf", "back", and "del" keys
- Removing lanelets via right click on lanelet
- Open edit section of lanelet via right click on lanelet
- Support for Python 3.10
- Preserving of settings

### Changed
- User interface for adding and updating lanelets

### Fixed
- Preventing GUI crash when adding obstacle without existing scenario
- Conversion of straight euler spiral 
- Floating point error in computation of Cartesian points of lane border in OpenDRIVE2CR conversion
- Various small bug fixes

### Removed
- Support for Python 3.7

## [0.5.1] - 2022-05-20

### Fixed
- Switching shape of dynamic obstacle
- Adding adjacent lanelet which already exists
- Lanelet translation with missing x- or y-coordinate
- Missing location information when storing a scenario
- Various small bug fixes

## [0.5] - 2022-03-06

### Added
- Dynamic loading of large maps
- Adding of static obstacles
- Individual colors for obstacles
- Obstacle states can be changed by moving profiles in obstacle toolbox

### Fixed
- System crash if SUMO is available
- Undo button works again
- Various small bug fixes

## [0.4] - 2022-01-06

### Added
- Adding/Updating of static obstacles with circle, polygon, and rectangle shape in GUI

### Changed
- New GUI software architecture

### Fixed
- Various small bug fixes

## [0.3] - 2021-12-02

### Changed
- Solved deprecated warnings related to commonroad-io version 2021.3

### Fixed
- Various small bug fixes

## [0.2] - 2021-09-22

### Added
- Planning problem visualization in GUI

### Changed
- Extension of readme and documentation

### Fixed
- Various small bug fixes

## [0.1] - 2021-04-01
### Added
- graphical user interface for creating and manipulating CommonRoad maps and scenarios
- converts between different map formats: OpenStreetMap, SUMO, Lanelet/Lanelet2, OpenDRIVE, CommonRoad
- test cases for different converters
- tutorials for different converters
- readme and documentation<|MERGE_RESOLUTION|>--- conflicted
+++ resolved
@@ -6,12 +6,10 @@
 - lanelet2cr: Multipolygon and line marking conversion
 - lanelet2cr: Traffic light conversion for Autoware (retain traffic light ids, set own Autoware default cycle, and set traffic light active status to false)
 - cr2lanelet: Area conversion
-<<<<<<< HEAD
-- CommonRoad to OpenDRIVE conversion
-=======
 - cr2lanelet: Lane change property tags
 - odr2cr: Road speed limit conversion
 - odr2cr: Option to neglect projection by setting `config.proj_string_odr = None`
+- cr2odr
 
 ### Changed
 - odr2cr: Warning instead of failure in case of not supported road object type
@@ -24,7 +22,6 @@
 ### Removed
 - Support of Python 3.8
 - GUI simulation from GUI (the complete SUMO conversion/interface will be moved to another repository in the future)
->>>>>>> d1accc41
 
 ## [0.8.1] - 2024-03-28
 
