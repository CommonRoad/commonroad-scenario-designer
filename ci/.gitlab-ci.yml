--- conflicted
+++ resolved
@@ -32,20 +32,15 @@
 
 python37:
     stage: test
-<<<<<<< HEAD
     variables:
       QT_QPA_PLATFORM: "offscreen"
-=======
-    variables :
-      QT_QPA_PLATFORM : "offscreen"
->>>>>>> f2a4b8f9
     script:
         - source activate cr37
         - *install-and-run
 
 python38:
     stage: test
-    variables :
+    variables:
       QT_QPA_PLATFORM : "offscreen"
     script:
         - source activate cr38
@@ -53,7 +48,7 @@
 
 python39:
     stage: test
-    variables :
+    variables:
       QT_QPA_PLATFORM : "offscreen"
     script:
         - source activate cr39
