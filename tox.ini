--- conflicted
+++ resolved
@@ -7,12 +7,8 @@
 deps = 
 	pytest
     pytest-cov
-<<<<<<< HEAD
-	; Required for testing osm_2_cr.
-=======
 	numpy
 	; Required for testing osm2cr. 
->>>>>>> 9da1857c
 	; When enabled has issue when trying to install cartopy in venv
 	; -r{toxinidir}/requirements.txt
     -r{toxinidir}/test_requirements.txt
