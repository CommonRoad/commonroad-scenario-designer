"""
This module provides all methods to parse an OSM file and convert it to a graph.
It also provides a method to project OSM nodes to cartesian coordinates.
"""
import xml.etree.ElementTree as ElTree
from typing import List, Dict, Tuple, Set, Optional

import numpy as np

from crmapconverter.osm2cr import config
from crmapconverter.osm2cr.converter_modules.graph_operations import road_graph as rg
from crmapconverter.osm2cr.converter_modules.graph_operations.restrictions import (
    Restriction,
)
from crmapconverter.osm2cr.converter_modules.osm_operations import info_deduction as i_d
from crmapconverter.osm2cr.converter_modules.utility import idgenerator
from crmapconverter.osm2cr.converter_modules.utility.custom_types import Road_info
from crmapconverter.osm2cr.converter_modules.utility.geometry import (
    Point,
    is_corner,
    Area,
    lon_lat_to_cartesian,
)


def read_custom_bounds(root) -> Optional[Tuple[float, float, float, float]]:
    bounds = None
    for bound in root.findall("custom_bounds"):
        bounds = (
            bound.attrib["lat2"],
            bound.attrib["lon1"],
            bound.attrib["lat1"],
            bound.attrib["lon2"],
        )
        bounds = tuple(float(value) for value in bounds)
    return bounds


def get_points(
    nodes: Dict[int, ElTree.Element], custom_bounds=None
) -> Tuple[Dict[int, Point], Tuple[float, float], Tuple[float, float, float, float]]:
    """
    projects a set of osm nodes on a plane and returns their positions on that plane as Points

    :param custom_bounds:
    :param nodes: dict of osm nodes
    :type nodes: Dict[int, ElTree.Element]
    :return: dict of points
    :rtype: Dict[int, Point]
    """
    if len(nodes) < 1:
        raise ValueError("Map is empty")
    ids = []
    lons = []
    lats = []
    for node_id, node in nodes.items():
        ids.append(node_id)
        lons.append(float(node.attrib["lon"]))
        lats.append(float(node.attrib["lat"]))
    if custom_bounds is not None:
        bounds = custom_bounds
    else:
        bounds = max(lats), min(lons), min(lats), max(lons)
    assert bounds[0] >= bounds[2]
    assert bounds[3] >= bounds[1]
    lon_center = (bounds[1] + bounds[3]) / 2
    lat_center = (bounds[0] + bounds[2]) / 2
    # print(bounds)
    # lon_center = (min(lons) + max(lons)) / 2
    # lat_center = (min(lats) + max(lats)) / 2
    lons = np.array(lons)
    lats = np.array(lats)
    lons_d = lons - lon_center
    lats_d = lats - lat_center
    points = {}
    lon_constants = np.pi / 180 * config.EARTH_RADIUS * np.cos(
            np.radians(lats))
    x = lon_constants * lons_d
    lat_constant = np.pi / 180 * config.EARTH_RADIUS
    y = lat_constant * lats_d
    for index, point_id in enumerate(ids):
        points[int(point_id)] = Point(int(point_id), x[index], y[index])
    print("{} required nodes found".format(len(points)))
    center_point = lat_center, lon_center
    return points, center_point, bounds


def get_nodes(roads: Set[ElTree.Element], root
        ) -> Tuple[Dict[int, ElTree.Element], Dict[int, ElTree.Element]]:
    """
    returns all nodes that are part of the specified roads and a subset
    of nodes that are crossings
    """
    node_ids = set()
    for road in roads:
        nodes = road.findall("nd")
        for node in nodes:
            current_id = int(node.attrib["ref"])
            node_ids.add(current_id)
    nodes = root.findall("node")
    road_nodes = {}
    crossing_nodes = {}
    for node in nodes:
        node_id = int(node.attrib["id"])
        if node_id in node_ids:
            road_nodes[node_id] = node
            tags = node.findall("tag")
            for tag in tags:
                if (tag.attrib["k"] == "highway" and tag.attrib["v"] == "crossing"
                    or tag.attrib["k"] == "crossing"):
                    crossing_nodes[node_id] = node
    assert len(road_nodes) == len(node_ids)
    return road_nodes, crossing_nodes


def get_traffic_rules(nodes: Dict[int, ElTree.Element], 
                      roads: Dict[int, ElTree.Element],
                      accepted_traffic_sign_by_keys: List[str],
                      accepted_traffic_sign_by_values: List[str]) -> Dict:
    traffic_rules = {}
    for node_id in nodes:
        node = nodes[node_id]
        tags = node.findall('tag')
        for tag in tags:
            if tag.attrib['k'] in accepted_traffic_sign_by_keys or tag.attrib['v'] in accepted_traffic_sign_by_values:
                key = tag.attrib['k']
                value = tag.attrib['v']
                virtual = None
                if key == 'maxspeed':
                    value, virtual = extract_speedlimit(value)
                sign = {key: value, 'virtual': virtual}
                if node_id in traffic_rules:
                    traffic_rules[str(node_id)].update(sign)
                else:
                    traffic_rules.update({str(node_id): sign})

    for road in roads:
        road_id = int(road.attrib['id'])
        tags = road.findall('tag')
        for tag in tags:
<<<<<<< HEAD
            if (tag.attrib['k'] in accepted_traffic_sign_by_keys 
                    or tag.attrib['v'] in accepted_traffic_sign_by_values 
                    or tag.attrib['k'] == 'highway'):
=======
            if tag.attrib['k'] in accepted_traffic_sign_by_keys or tag.attrib['v'] in accepted_traffic_sign_by_values:
>>>>>>> 9da1857c
                key = tag.attrib['k']
                value = tag.attrib['v']
                virtual = None
                if key == 'maxspeed':
                    value, virtual = extract_speedlimit(value)
                sign = {key: value, 'virtual': virtual}
                # check if traffic rule exists
                nodes = road.findall("nd")
                added = False
                for node in nodes:
                    if not added:
                        node_id = int(node.attrib['ref'])
                        if (node_id in traffic_rules  
                                and key in traffic_rules[node_id].keys() 
                                and traffic_rules[node_id][key] == value):
                            # if already other roads exist
                            if 'road_id' in traffic_rules[node_id].keys():
                                traffic_rules[node_id]['road_id'].append(road_id)
                            else:
                                traffic_rules[node_id].update(
                                    {'road_id': [road_id]})
                            added = True
                if not added:
                    sign['road_id'] = road_id
                    sign['virtual'] = True
                    traffic_rules.update({'road' + str(road_id): sign})

    return traffic_rules


def get_traffic_signs_and_lights(traffic_rules: Dict) -> (List, List):
    traffic_lights = []
    traffic_signs = []
    for rule_id, rule in traffic_rules.items():
        if ('traffic_sign' in rule.keys() 
                or 'maxspeed' in rule.keys() 
                or 'overtaking' in rule.keys()):
            traffic_signs.append({rule_id: rule})
        else:
            traffic_lights.append({rule_id: rule})
    return traffic_signs, traffic_lights


def parse_restrictions(
    restrictions: Set[ElTree.Element]
) -> Dict[int, Set[Restriction]]:
    """
    parses a set of restrictions in tree form to restriction objects

    :param restrictions:
    :return:
    """
    result = {}
    for restriction_element in restrictions:
        from_edge_id, to_edge_id, via_element_id, via_element_type = (
            None,
            None,
            None,
            None,
        )
        restriction = restriction_element.attrib["restriction"]
        for member in restriction_element.findall("member"):
            if member.attrib["role"] == "from":
                from_edge_id = member.attrib["ref"]
            if member.attrib["role"] == "to":
                to_edge_id = member.attrib["ref"]
            if member.attrib["role"] == "via":
                via_element_id = member.attrib["ref"]
                via_element_type = member.attrib["type"]

        if None not in [from_edge_id, to_edge_id,
                        via_element_id, via_element_type]:
            restriction_object = Restriction(
                from_edge_id, via_element_id, via_element_type, to_edge_id, restriction
            )
            if from_edge_id in result:
                result[from_edge_id].add(restriction_object)
            else:
                result[from_edge_id] = {restriction_object}
    return result


def get_restrictions(root) -> Dict[int, Set[Restriction]]:
    """
    finds restrictions in osm file and returns it as dict mapping from from_edge to restriction object

    :param root:
    :return:
    """
    restrictions = set()
    relations = root.findall("relation")
    for relation in relations:
        tags = relation.findall("tag")
        for tag in tags:
            if tag.attrib["k"] == "type" and tag.attrib["v"] == "restriction":
                restrictions.add(relation)
            if tag.attrib["k"] == "restriction":
                relation.set("restriction", tag.attrib["v"])
    restrictions = parse_restrictions(restrictions)
    return restrictions


def get_ways(accepted_highways: List[str], rejected_tags: Dict[str, str],
              root) -> Set[ElTree.Element]:
    """
    finds ways of desired types in osm file.

    :param accepted_highways: only ways with those highway tag will be considered
    :param rejedted_tags: reject ways with at least one of those tags
    :param root:
    :return:
    """
    roads = set()
    ways = root.findall("way")
    for way in ways:
        tags = way.findall("tag")

        # discard ways with a rejected tag
        reject_way = False
        for tag in tags:
            tag_key = tag.attrib["k"]
            if tag_key in rejected_tags:
                if tag.attrib["v"] == rejected_tags[tag.attrib["k"]]:
                    reject_way = True
                    break
        if reject_way:
            continue
        
        is_road = False
        is_tunnel = False
        has_maxspeed = False
        roadtype = None
        for tag in tags:
            if tag.attrib["k"] == "highway" and tag.attrib["v"] in accepted_highways:
                way.set("roadtype", tag.attrib["v"])
                roadtype = tag.attrib["v"]
                nodes = way.findall("nd")
                if len(nodes) > 0:
                    way.set("from", nodes[0].attrib["ref"])
                    way.set("to", nodes[-1].attrib["ref"])
                    is_road = True
            if tag.attrib["k"] == "tunnel" and tag.attrib["v"] == "yes":
                is_tunnel = True
            if tag.attrib["k"] == "maxspeed":
                has_maxspeed = True
        if is_road and (config.LOAD_TUNNELS or not is_tunnel):
            if not has_maxspeed:
                way.set('maxspeed', roadtype)
            roads.add(way)
    print("{} roads found".format(len(roads)))
    return roads


def parse_file(
    filename: str, accepted_highways: List[str], rejected_tags: Dict[str, str],
    custom_bounds=None) -> Tuple[
    Set[ElTree.Element],
    Dict[int, Point],
    type(None),
    Tuple[float, float],
    Tuple[float, float, float, float],
    List,
    List,
    Dict[int, Point]
]:
    """
    extracts all ways with streets and all the nodes in these streets of a given osm file

    :param filename: the location of the osm file
    :type filename: str
    :param accepted_highways: a list of all highways that shall be extracted
    :type accepted_highways: List[str]
    :return: roads, road_points: set of all way objects, dict of required nodes and list of traffic signs
    :rtype: Tuple[Set[ElTree.Element], Dict[int, Point]]
    """
    tree = ElTree.parse(filename)
    root = tree.getroot()
    ways = get_ways(accepted_highways, rejected_tags, root)
    road_nodes, crossing_nodes = get_nodes(ways, root)
    # custom_bounds = read_custom_bounds(root)
    road_points, center_point, bounds = get_points(road_nodes, custom_bounds)
    crossing_points, _, _ = get_points(crossing_nodes, bounds)
    traffic_rules = get_traffic_rules(road_nodes, ways,
        config.TRAFFIC_SIGN_KEYS, config.TRAFFIC_SIGN_VALUES)
    traffic_signs, traffic_lights = get_traffic_signs_and_lights(traffic_rules)
    restrictions = get_restrictions(root)
    # print("bounds", bounds, "custom_bounds", read_custom_bounds(root))
    if custom_bounds is not None:
        bounds = custom_bounds

    return (ways, road_points, restrictions, center_point, bounds,
        traffic_signs, traffic_lights, crossing_points)


def parse_turnlane(turnlane: str) -> str:
    """
    parses a turnlane to a simple and defined format
    all possible turnlanes are found in config.py

    :param turnlane: string, a turnlane
    :type turnlane: str
    :return: turnlane
    :rtype: str
    """
    if turnlane == "":
        return "none"
    if turnlane in config.RECOGNIZED_TURNLANES:
        return turnlane
    included = []
    if "left" in turnlane:
        included.append("left")
    if "through" in turnlane:
        included.append("through")
    if "right" in turnlane:
        included.append("right")
    result = ";".join(included)
    if result is "":
        return "none"
    return result


def extract_speedlimit(value):
    virtual = False
    speedlimit = None
    try:
        speedlimit = float(value)
    except ValueError:
        if value == "walk":
            speedlimit = 7
            virtual = True
        elif value == "none":
            speedlimit = 250
            virtual = True
        elif value == "signals":
            pass
        elif value.endswith("mph"):
            try:
                speedlimit = int(float(value[:-3]) / 1.60934)
            except ValueError:
                print("unreadable speedlimit: '{}'".format(value))
        elif value in config.SPEED_LIMITS:
            speedlimit = config.SPEED_LIMITS[value]
            virtual = True
        else:
            print("unreadable speedlimit: '{}'".format(value))

    # convert from km/h to m/s
    if speedlimit is not None:
        speedlimit /= 3.6
        virtual = True

    return speedlimit, virtual


def extract_tag_info(road: ElTree.Element) -> Tuple[Road_info, int]:
    """
    extracts the information of roads given in tags

    :param road: osm road object
    :type road: ElTree.Element
    :return: (nr_of_lanes, forward_lanes, backward_lanes, oneway, turnlanes, turnlanes_forward, turnlanes_backward),
        speedlimit
    :rtype: Tuple[Road_info, int]
    """
    nr_of_lanes, forward_lanes, backward_lanes = None, None, None
    speedlimit, oneway = None, None
    turnlanes, turnlanes_forward, turnlanes_backward = None, None, None
    for tag in road.findall("tag"):
        if tag.attrib["k"] == "lanes":
            try:
                nr_of_lanes = int(tag.attrib["v"])
            except ValueError:
                print("unreadable nr_of_lanes: {}".format(tag.attrib["v"]))
        if tag.attrib["k"] == "lanes:forward":
            forward_lanes = int(tag.attrib["v"])
        if tag.attrib["k"] == "lanes:backward":
            backward_lanes = int(tag.attrib["v"])
        if tag.attrib["k"] == "maxspeed":
            speedlimit, _ = extract_speedlimit(tag.attrib['v'])
        if tag.attrib["k"] == "oneway":
            oneway = tag.attrib["v"] == "yes"
        if tag.attrib["k"] == "junction":
            if oneway is None:
                if tag.attrib["v"] == "roundabout":
                    oneway = True
        if tag.attrib["k"] == "turn:lanes":
            turnlanes = tag.attrib["v"].split("|")
        if tag.attrib["k"] == "turn:lanes:forward":
            turnlanes_forward = tag.attrib["v"].split("|")
        if tag.attrib["k"] == "turn:lanes:backward":
            turnlanes_backward = tag.attrib["v"].split("|")
        for current_list in [turnlanes, turnlanes_forward, turnlanes_backward]:
            if current_list is not None:
                for index, turnlane in enumerate(current_list):
                    current_list[index] = parse_turnlane(turnlane)
        # turnlanelength should match lanelength
    return (
        (
            nr_of_lanes,
            forward_lanes,
            backward_lanes,
            oneway,
            turnlanes,
            turnlanes_forward,
            turnlanes_backward,
        ),
        speedlimit,
    )


def get_graph_traffic_signs(nodes: Dict[int, rg.GraphNode],
        roads: Dict[int, rg.GraphEdge], traffic_signs: List[Dict]
) -> List[rg.GraphTrafficSign]:
    graph_traffic_signs = []
    for traffic_sign in traffic_signs:
        node_id = next(iter(traffic_sign))
        if node_id.startswith('road'):
            road_id = int(node_id[4:])
            graph_traffic_sign = rg.GraphTrafficSign(
                traffic_sign[node_id], node=None, edges=[roads[road_id]])
        else:
            graph_traffic_sign = rg.GraphTrafficSign(
                traffic_sign[node_id], nodes[node_id])
        # extract road_ids to edges in sign
        if 'road_id' in traffic_sign.keys():
            roads = traffic_sign['road_id']
            for road_id in roads:
                graph_traffic_sign.edges.append(roads[road_id])

        graph_traffic_signs.append(graph_traffic_sign)

    return graph_traffic_signs


def get_graph_traffic_lights(nodes: Dict[int, rg.GraphNode],
        traffic_lights: List[Dict]):
    graph_traffic_lights = []
    for traffic_light in traffic_lights:
        node_id = next(iter(traffic_light))
        graph_traffic_light = rg.GraphTrafficLight(
            traffic_light[node_id], nodes[int(node_id)])
        graph_traffic_lights.append(graph_traffic_light)
    return graph_traffic_lights


def get_graph_nodes(
        roads: Set[ElTree.Element], points: Dict[int, Point],
        traffic_signs: List, traffic_lights: List
) -> Dict[int, rg.GraphNode]:
    """
    gets graph nodes from set of osm ways
    all points that are referenced by traffic signs, by traffic lights or by
    two or more ways or are at the end of a way are returned

    :param roads: set of osm ways
    :type roads: Set[ElTree.Element]
    :param points: dict of points of each osm node
    :type points: Dict[int, Point]
    :return: nodes, set of graph node objects
    :rtype: Dict[int, GraphNode]
    """
    nodes = {}
    point_degree = {}  # number of roads sharing a point
    for road in roads:
        for waypoint in road.findall("nd"):
            point_id = int(waypoint.attrib["ref"])
            if point_id in point_degree:
                point_degree[point_id] += 1
            else:
                point_degree[point_id] = 1
        # get nodes from endpoints of ways
        for point_id in (int(road.attrib["from"]), int(road.attrib["to"])):
            current_point = points[point_id]
            if point_id not in nodes:
                nodes[point_id] = rg.GraphNode(
                    point_id, current_point.x, current_point.y, set()
                )

    for traffic_sign in traffic_signs:
        point_id = next(iter(traffic_sign))
        if point_id.startswith('road'): # ? TODO use int
            continue
        if int(point_id) not in nodes:
            current_point = points[point_id]
            nodes[point_id] = rg.GraphNode(
                int(point_id), current_point.x, current_point.y, set()
            )

    for traffic_light in traffic_lights:
        point_id = int(next(iter(traffic_light)))
        if point_id not in nodes:
            current_point = points[point_id]
            nodes[point_id] = rg.GraphNode(
                point_id, current_point.x, current_point.y, set()
            )

    # get nodes from intersection points of roads
    for point_id in point_degree:
        current_point = points[point_id]
        if point_id not in nodes and point_degree[point_id] > 1:
            nodes[point_id] = rg.GraphNode(
                point_id, current_point.x, current_point.y, set()
            )
    return nodes


def get_area_from_bounds(
    bounds: Tuple[float, float, float, float], origin: np.ndarray
) -> Area:
    '''
    returns a rectangular area in cartesian coordinates from given 
    bounds and origin in longitude and latitude
    '''
    max_point = lon_lat_to_cartesian(np.array([bounds[3], bounds[0]]), origin)
    min_point = lon_lat_to_cartesian(np.array([bounds[1], bounds[2]]), origin)
    # print("maxpoint", max_point, "minpoint", min_point)
    # print("bounds", bounds)
    # print("origin", origin)
    return Area(min_point[0], max_point[0], min_point[1], max_point[1])


def get_graph_edges_from_road(
    roads: Set[ElTree.Element],
    nodes: Dict[int, rg.GraphNode],
    points: Dict[int, Point],
    bounds: Tuple[float, float, float, float],
    origin: np.ndarray,
) -> Dict[int, Set[rg.GraphEdge]]:
    """
    gets graph edges from set of roads

    :param origin:
    :param bounds:
    :param roads: set of osm way objects
    :type roads: Set[ElTree.Element]
    :param nodes: set of graph nodes
    :type nodes: Dict[int, GraphNode]
    :param points: dict of points of each osm node
    :type points: Dict[int, Point]
    :return: edges: set of graph edge objects
    :rtype: Set[GraphEdge]
    """

    def neighbor_in_area(index: int, point_in_area_list: List[bool]) -> bool:
        result = False
        if index >= 1:
            result = result or point_in_area_list[index - 1]
        if index + 1 < len(point_in_area_list):
            result = result or point_in_area_list[index + 1]
        return result

    area = get_area_from_bounds(bounds, origin)
    edges = {}
    for _, road in enumerate(roads):
        # get basic information of road
        # edge_id = road.attrib['id']
        edge_node_ids = []
        edge_nodes = []
        roadtype = road.attrib["roadtype"]

        lane_info, speedlimit = extract_tag_info(road)
        # if speedlimit is None:
        #     speedlimit = config.SPEED_LIMITS[roadtype] / 3.6
        lane_info, flip = i_d.extract_missing_info(lane_info)
        nr_of_lanes, forward_lanes, backward_lanes, _, _, _, _ = (lane_info)
        if forward_lanes is not None and backward_lanes is not None:
            assert forward_lanes + backward_lanes == nr_of_lanes
        lane_info, assumptions = i_d.assume_missing_info(lane_info, roadtype)
        nr_of_lanes, forward_lanes, backward_lanes, _, _, _, _ = (lane_info)
        assert forward_lanes + backward_lanes == nr_of_lanes

        # get waypoints
        waypoints = []
        outside_waypoints = set()
        point_list = [points[int(nd.attrib["ref"])] for nd in road.findall("nd")]
        point_in_area_list = [point in area for point in point_list]
        for index, point in enumerate(point_list):
            # loading only inside of bounds
            if point_in_area_list[index]:
                # point is added
                waypoints.append(point)
            elif neighbor_in_area(index, point_in_area_list):
                # point is added, but edge is split
                outside_waypoints.add(point.id)
                waypoints.append(point)
                nodes[point.id] = rg.GraphNode(
                    point.id, point.x, point.y, set())
            else:
                # point is not added
                pass

        if flip:
            waypoints.reverse()

        osm_id = int(road.attrib["id"])
        edges[osm_id] = set()

        # road is split at nodes and edges are created for each segment
        for index, waypoint in enumerate(waypoints):
            waypoint_id = waypoint.id
            if waypoint_id in nodes or waypoint_id in outside_waypoints:
                edge_node_ids.append((waypoint_id, index))
                edge_nodes.append((nodes[waypoint_id], index))
            if config.SPLIT_AT_CORNER and is_corner(index, waypoints):
                try:
                    edge_node_ids.append((waypoint_id, index))
                    if waypoint_id not in nodes:
                        id_int = waypoint_id
                        nodes[waypoint_id] = rg.GraphNode(
                            id_int, waypoint.x, waypoint.y, set()
                        )
                    edge_nodes.append((nodes[waypoint_id], index))
                except ValueError:
                    print("edge could not be splitted at corner")

        new_edges = []
        for index, _ in enumerate(edge_nodes[:-1]):
            node1, index1 = edge_nodes[index]
            node2, index2 = edge_nodes[index + 1]
            current_waypoints = waypoints[index1: index2 + 1]
            # only edges with sufficient nr of waypoint are added
            if len(current_waypoints) >= 2:
                # create edge
                edge_id = idgenerator.get_id()
                new_edge = rg.GraphEdge(
                    edge_id,
                    node1,
                    node2,
                    current_waypoints,
                    lane_info,
                    assumptions,
                    speedlimit,
                    roadtype,
                )
                new_edges.append(new_edge)
                edges[osm_id].add(new_edge)

                # assign edges to nodes
                node1.edges.add(new_edge)
                node2.edges.add(new_edge)

                new_edge.generate_lanes()
            else:
                print("a small edge occurred in the map, it is omitted")

        # add successors to edges
        for index, edge in enumerate(new_edges[:-1]):
            edge.forward_successor = new_edges[index + 1]

    return edges


def map_restrictions(
    edges: Dict[int, Set[rg.GraphEdge]],
    restrictions: Dict[int, Set[Restriction]],
    nodes: Dict[int, rg.GraphNode],
):
    """
    assigns restriction string to corresponding edges

    :param edges: dict mapping from edge ids to edges
    :param restrictions: dict mapping from from_edge ids to restrictions
    :param nodes: dict mapping from node_id to node
    :return:
    """
    for from_id, restrictions in restrictions.items():
        if from_id in edges:
            from_edges = edges[from_id]
            if len(from_edges) == 1:
                from_edge = next(iter(from_edges))
                for restriction in restrictions:
                    if restriction.restriction is None:
                        continue
                    if restriction.via_element_type == "node":
                        if restriction.via_element_id in nodes and nodes[
                            restriction.via_element_id
                        ] in (from_edge.node1, from_edge.node2):
                            restriction_node = nodes[restriction.via_element_id]
                        else:
                            continue
                    elif restriction.via_element_type == "way":
                        if restriction.via_element_id in edges:
                            via_edge = next(
                                iter(edges[restriction.via_element_id]))
                            restriction_node = from_edge.common_node(via_edge)
                        else:
                            continue
                    else:
                        continue
                    if restriction_node is from_edge.node1:
                        from_edge.backward_restrictions |= restriction.restriction
                    elif restriction_node is from_edge.node2:
                        from_edge.forward_restrictions |= restriction.restriction
            else:
                print(
                    "several edges have the same id, we cannot apply restrictions to it"
                )
                # TODO implement restrictions for mutliple edges with same id
                pass
        else:
            print(
                "unknown id '{}' for restriction element. skipping restriction".format(
                    from_id
                )
            )


def get_node_set(edges: Set[rg.GraphEdge]) -> Set[rg.GraphNode]:
    """
    gets all nodes referenced by a set of edges

    :param edges:
    :return:
    """
    nodes = set()
    for edge in edges:
        nodes.add(edge.node1)
        nodes.add(edge.node2)
    return nodes


def roads_to_graph(
    roads: Set[ElTree.Element],
    road_points: Dict[int, Point],
    restrictions: Dict[int, Set[Restriction]],
    center_point: Tuple[float, float],
    bounds: Tuple[float, float, float, float],
    origin: tuple,
    traffic_signs: List,
    traffic_lights: List,
    additional_nodes: List[rg.GraphNode]=None
) -> rg.Graph:
    """
    converts a set of roads and points to a road graph

    :param origin:
    :param bounds:
    :param roads: set of roads
    :type roads: Set[ElTree.Element]
    :param road_points: corresponding points
    :type road_points: Dict[int, Point]
    :param restrictions: restrictions which will be applied to edges
    :param center_point: gps coordinates of the origin
    :param traffic_signs: traffic signs to apply
    :param traffic_lights: traffic lights to apply
    :param additional_nodes: nodes that should be considered additionally
    :return:
    """
    origin = np.array(origin)[::-1]
    nodes = get_graph_nodes(roads, road_points, traffic_signs, traffic_lights)
    if additional_nodes is not None:
        for node in additional_nodes:
            nodes[node.id] = node
            print("added crossing point", node)
    edges = get_graph_edges_from_road(
        roads, nodes, road_points, bounds, origin)
    graph_traffic_signs = get_graph_traffic_signs(nodes, edges, traffic_signs)
    graph_traffic_lights = get_graph_traffic_lights(nodes, traffic_lights)
    map_restrictions(edges, restrictions, nodes)
    edges = {elem for edge_set in edges.values() for elem in edge_set}
    # node_set = set()
    # for node in nodes:
    #     node_set.add(nodes[node])
    node_set = get_node_set(edges)
    graph = rg.Graph(
        node_set,
        edges,
        center_point,
        bounds,
        graph_traffic_signs,
        graph_traffic_lights)
    return graph


def close_to_intersection(node_id, combined_graph, road_g) -> bool:
    """ """
    intersection_range = config.INTERSECTION_DISTANCE/2.0
    node = [nd for nd in combined_graph.nodes if nd.id == node_id][0]
    road_node_ids = [nd.id for nd in road_g.nodes]
    for edge in node.edges:
        if node == edge.node1:
            neighbor = edge.node2
        else:
            neighbor = edge.node1
        if (neighbor.id in road_node_ids and neighbor.get_degree() > 2
            and neighbor.get_distance(node) < intersection_range
        ):
            return True
    return False


def get_crossing_points(
    comb_graph, road_graph, road_cross_points, ped_cross_points
) -> Tuple[Set, Set]:
    """ """
    crossing_nodes = set()
    already_contained = set()
    road_nodes = {node.id: node for node in road_graph.nodes}
    for p_id, point in road_cross_points.items():
        if p_id in ped_cross_points and not close_to_intersection(
            p_id, comb_graph, road_graph
        ):
            if p_id in road_nodes:
                already_contained.add(p_id)
            else:
                crossing_node = rg.GraphNode(
                    int(p_id), point.x, point.y, set()
                )
                crossing_node.is_crossing = True
                crossing_nodes.add(crossing_node)
    return crossing_nodes, already_contained


def create_graph(file_path) -> rg.Graph:
    """ """
    def _create_graph(
            file, accepted_ways, custom_bounds=None, additional_nodes=None):
        (
            roads, points, restrictions, center_point, bounds, traffic_signs,
            traffic_lights, crossing_points
        ) = parse_file(
            file, accepted_ways, config.REJECTED_TAGS, custom_bounds
        )
        graph = roads_to_graph(
            roads, points, restrictions, center_point, bounds, center_point,
            traffic_signs, traffic_lights, additional_nodes
        )
        return graph, crossing_points

    if config.EXTRACT_SUBLAYER:
        all_accepted_ways = config.ACCEPTED_HIGHWAYS.copy()
        all_accepted_ways.extend(config.ACCEPTED_HIGHWAYS_SUBLAYER)
        combined_g, _ = _create_graph(file_path, all_accepted_ways)
        road_g, road_crossing_points = _create_graph(file_path,
            config.ACCEPTED_HIGHWAYS, combined_g.bounds)
        sub_g, sub_crossing_points = _create_graph(file_path,
            config.ACCEPTED_HIGHWAYS_SUBLAYER, combined_g.bounds)

        crossing_nodes, already_contained = get_crossing_points(
            combined_g, road_g, road_crossing_points, sub_crossing_points
        )
        extended_graph, _ = _create_graph(
            file_path,
            config.ACCEPTED_HIGHWAYS,
            combined_g.bounds,
            crossing_nodes
        )
        for node in extended_graph.nodes:
            if node.id in already_contained:
                node.is_crossing = True
        return rg.SublayeredGraph(
            extended_graph.nodes,
            extended_graph.edges,
            extended_graph.center_point,
            extended_graph.bounds,
            extended_graph.traffic_signs,
            extended_graph.traffic_lights,
            sub_g
        )

    road_g, _ = _create_graph(file_path, config.ACCEPTED_HIGHWAYS)
    return road_g<|MERGE_RESOLUTION|>--- conflicted
+++ resolved
@@ -138,13 +138,9 @@
         road_id = int(road.attrib['id'])
         tags = road.findall('tag')
         for tag in tags:
-<<<<<<< HEAD
             if (tag.attrib['k'] in accepted_traffic_sign_by_keys 
                     or tag.attrib['v'] in accepted_traffic_sign_by_values 
                     or tag.attrib['k'] == 'highway'):
-=======
-            if tag.attrib['k'] in accepted_traffic_sign_by_keys or tag.attrib['v'] in accepted_traffic_sign_by_values:
->>>>>>> 9da1857c
                 key = tag.attrib['k']
                 value = tag.attrib['v']
                 virtual = None
