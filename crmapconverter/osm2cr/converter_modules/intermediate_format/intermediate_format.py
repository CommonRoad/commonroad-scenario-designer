--- conflicted
+++ resolved
@@ -9,24 +9,16 @@
 from typing import List, Set, Tuple
 import warnings
 
-from commonroad.scenario.lanelet import (
-    Lanelet,
-    LaneletNetwork,
-    LaneletType
-)
+from commonroad.scenario.lanelet import (Lanelet, LaneletNetwork, LaneletType)
 from commonroad.scenario.obstacle import Obstacle
 from commonroad.scenario.scenario import Scenario
 from commonroad.scenario.traffic_sign import TrafficSign
 from commonroad.scenario.traffic_sign import TrafficLight
-from commonroad.scenario.intersection import (
-    Intersection,
-    IntersectionIncomingElement
-)
-
-from commonroad.planning.planning_problem import (
-    PlanningProblem,
-    PlanningProblemSet
-)
+from commonroad.scenario.intersection import (Intersection,
+                                              IntersectionIncomingElement)
+
+from commonroad.planning.planning_problem import (PlanningProblem,
+                                                  PlanningProblemSet)
 from commonroad.planning.goal import GoalRegion
 from commonroad.scenario.trajectory import State
 from commonroad.common.util import Interval
@@ -37,11 +29,8 @@
     import Sumo
 from crmapconverter.osm2cr.converter_modules.graph_operations.road_graph \
     import Graph
-from crmapconverter.osm2cr.converter_modules.utility import (
-    geometry,
-    idgenerator
-)
-
+from crmapconverter.osm2cr.converter_modules.utility import (geometry,
+                                                             idgenerator)
 
 CrossingList = List[Tuple[int, List[int]]]
 
@@ -50,7 +39,6 @@
     """
     Class to represent the nodes in the intermediate format
     """
-
     def __init__(self, node_id, point):
         """
         Initialize a node element
@@ -77,7 +65,6 @@
     """
     Class to represent the edges in the intermediate format
     """
-
     def __init__(self,
                  edge_id: int,
                  node1: Node,
@@ -93,7 +80,7 @@
                  predecessors: List[int],
                  traffic_signs: Set[int],
                  traffic_lights: Set[int],
-                 edge_type: str=config.LANELETTYPE):
+                 edge_type: str = config.LANELETTYPE):
         """
         Initialize an edge
 
@@ -136,21 +123,19 @@
 
         :return: CommonRoad Lanelet
         """
-        lanelet = Lanelet(
-            np.array(self.left_bound),
-            np.array(self.center_points),
-            np.array(self.right_bound),
-            self.id,
-            self.predecessors,
-            self.successors,
-            self.adjacent_left,
-            self.adjacent_left_direction_equal,
-            self.adjacent_right,
-            self.adjacent_right_direction_equal,
-            traffic_signs=self.traffic_signs,
-            traffic_lights=self.traffic_lights,
-            lanelet_type={LaneletType(self.edge_type)}
-        )
+        lanelet = Lanelet(np.array(self.left_bound),
+                          np.array(self.center_points),
+                          np.array(self.right_bound),
+                          self.id,
+                          self.predecessors,
+                          self.successors,
+                          self.adjacent_left,
+                          self.adjacent_left_direction_equal,
+                          self.adjacent_right,
+                          self.adjacent_right_direction_equal,
+                          traffic_signs=self.traffic_signs,
+                          traffic_lights=self.traffic_lights,
+                          lanelet_type={LaneletType(self.edge_type)})
         is_valid(lanelet)
         return lanelet
 
@@ -205,21 +190,11 @@
         from_node = Node(lane.from_node.id, lane.from_node.get_point())
         to_node = Node(lane.to_node.id, lane.to_node.get_point())
 
-        return Edge(current_id,
-                    from_node,
-                    to_node,
-                    lane.left_bound,
-                    lane.right_bound,
-                    lane.waypoints,
-                    adjacent_right,
-                    adjacent_right_direction_equal,
-                    adjacent_left,
-                    adjacent_left_direction_equal,
-                    successors,
-                    predecessors,
-                    traffic_signs,
-                    traffic_lights
-                    )
+        return Edge(current_id, from_node, to_node, lane.left_bound,
+                    lane.right_bound, lane.waypoints, adjacent_right,
+                    adjacent_right_direction_equal, adjacent_left,
+                    adjacent_left_direction_equal, successors, predecessors,
+                    traffic_signs, traffic_lights)
 
 
 def add_is_left_of(incoming_data, incoming_data_id):
@@ -238,7 +213,7 @@
     # calculate all incoming angle from the reference incoming vector
     for index in range(1, len(incoming_data)):
         waypoints = incoming_data[index]['waypoints']
-        angle = geometry.get_angle(ref, waypoints[0]-waypoints[-1])
+        angle = geometry.get_angle(ref, waypoints[0] - waypoints[-1])
         if angle < 0:
             angle += 360
         angles.append((index, angle))
@@ -263,9 +238,8 @@
     return incoming_data
 
 
-def extract_crossings(
-    interm_a: "IntermediateFormat", interm_b: "IntermediateFormat"
-) -> CrossingList:
+def extract_crossings(interm_a: "IntermediateFormat",
+                      interm_b: "IntermediateFormat") -> CrossingList:
     """ 
     Calculcate all crossings of the two networks.
     For each lanelet of a return the crossed lanelets of b if existing.
@@ -293,14 +267,15 @@
     Class that represents the intermediate format
 
     """
-
-    def __init__(self,
-                 nodes: List[Node],
-                 edges: List[Edge],
-                 traffic_signs: List[TrafficSign] = None,
-                 traffic_lights: List[TrafficLight] = None,
-                 obstacles: List[Obstacle] = None,
-                 intersections: List[Intersection] = None, ):
+    def __init__(
+        self,
+        nodes: List[Node],
+        edges: List[Edge],
+        traffic_signs: List[TrafficSign] = None,
+        traffic_lights: List[TrafficLight] = None,
+        obstacles: List[Obstacle] = None,
+        intersections: List[Intersection] = None,
+    ):
         """
         Initialize the Intermediate Format
 
@@ -358,7 +333,6 @@
         :param b: List of points
         :return: str: left or right or through
         """
-<<<<<<< HEAD
         straight_threshold_angel = config.INTERSECTION_STRAIGHT_THRESHOLD
         assert 0 < straight_threshold_angel < 90
 
@@ -384,10 +358,9 @@
 
         # sort after size
         sorted_angels = {
-            k: v for k,
-            v in sorted(
-                angels.items(),
-                key=lambda item: item[1])}
+            k: v
+            for k, v in sorted(angels.items(), key=lambda item: item[1])
+        }
         sorted_keys = list(sorted_angels.keys())
         sorted_values = list(sorted_angels.values())
 
@@ -396,7 +369,8 @@
             directions = {
                 sorted_keys[0]: 'left',
                 sorted_keys[1]: 'through',
-                sorted_keys[2]: 'right'}
+                sorted_keys[2]: 'right'
+            }
 
         # if 2 successors we assume that they both cannot have the same
         # direction
@@ -429,28 +403,6 @@
                     directions[key] = 'right'
 
         return directions
-=======
-        # Find angle between the line formed by a and line formed by b
-        a_angle = geometry.curvature(a)
-        b_angle = geometry.curvature(b)
-        angle = a_angle - b_angle
-
-        forward = True
-        m = geometry.get_gradient(a)
-        if m < 0:
-            # Line with downward slope
-            forward = False
-        if angle < config.LANE_SEGMENT_ANGLE:
-            return 'through'
-        if forward:
-            if angle < 90:
-                return "right"
-            return 'left'
-        else:
-            if angle > 90:
-                return "right"
-            return 'left'
->>>>>>> 9da1857c
 
     @staticmethod
     def get_intersections(graph) -> List[Intersection]:
@@ -466,22 +418,25 @@
             node = lane.to_node
             # node with more than 2 edges or marked as crossing is an
             # intersection
-            if (node.get_degree() > 2 
+            if (node.get_degree() > 2
                     or (node.is_crossing and node.get_degree() == 2)):
                 # keep track of added lanes to consider unique intersections
                 incoming = [
-                    p for p in lane.predecessors if p.id not in added_lanes]
+                    p for p in lane.predecessors if p.id not in added_lanes
+                ]
 
                 # Initialize incomming element with properties to be filled in
                 incoming_lanelet_ids = set(
                     [incoming_lane.id for incoming_lane in incoming])
-                incoming_element = {'incomingLanelet': incoming_lanelet_ids,
-                                    'right': [],
-                                    'left': [],
-                                    'through': [],
-                                    'none': [],
-                                    'isLeftOf': [],
-                                    'waypoints': []}
+                incoming_element = {
+                    'incomingLanelet': incoming_lanelet_ids,
+                    'right': [],
+                    'left': [],
+                    'through': [],
+                    'none': [],
+                    'isLeftOf': [],
+                    'waypoints': []
+                }
 
                 for incoming_lane in incoming:
                     # find the turnlanes
@@ -494,24 +449,18 @@
                     for direction in directions:
                         if direction == 'none':
                             # calculate the direction for each successor
-<<<<<<< HEAD
                             directions = IntermediateFormat.get_directions(
                                 incoming_lane)
                             for key in directions:
                                 incoming_element[directions[key]].append(key)
-=======
-                            for s in incoming_lane.successors:
-                                angle = IntermediateFormat.get_direction(incoming_lane.waypoints,
-                                                                         s.waypoints)
-                                incoming_element[angle].append(s.id)
->>>>>>> 9da1857c
                         else:
                             incoming_element[direction].extend(
                                 [s.id for s in incoming_lane.successors])
 
                     if node.id in intersections:
                         # add new incoming element to existing intersection
-                        intersections[node.id]['incoming'].append(incoming_element)
+                        intersections[node.id]['incoming'].append(
+                            incoming_element)
                     else:
                         # add new intersection
                         intersections[node.id] = \
@@ -532,21 +481,17 @@
                 incoming_lanelets = set(incoming['incomingLanelet'])
                 successors_right = set(incoming["right"])
                 successors_left = set(incoming["left"])
-                successors_straight = set(
-                    incoming['through']).union(set(incoming['none']))
+                successors_straight = set(incoming['through']).union(
+                    set(incoming['none']))
                 is_left_of = incoming['isLeftOf']
-                incoming_element = IntersectionIncomingElement(incoming_ids[index],
-                                                               incoming_lanelets,
-                                                               successors_right,
-                                                               successors_straight,
-                                                               successors_left,
-                                                               is_left_of
-                                                               )
+                incoming_element = IntersectionIncomingElement(
+                    incoming_ids[index], incoming_lanelets, successors_right,
+                    successors_straight, successors_left, is_left_of)
                 incoming_elements.append(incoming_element)
                 index += 1
 
-            intersections_cr.append(Intersection(idgenerator.get_id(),
-                                                 incoming_elements))
+            intersections_cr.append(
+                Intersection(idgenerator.get_id(), incoming_elements))
         return intersections_cr
 
     def to_commonroad_scenario(self):
@@ -596,11 +541,13 @@
             edge = Edge.extract_from_lane(lane)
             edges.append(edge)
 
-        traffic_signs = [sign.to_traffic_sign_cr()
-                         for sign in graph.traffic_signs]
-
-        traffic_lights = [light.to_traffic_light_cr()
-                          for light in graph.traffic_lights]
+        traffic_signs = [
+            sign.to_traffic_sign_cr() for sign in graph.traffic_signs
+        ]
+
+        traffic_lights = [
+            light.to_traffic_light_cr() for light in graph.traffic_lights
+        ]
 
         intersections = IntermediateFormat.get_intersections(graph)
         return IntermediateFormat(nodes,
@@ -620,15 +567,27 @@
         :return: Dummy planning problem set
         """
         pp_id = idgenerator.get_id()
-        rectangle = Rectangle(4.3, 
-                              8.9, 
+        rectangle = Rectangle(4.3,
+                              8.9,
                               center=np.array([0.1, 0.5]),
                               orientation=1.7)
         circ = Circle(2.0, np.array([0.0, 0.0]))
-        goal_region = GoalRegion([State(time_step=Interval(0, 1), velocity=Interval(0.0, 1), position=rectangle),
-                                  State(time_step=Interval(1, 2), velocity=Interval(0.0, 1), position=circ)])
-        planning_problem = PlanningProblem(pp_id, State(velocity=0.1, position=np.array([[0], [0]]), orientation=0,
-                                                        yaw_rate=0, slip_angle=0, time_step=0), goal_region)
+        goal_region = GoalRegion([
+            State(time_step=Interval(0, 1),
+                  velocity=Interval(0.0, 1),
+                  position=rectangle),
+            State(time_step=Interval(1, 2),
+                  velocity=Interval(0.0, 1),
+                  position=circ)
+        ])
+        planning_problem = PlanningProblem(
+            pp_id,
+            State(velocity=0.1,
+                  position=np.array([[0], [0]]),
+                  orientation=0,
+                  yaw_rate=0,
+                  slip_angle=0,
+                  time_step=0), goal_region)
 
         return PlanningProblemSet(list([planning_problem]))
 
@@ -648,7 +607,7 @@
     #     print("See Sumo Config File Here: " + sumo.config_file)
     #     return sumo.config_file
 
-    def merge(self, other_interm:"IntermediateFormat"):
+    def merge(self, other_interm: "IntermediateFormat"):
         """
         Merge other instance of intermediate format into this.
         The other instance is not changed.
@@ -664,7 +623,7 @@
         self.traffic_signs.extend(copy.deepcopy(other_interm.traffic_signs))
         self.traffic_lights.extend(copy.deepcopy(other_interm.traffic_lights))
         self.intersections.extend(copy.deepcopy(other_interm.intersections))
-        
+
     def add_crossing_information(self, crossings: CrossingList):
         """ 
         add information about crossings to intersections
@@ -685,7 +644,7 @@
                     incomings_successors.extend(incoming.successors_right)
                 if set(crossed_ids) & set(incomings_successors):
                     intersection.crossings.add(crossing_id)
-                    
+
         # adjust edge type of crossing edges
         for edge in self.edges:
             if edge.id in crossing_ids:
