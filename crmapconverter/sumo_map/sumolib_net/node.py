# Eclipse SUMO, Simulation of Urban MObility; see https://eclipse.org/sumo
# Copyright (C) 2011-2017 German Aerospace Center (DLR) and others.
# This program and the accompanying materials
# are made available under the terms of the Eclipse Public License v2.0
# which accompanies this distribution, and is available at
# http://www.eclipse.org/legal/epl-v20.html

# @file    node.py
# @author  Daniel Krajzewicz
# @author  Laura Bieker
# @author  Karol Stosiek
# @author  Michael Behrisch
# @author  Jakob Erdmann
# @date    2011-11-28
# @version $Id$

from xml.etree import cElementTree as ET

class Node:
    """ Nodes from a sumo network """

    def __init__(self,
                 id: int,
                 node_type: str,
                 coord,
                 incLanes,
                 intLanes=None,
                 tl=None,
                 right_of_way="default"):
        self._id = id
        self._type = node_type
        self._coord = coord
        self._incoming = []
        self._outgoing = []
        self._foes = {}
        self._prohibits = {}
        self._incLanes = incLanes
        self._intLanes = intLanes
        self._shape3D = None
        self._shape = None
        self._tl = tl
        self._right_of_way = right_of_way

    def getID(self) -> int:
        return self._id

    def setShape(self, shape):
        """Set the shape of the node.

        Shape must be a list containing x,y,z coords as numbers
        to represent the shape of the node.
        """
        for pp in shape:
            if len(pp) != 3:
                raise ValueError('shape point must consist of x,y,z')
        self._shape3D = shape
        self._shape = [(x, y) for x, y, z in shape]

    def getShape(self):
        """Returns the shape of the node in 2d.

        This function returns the shape of the node, as defined in the net.xml
        file. The returned shape is a list containing numerical
        2-tuples representing the x,y coordinates of the shape points.

        If no shape is defined in the xml, an empty list will be returned.
        """

        return self._shape

    def getShape3D(self):
        """Returns the shape of the node in 3d.

        This function returns the shape of the node, as defined in the net.xml
        file. The returned shape is a list containing numerical
        3-tuples representing the x,y,z coordinates of the shape points.

        If no shape is defined in the xml, an empty list will be returned.
        """

        return self._shape3D

    def addOutgoing(self, edge):
        self._outgoing.append(edge)

    def getOutgoing(self):
        return self._outgoing

    def addIncoming(self, edge):
        self._incoming.append(edge)

    def getIncoming(self):
        return self._incoming

    def getInternal(self):
        return self._intLanes

    def getTl(self):
        return self._tl

    def setFoes(self, index, foes, prohibits):
        self._foes[index] = foes
        self._prohibits[index] = prohibits

    def areFoes(self, link1, link2):
        return self._foes[link1][len(self._foes[link1]) - link2 - 1] == '1'

    def getLinkIndex(self, conn):
        ret = 0
        for lane_id in self._incLanes:
            (edge_id, index) = lane_id.split("_")
            edge = [e for e in self._incoming if e.getID() == edge_id][0]
            for candidate_conn in edge.getLane(int(index)).getOutgoing():
                if candidate_conn == conn:
                    return ret
                ret += 1
        return -1

    def forbids(self, possProhibitor, possProhibited):
        possProhibitorIndex = self.getLinkIndex(possProhibitor)
        possProhibitedIndex = self.getLinkIndex(possProhibited)
        if possProhibitorIndex < 0 or possProhibitedIndex < 0:
            return False
        ps = self._prohibits[possProhibitedIndex]
        return ps[-(possProhibitorIndex - 1)] == '1'

    def getCoord(self):
        return tuple(self._coord[:2])

    def getCoord3D(self):
        return self._coord

    def getType(self):
        return self._type

    def setType(self, type: str):
        self._type = type

    def getConnections(self, source=None, target=None):
        incoming = list(self.getIncoming())
        if source:
            incoming = [source]
        conns = []
        for e in incoming:
            for l in e.getLanes():
                all_outgoing = l.getOutgoing()
                outgoing = []
                if target:
                    for o in all_outgoing:
                        if o.getTo() == target:
                            outgoing.append(o)
                else:
                    outgoing = all_outgoing
                conns.extend(outgoing)
        return conns

    def toXML(self) -> str:
        """
        Converts this node to it's xml representation
        TODO: Not all attributes are converted
        """
        node = ET.Element("node")
        node.set("id", str(self._id))
        node.set("type", str(self._type))
        for key, value in zip(["x", "y", "z"][:len(self._coord)], self._coord):
            node.set(key, str(value))
        if self._tl:
            node.set("tl", str(self._tl))
<<<<<<< HEAD
        return ET.tostring(node)

    def __str__(self):
        return str(self.toXML())
=======
        node.set("rightOfWay", str(self._right_of_way))
        return ET.tostring(node)
>>>>>>> c735de1f
<|MERGE_RESOLUTION|>--- conflicted
+++ resolved
@@ -166,12 +166,8 @@
             node.set(key, str(value))
         if self._tl:
             node.set("tl", str(self._tl))
-<<<<<<< HEAD
+        node.set("rightOfWay", str(self._right_of_way))
         return ET.tostring(node)
 
     def __str__(self):
-        return str(self.toXML())
-=======
-        node.set("rightOfWay", str(self._right_of_way))
-        return ET.tostring(node)
->>>>>>> c735de1f
+        return str(self.toXML())