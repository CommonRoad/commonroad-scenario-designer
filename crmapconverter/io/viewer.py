# -*- coding: utf-8 -*-
"""Viewer module to visualize and inspect the created lanelet scenario."""

import signal
import sys
import os
from lxml import etree
import numpy as np
import matplotlib
from typing import List, Tuple

from matplotlib.backends.backend_qt5agg import FigureCanvasQTAgg as FigureCanvas
from matplotlib.figure import Figure
from matplotlib.path import Path
import matplotlib.pyplot as plt
from matplotlib.patches import PathPatch

from PyQt5.QtCore import Qt, pyqtSlot
from PyQt5.QtWidgets import (
    QApplication,
    QWidget,
    QTableWidget,
    QPushButton,
    QLineEdit,
    QFileDialog,
    QMessageBox,
)
from PyQt5.QtWidgets import (
    QSizePolicy,
    QHBoxLayout,
    QVBoxLayout,
    QTableWidgetItem,
    QAbstractItemView,
)

from commonroad.common.file_reader import CommonRoadFileReader
from commonroad.scenario.intersection import Intersection
from commonroad.common.util import Interval
from commonroad.scenario.scenario import Scenario
from commonroad.scenario.lanelet import Lanelet, is_natural_number
from commonroad.visualization.draw_dispatch_cr import draw_object

__author__ = "Benjamin Orthen, Stefan Urban"
__copyright__ = "TUM Cyber-Physical Systems Group"
__credits__ = ["Priority Program SPP 1835 Cooperative Interacting Automobiles"]
__version__ = "1.2.0"
__maintainer__ = "Sebastian Maierhofer"
__email__ = "commonroad-i06@in.tum.de"
__status__ = "Released"

matplotlib.use("Qt5Agg")

ZOOM_FACTOR = 1.2


class DynamicCanvas(FigureCanvas):
    """ this canvas provides zoom with the mouse wheel """
    def __init__(self, parent=None, width=5, height=5, dpi=100):

        self.ax = None
        self.drawer = Figure(figsize=(width, height), dpi=dpi)

        self._handles = {}

        super().__init__(self.drawer)
        self.setParent(parent)
        self.setSizePolicy(QSizePolicy.Expanding, QSizePolicy.Expanding)

        self.mpl_connect('scroll_event', self.zoom)
        self.mpl_connect('button_press_event', self.zoom)

        self.clear_axes()

    def clear_axes(self, keep_limits=False):
        """ """
        if self.ax:
            limits = self.get_limits()
            self.ax.clear()
        else:
            limits = None
            self.ax = self.drawer.add_subplot(111)

        self.ax.set_aspect("equal", "datalim")
        self.ax.set_axis_off()
        self.draw_idle()
        if keep_limits and limits:
            self.update_plot(limits)

    def get_axes(self):
        """Gives the plots Axes

        :return: matplotlib axis
        """
        return self.ax

    def get_limits(self) -> List[float]:
        """ return the current limits of the canvas """
        x_lim = self.ax.get_xlim()
        y_lim = self.ax.get_ylim()
        return [x_lim[0], x_lim[1], y_lim[0], y_lim[1]]

    def update_plot(self, limits: List[float] = None):
        """ draw the canvas. optional with new limits"""
        if limits:
            self.ax.set(xlim=limits[0:2])
            self.ax.set(ylim=limits[2:4])
        self.draw_idle()

    def zoom(self, event):
        """ zoom in / out function in GUI by using mouse wheel """
        x_min, x_max = self.ax.get_xlim()
        y_min, y_max = self.ax.get_ylim()
        center = ((x_min + x_max) / 2, (y_min + y_max) / 2)
        x_dim = (x_max - x_min) / 2
        y_dim = (y_max - y_min) / 2

        # enlarge / shrink limits
        if event.button == 'up':
            new_x_dim = x_dim / ZOOM_FACTOR
            new_y_dim = y_dim / ZOOM_FACTOR
        elif event.button == 'down':
            new_x_dim = x_dim * ZOOM_FACTOR
            new_y_dim = y_dim * ZOOM_FACTOR
        else:
            return

        # new center sensitive to mouse position of zoom event
        mouse_pos = (event.xdata, event.ydata)
        if mouse_pos[0] and mouse_pos[1]:
<<<<<<< HEAD
            # TODO enhance zoom center
            new_center_x = (6*center[0] + mouse_pos[0])/7
            new_center_y = (6*center[1] + mouse_pos[1])/7
=======
            new_center_x = (6 * center[0] + mouse_pos[0]) / 7
            new_center_y = (6 * center[1] + mouse_pos[1]) / 7
>>>>>>> 3a954583
            # new limits should include old limits if zooming out
            # old limits should include new limits if zooming in
            dim_diff_x = abs(new_x_dim - x_dim)
            dim_diff_y = abs(new_y_dim - y_dim)
            new_center_x = min(max(center[0] - dim_diff_x, new_center_x),
                               center[0] + dim_diff_x)
            new_center_y = min(max(center[1] - dim_diff_y, new_center_y),
                               center[1] + dim_diff_y)
        else:
            new_center_x = center[0]
            new_center_y = center[1]

        self.update_plot([
            new_center_x - new_x_dim, new_center_x + new_x_dim,
            new_center_y - new_y_dim, new_center_y + new_y_dim
        ])

    def draw_scenario(self,
                      scenario: Scenario,
                      draw_params=None,
                      plot_limits=None):
        """[summary]

        :param scenario: [description]
        :type scenario: Scenario
        :param draw_params: [description], defaults to None
        :type draw_params: [type], optional
        :param plot_limits: [description], defaults to None
        :type plot_limits: [type], optional
        """
        xlim = self.ax.get_xlim()
        ylim = self.ax.get_ylim()

        self.ax.clear()
        self._handles.clear()

        draw_object(scenario,
                    ax=self.ax,
                    draw_params=draw_params,
                    plot_limits=plot_limits,
                    handles=self._handles)
        if not plot_limits:
            self.ax.set(xlim=xlim)
            self.ax.set(ylim=ylim)

    def update_obstacles(self,
                         scenario: Scenario,
                         draw_params=None,
                         plot_limits=None):
        """
        Redraw only the dynamic obstacles. This gives a large performance boost, when playing an animation
        :param scenario: The scneario containing the dynamic obstacles 
        :param draw_params: CommonRoad draw_object() DrawParams
        :param plot_limits: Matplotlib plot limits
        """
        # # remove dynamic obstacles
        for handles_i in self._handles.values():
            for handle in handles_i:
                if handle:
                    handle.remove()
        self._handles.clear()

        # redraw dynamic obstacles
        obstacles = scenario.obstacles_by_position_intervals([
            Interval(plot_limits[0], plot_limits[1]),
            Interval(plot_limits[2], plot_limits[3])
        ]) if plot_limits else scenario.obstacles

        traffic_lights = scenario.lanelet_network.traffic_lights
        traffic_light_lanelets = [
            lanelet for lanelet in scenario.lanelet_network.lanelets
            if lanelet.traffic_lights
        ]

        for obj in [obstacles, traffic_lights]:
            draw_object(obstacles,
                        ax=self.ax,
                        draw_params=draw_params,
                        plot_limits=plot_limits,
                        handles=self._handles)


class ScenarioElementList(QTableWidget):
    def __init__(self, action_on_click, parent=None):
        """ 
        :param action_on_click: action to call when an list item is clicked.
            reference to self will be passed as first argument
        """
        super().__init__(parent)
        self.setSelectionBehavior(QAbstractItemView.SelectRows)
        self.clicked.connect(self.onClick)
        self.update_action = lambda: action_on_click(self)

        self.selected_id: int = None
        self.header_labels: List = None

    def _update(self, data: List[Tuple]):
        # set dimesions
        if data and not len(self.header_labels) == len(data[0]):
            raise RuntimeError()
        self.setRowCount(len(data))
        self.setColumnCount(len(self.header_labels))
        # set content
        self.setHorizontalHeaderLabels(self.header_labels)
        for y, row in enumerate(data):
            x = 0
            for element in row:
                self.setItem(y, x, QTableWidgetItem(str(element)))
                x += 1

    @pyqtSlot()
    def onClick(self):
        """ """
        selected_item = self.selectedItems()
        if not selected_item:
            self.selected_id = None
            return
        self.selected_id = int(selected_item[0].text())

        self.update_action()

    def reset_selection(self):
        """ unselect all elements """
        self.selected_id = None
        self.clearSelection()


class IntersectionList(ScenarioElementList):
    def __init__(self, action_on_click, parent=None):
        super().__init__(action_on_click, parent)
        self.header_labels = ["Intersection-Id", "Description"]

    def update(self, scenario):
        if scenario is None:
            self.close()
        intersection_data = []
        for intersection in scenario.lanelet_network.intersections:
            description = None
            intersection_data.append(
                (intersection.intersection_id, description))
        super()._update(sorted(intersection_data))


class LaneletList(ScenarioElementList):
    def __init__(self, action_on_click, parent=None):
        super().__init__(action_on_click, parent)
        self.header_labels = ["Lanelet-Id", "LaneletType"]

    def update(self, scenario):
        if scenario is None:
            self.close()
        lanelet_data = []
        for lanelet in scenario.lanelet_network.lanelets:
            description = ", ".join([t.value for t in lanelet.lanelet_type])
            lanelet_data.append((lanelet.lanelet_id, description))
        super()._update(sorted(lanelet_data))


class Viewer:
    """ functionality to draw a Scenario onto a Canvas """
    def __init__(self, parent):
        self.current_scenario = None
        self.dynamic = DynamicCanvas(parent, width=5, height=10, dpi=100)

    def open_scenario(self, scenario):
        """ """
        self.current_scenario = scenario
        self.update_plot(focus_on_network=True)

    def update_plot(self,
                    sel_lanelet: Lanelet = None,
                    sel_intersection: Intersection = None,
                    focus_on_network: bool = False):
        """ Update the plot accordinly to the selection of scenario elements
        :param scenario: Scenario to draw
        :type scenario: Scenario
        :param sel_lanelet: selected lanelet, defaults to None
        :type sel_lanelet: Lanelet, optional
        :param sel_intersection: selected intersection, defaults to None
        :type sel_intersection: Intersection, optional
        """

        x_lim = self.dynamic.get_axes().get_xlim()
        y_lim = self.dynamic.get_axes().get_ylim()

        self.dynamic.clear_axes()
        ax = self.dynamic.get_axes()

        network_limits = [
            float("Inf"), -float("Inf"),
            float("Inf"), -float("Inf")
        ]

        draw_params = {
            'scenario': {
                'dynamic_obstacle': {
                    'trajectory': {
                        'show_label': True,
                        'draw_trajectory': False
                    }
                }
            }
        }
        self.dynamic.draw_scenario(self.current_scenario, 
                                   draw_params=draw_params)

        for lanelet in self.current_scenario.lanelet_network.lanelets:

            draw_arrow, color, alpha, zorder, label = self.get_paint_parameters(
                lanelet, sel_lanelet, sel_intersection)
            if color == "gray": continue

            lanelet_limits = self.draw_lanelet_polygon(lanelet, ax, color,
                                                       alpha, zorder, label)
            network_limits[0] = min(network_limits[0], lanelet_limits[0])
            network_limits[1] = max(network_limits[1], lanelet_limits[1])
            network_limits[2] = min(network_limits[2], lanelet_limits[2])
            network_limits[3] = max(network_limits[3], lanelet_limits[3])

            self.draw_lanelet_vertices(lanelet, ax)
            if draw_arrow:
                self.draw_arrow_on_lanelet(lanelet, ax)

        handles, labels = ax.get_legend_handles_labels()
        legend = ax.legend(handles, labels)
        legend.set_zorder(50)

        if focus_on_network or sel_lanelet or sel_intersection:
            # can we focus on a selection?
            if all([abs(l) < float("Inf") for l in network_limits]):
                self.dynamic.update_plot(network_limits)
            # otherwise focus on the network
            else:
                self.dynamic.ax.autoscale()
        else:
            self.dynamic.update_plot([x_lim[0], x_lim[1], y_lim[0], y_lim[1]])

        self.dynamic.drawer.tight_layout()

    def get_paint_parameters(self, lanelet: Lanelet, selected_lanelet: Lanelet,
                             selected_intersection: Intersection):
        """
        Return the parameters for painting a lanelet regarding the selected lanelet.
        """

        if selected_lanelet:
            draw_arrow = True

            if lanelet.lanelet_id == selected_lanelet.lanelet_id:
                color = "red"
                alpha = 0.7
                zorder = 20
                label = "{} selected".format(lanelet.lanelet_id)

            elif (lanelet.lanelet_id in selected_lanelet.predecessor
                  and lanelet.lanelet_id in selected_lanelet.successor):
                color = "purple"
                alpha = 0.5
                zorder = 10
                label = "{} predecessor and successor of {}".format(
                    lanelet.lanelet_id, selected_lanelet.lanelet_id)

            elif lanelet.lanelet_id in selected_lanelet.predecessor:
                color = "blue"
                alpha = 0.5
                zorder = 10
                label = "{} predecessor of {}".format(
                    lanelet.lanelet_id, selected_lanelet.lanelet_id)
            elif lanelet.lanelet_id in selected_lanelet.successor:
                color = "green"
                alpha = 0.5
                zorder = 10
                label = "{} successor of {}".format(
                    lanelet.lanelet_id, selected_lanelet.lanelet_id)
            elif lanelet.lanelet_id == selected_lanelet.adj_left:
                color = "yellow"
                alpha = 0.5
                zorder = 10
                label = "{} adj left of {} ({})".format(
                    lanelet.lanelet_id,
                    selected_lanelet.lanelet_id,
                    "same" if selected_lanelet.adj_left_same_direction else
                    "opposite",
                )
            elif lanelet.lanelet_id == selected_lanelet.adj_right:
                color = "orange"
                alpha = 0.5
                zorder = 10
                label = "{} adj right of {} ({})".format(
                    lanelet.lanelet_id,
                    selected_lanelet.lanelet_id,
                    "same" if selected_lanelet.adj_right_same_direction else
                    "opposite",
                )
            else:
                color = "gray"
                alpha = 0.3
                zorder = 0
                label = None
                draw_arrow = False

        elif selected_intersection:
            incoming_ids = selected_intersection.map_incoming_lanelets.keys()
            inc_succ_ids = set()
            for inc in selected_intersection.incomings:
                inc_succ_ids |= inc.successors_right
                inc_succ_ids |= inc.successors_left
                inc_succ_ids |= inc.successors_straight

            draw_arrow = True

            if lanelet.lanelet_id in incoming_ids:
                color = "red"
                alpha = 0.7
                zorder = 10
                label = "{} incoming".format(lanelet.lanelet_id)
            elif lanelet.lanelet_id in selected_intersection.crossings:
                color = "blue"
                alpha = 0.5
                zorder = 10
                label = "{} crossing".format(lanelet.lanelet_id)
            elif lanelet.lanelet_id in inc_succ_ids:
                color = "green"
                alpha = 0.3
                zorder = 10
                label = "{} intersection".format(lanelet.lanelet_id)
            else:
                color = "gray"
                alpha = 0.3
                zorder = 0
                label = None
                draw_arrow = False
        else:
            color = "gray"
            alpha = 0.3
            zorder = 0
            label = None
            draw_arrow = False

        return draw_arrow, color, alpha, zorder, label

    def draw_lanelet_polygon(self, lanelet, ax, color, alpha, zorder,
                             label) -> Tuple[float, float, float, float]:
        # TODO efficiency
        verts = []
        codes = [Path.MOVETO]

        xlim1 = float("Inf")
        xlim2 = -float("Inf")
        ylim1 = float("Inf")
        ylim2 = -float("Inf")

        for x, y in np.vstack(
            [lanelet.left_vertices, lanelet.right_vertices[::-1]]):
            verts.append([x, y])
            codes.append(Path.LINETO)

            xlim1 = min(xlim1, x)
            xlim2 = max(xlim2, x)
            ylim1 = min(ylim1, y)
            ylim2 = max(ylim2, y)

        verts.append(verts[0])
        codes[-1] = Path.CLOSEPOLY

        path = Path(verts, codes)

        ax.add_patch(
            PathPatch(
                path,
                facecolor=color,
                edgecolor="black",
                lw=0.0,
                alpha=alpha,
                zorder=zorder,
                label=label,
            ))

        return [xlim1, xlim2, ylim1, ylim2]

    def draw_lanelet_vertices(self, lanelet, ax):
        ax.plot(
            [x for x, y in lanelet.left_vertices],
            [y for x, y in lanelet.left_vertices],
            color="black",
            lw=0.1,
        )
        ax.plot(
            [x for x, y in lanelet.right_vertices],
            [y for x, y in lanelet.right_vertices],
            color="black",
            lw=0.1,
        )

    def draw_arrow_on_lanelet(self, lanelet, ax):
        idx = 0
        ml = lanelet.left_vertices[idx]
        mr = lanelet.right_vertices[idx]
        mc = lanelet.center_vertices[min(
            len(lanelet.center_vertices) - 1, idx + 3)]
        ax.plot(
            [ml[0], mr[0], mc[0], ml[0]],
            [ml[1], mr[1], mc[1], ml[1]],
            color="black",
            lw=0.3,
            zorder=15,
        )


class MainWindow(QWidget):
    def __init__(self, parent=None, path=None):
        super().__init__(parent)
        self.filename: str = None
        self.viewer = Viewer(self)

        self._initUserInterface()

        if path is not None:
            self.openPath(path)

    def _initUserInterface(self):
        """ """

        self.setWindowTitle("CommonRoad XML Viewer")

        self.setMinimumSize(1000, 600)

        self.loadButton = QPushButton("Load CommonRoad", self)
        self.loadButton.setToolTip(
            "Load a CommonRoad scenario within a *.xml file")
        self.loadButton.clicked.connect(self.openCommonRoadFile)

        self.inputCommonRoadFile = QLineEdit(self)
        self.inputCommonRoadFile.setReadOnly(True)

        hbox = QHBoxLayout()
        hbox.addWidget(self.loadButton)
        hbox.addWidget(self.inputCommonRoadFile)

        vbox = QVBoxLayout()
        vbox.addLayout(hbox, 0)
        vbox.addWidget(self.viewer.dynamic, 1)

        vbox.setAlignment(Qt.AlignTop)

        self.lanelet_list = LaneletList(self.update, self)
        self.intersection_list = IntersectionList(self.update, self)

        hbox2 = QHBoxLayout(self)
        hbox2.addLayout(vbox, 2)
        hbox2.addWidget(self.lanelet_list, 0)
        hbox2.addWidget(self.intersection_list, 1)
        self.setLayout(hbox2)

    def openCommonRoadFile(self):
        """ """

        path, _ = QFileDialog.getOpenFileName(
            self,
            "Open a CommonRoad scenario",
            "",
            "CommonRoad scenario files *.xml (*.xml)",
            options=QFileDialog.Options(),
        )

        if not path:
            return

        self.openPath(path)

    def openPath(self, path):
        """ """
        filename = os.path.basename(path)
        self.inputCommonRoadFile.setText(filename)

        try:
            commonroad_reader = CommonRoadFileReader(path)
            scenario, _ = commonroad_reader.open()

        except etree.XMLSyntaxError as e:
            errorMsg = "Syntax Error: {}".format(e)
            QMessageBox.warning(
                self,
                "CommonRoad XML error",
                "There was an error during the loading of the selected CommonRoad file.\n\n{}"
                .format(errorMsg),
                QMessageBox.Ok,
            )
            return
        # except Exception as e:
        #     errorMsg = "{}".format(e)
        #     QMessageBox.warning(
        #         self,
        #         "CommonRoad XML error",
        #         "There was an error during the loading of the selected CommonRoad file.\n\n{}"
        #         .format(errorMsg),
        #         QMessageBox.Ok,
        #     )
        #     return

        self.openScenario(scenario, filename)

    def openScenario(self, new_scenario, filename="new_scenario"):
        """ 
        Open a new CommonRoad Scenario and update the viewer
        """
        self.filename = filename
        self.viewer.open_scenario(new_scenario)
        self.update()

    def update(self, caller=None):
        """ 
        Update all compoments. Reset all other selections if this method was
        triggered by a component.
        """

        # reset selection of all other selectable elements
        if caller is not None:
            if caller is not self.intersection_list:
                self.intersection_list.reset_selection()
            if caller is not self.lanelet_list:
                self.lanelet_list.reset_selection()
<<<<<<< HEAD
        
        self.lanelet_list.update(self.viewer.current_scenario)
        self.intersection_list.update(self.viewer.current_scenario)
=======

        self.lanelet_list.update(self.current_scenario)
        self.intersection_list.update(self.current_scenario)
>>>>>>> 3a954583

        if self.viewer.current_scenario is None:
            return
        if self.intersection_list.selected_id is not None:
            selected_intersection = find_intersection_by_id(
                self.viewer.current_scenario, self.intersection_list.selected_id)
        else:
            selected_intersection = None
        if self.lanelet_list.selected_id is not None:
            selected_lanelet = self.viewer.current_scenario.lanelet_network.find_lanelet_by_id(
                self.lanelet_list.selected_id)
        else:
            selected_lanelet = None
        self.viewer.update_plot(sel_lanelet=selected_lanelet,
                                sel_intersection=selected_intersection,
                                focus_on_network=False)


def find_intersection_by_id(scenario, intersection_id: int) -> Lanelet:
    """
    Finds a intersection for a given intersection_id

    :param intersection_id: The id of the lanelet to find
    :return: The lanelet object if the id exists and None otherwise
    """
    assert is_natural_number(
        intersection_id
    ), '<LaneletNetwork/find_intersection_by_id>: provided id is not valid! id = {}'.format(
        intersection_id)
    intersections = scenario.lanelet_network._intersections
    return intersections[
        intersection_id] if intersection_id in intersections else None


def main():
    # Make it possible to exit application with ctrl+c on console
    signal.signal(signal.SIGINT, signal.SIG_DFL)

    # Startup application
    app = QApplication(sys.argv)

    if len(sys.argv) >= 2:
        main_window = MainWindow(path=sys.argv[1])
    else:
        main_window = MainWindow(
            path=
            "/home/max/Desktop/Planning/Maps/cr_files/ped/garching_kreuzung_fixed.xml"
        )
    main_window.show()

    sys.exit(app.exec_())


if __name__ == "__main__":
    main()<|MERGE_RESOLUTION|>--- conflicted
+++ resolved
@@ -127,14 +127,9 @@
         # new center sensitive to mouse position of zoom event
         mouse_pos = (event.xdata, event.ydata)
         if mouse_pos[0] and mouse_pos[1]:
-<<<<<<< HEAD
             # TODO enhance zoom center
-            new_center_x = (6*center[0] + mouse_pos[0])/7
-            new_center_y = (6*center[1] + mouse_pos[1])/7
-=======
             new_center_x = (6 * center[0] + mouse_pos[0]) / 7
             new_center_y = (6 * center[1] + mouse_pos[1]) / 7
->>>>>>> 3a954583
             # new limits should include old limits if zooming out
             # old limits should include new limits if zooming in
             dim_diff_x = abs(new_x_dim - x_dim)
@@ -657,15 +652,9 @@
                 self.intersection_list.reset_selection()
             if caller is not self.lanelet_list:
                 self.lanelet_list.reset_selection()
-<<<<<<< HEAD
         
         self.lanelet_list.update(self.viewer.current_scenario)
         self.intersection_list.update(self.viewer.current_scenario)
-=======
-
-        self.lanelet_list.update(self.current_scenario)
-        self.intersection_list.update(self.current_scenario)
->>>>>>> 3a954583
 
         if self.viewer.current_scenario is None:
             return
