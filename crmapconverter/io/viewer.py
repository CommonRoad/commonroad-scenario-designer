# -*- coding: utf-8 -*-
"""Viewer module to visualize the created lanelet scenario."""

import signal
import sys
import os
from lxml import etree
import numpy as np
import matplotlib
from typing import List, Tuple

from matplotlib.backends.backend_qt5agg import FigureCanvasQTAgg as FigureCanvas
from matplotlib.figure import Figure
from matplotlib.path import Path
import matplotlib.pyplot as plt
from matplotlib.patches import PathPatch

from PyQt5.QtCore import Qt, pyqtSlot
from PyQt5.QtWidgets import (
    QApplication,
    QWidget,
    QTableWidget,
    QPushButton,
    QLineEdit,
    QFileDialog,
    QMessageBox,
)
from PyQt5.QtWidgets import (
    QSizePolicy,
    QHBoxLayout,
    QVBoxLayout,
    QTableWidgetItem,
    QAbstractItemView,
)

from commonroad.common.file_reader import CommonRoadFileReader
from commonroad.scenario.intersection import Intersection
from commonroad.common.util import Interval
from commonroad.scenario.scenario import Scenario
from commonroad.scenario.lanelet import Lanelet, is_natural_number
from commonroad.visualization.draw_dispatch_cr import draw_object

__author__ = "Benjamin Orthen, Stefan Urban"
__copyright__ = "TUM Cyber-Physical Systems Group"
__credits__ = ["Priority Program SPP 1835 Cooperative Interacting Automobiles"]
__version__ = "1.2.0"
__maintainer__ = "Sebastian Maierhofer"
__email__ = "commonroad-i06@in.tum.de"
__status__ = "Released"

matplotlib.use("Qt5Agg")


ZOOM_FACTOR = 1.2


class DynamicCanvas(FigureCanvas):
    """Ultimately, this is a QWidget"""
    def __init__(self, parent=None, width=5, height=5, dpi=100):

        self.ax = None
        self.drawer = Figure(figsize=(width, height), dpi=dpi)
        # select pan tool by default
        plt.get_current_fig_manager().toolbar.pan()

        self._handles = {}

        super().__init__(self.drawer)
        self.setParent(parent)
        self.setSizePolicy(QSizePolicy.Expanding, QSizePolicy.Expanding)

        self.mpl_connect('scroll_event', self.zoom)
        self.mpl_connect('button_press_event', self.zoom)

        self.clear_axes()

    def clear_axes(self, keep_limits=False):
        """ """
        if self.ax:
            limits = self.get_limits()
            self.ax.clear()
        else:
            limits = None
            self.ax = self.drawer.add_subplot(111)

        self.ax.set_aspect("equal", "datalim")
        self.ax.set_axis_off()
        self.draw_idle()
        if keep_limits and limits:
            self.update_plot(limits)

    def get_axes(self):
        """Gives the plots Axes

        :return: matplotlib axis
        """
        return self.ax

<<<<<<< HEAD
    def get_limits(self) -> List[float]:
        x_lim = self.ax.get_xlim()
        y_lim = self.ax.get_ylim()
        return [x_lim[0], x_lim[1], y_lim[0], y_lim[1]]

    def update_plot(self, limits: List[float]=None):
        """ """
        if limits:
            self.ax.set(xlim=limits[0:2])
            self.ax.set(ylim=limits[2:4])
        self.draw_idle()
=======
    def update_plot(self):
        """Upates the display
        """
        self.draw()
>>>>>>> 701854da

    def zoom(self, event):
        """ realize zoom in / out function in GUI """
        x_min, x_max = self.ax.get_xlim()
        y_min, y_max = self.ax.get_ylim()
        center = ((x_min + x_max)/2, (y_min + y_max)/2)
        x_dim = (x_max - x_min)/2
        y_dim = (y_max - y_min)/2

        # do zoom
        if event.button == 'up':
            new_x_dim = x_dim / ZOOM_FACTOR
            new_y_dim = y_dim / ZOOM_FACTOR
        elif event.button == 'down':
<<<<<<< HEAD
            new_x_dim = x_dim * ZOOM_FACTOR
            new_y_dim = y_dim * ZOOM_FACTOR

        # 'TODO enhance mouse sensitive new position
        mouse_pos = (event.xdata, event.ydata)  # get event location
        if mouse_pos[0] and mouse_pos[1]:
            dim_diff_x = abs(new_x_dim - x_dim)
            dim_diff_y = abs(new_y_dim - y_dim)
            new_center_x = (6*center[0] + mouse_pos[0])/7
            new_center_x = min(max(center[0] - dim_diff_x, new_center_x), center[0] + dim_diff_x)
            new_center_y = (6*center[1] + mouse_pos[1])/7
            new_center_y = min(max(center[1] - dim_diff_y, new_center_y), center[1] + dim_diff_y)
        else:
            new_center_x = center[0]
            new_center_y = center[1]

        self.update_plot([
            new_center_x - new_x_dim,
            new_center_x + new_x_dim,
            new_center_y - new_y_dim,
            new_center_y + new_y_dim
        ])
=======
            ax.set(xlim=(x_min - scope_x, x_max + scope_x))
            ax.set(ylim=(y_min - scope_y, y_max + scope_y))
            # print('down')
        self.draw_idle()
>>>>>>> 701854da

    def draw_scenario(self,
                      scenario: Scenario,
                      draw_params=None,
                      plot_limits=None):
        """[summary]

        :param scenario: [description]
        :type scenario: Scenario
        :param draw_params: [description], defaults to None
        :type draw_params: [type], optional
        :param plot_limits: [description], defaults to None
        :type plot_limits: [type], optional
        """
        self.clear_axes()
        draw_object(scenario,
                    ax=self.ax,
                    draw_params=draw_params,
                    plot_limits=plot_limits,
                    handles=self._handles)
        self.ax.autoscale()
        self.ax.set_aspect('equal')

    def update_obstacles(self,
                         scenario: Scenario,
                         draw_params=None,
                         plot_limits=None):
        """
        Redraw only the dynamic obstacles. This gives a large performance boost, when playing an animation
        :param scenario: The scneario containing the dynamic obstacles 
        :param draw_params: CommonRoad draw_object() DrawParams
        :param plot_limits: Matplotlib plot limits
        """
        # # remove dynamic obstacles
        for handles_i in self._handles.values():
            for handle in handles_i:
                if handle:
                    handle.remove()
        self._handles.clear()

        # redraw dynamic obstacles
        obstacles = scenario.obstacles_by_position_intervals([
            Interval(plot_limits[0], plot_limits[1]),
            Interval(plot_limits[2], plot_limits[3])
        ]) if plot_limits else scenario.obstacles

        traffic_lights = scenario.lanelet_network.traffic_lights
        traffic_light_lanelets = [
            lanelet for lanelet in scenario.lanelet_network.lanelets
            if lanelet.traffic_lights
        ]

        for obj in [obstacles, traffic_lights]:
            draw_object(obstacles,
                        ax=self.ax,
                        draw_params=draw_params,
                        plot_limits=plot_limits,
                        handles=self._handles)
<<<<<<< HEAD
        else:
            draw_object(scenario.obstacles,
                        ax=self.ax,
                        draw_params=draw_params,
                        plot_limits=plot_limits,
                        handles=self._handles)

        # self.ax.autoscale()
        # self.ax.set_aspect('equal')
=======
>>>>>>> 701854da


class ScenarioElementList(QTableWidget):
    def __init__(self, action_on_click, parent=None):
        super().__init__(parent)
        self.setSelectionBehavior(QAbstractItemView.SelectRows)
        self.clicked.connect(self.onClick)
        self.update_action = action_on_click

        self.selected_id: int = None
        self.header_labels: List = None
        self.new = False

    def _update(self, data: List[Tuple]):
        # set dimesions
        if data and not len(self.header_labels) == len(data[0]):
            raise RuntimeError()
        self.setRowCount(len(data))
        self.setColumnCount(len(self.header_labels))
        # set content
        self.setHorizontalHeaderLabels(self.header_labels)
        for y, row in enumerate(data):
            x = 0
            for element in row:
                self.setItem(y, x, QTableWidgetItem(str(element)))
                x += 1

    @pyqtSlot()
    def onClick(self):
        """ """
        selected_item = self.selectedItems()
        if not selected_item:
            self.selected_id = None
            return
        self.selected_id = int(selected_item[0].text())

        self.new = True
        self.update_action()

    def reset_selection(self):
        self.selected_id = None
        self.clearSelection()


class IntersectionList(ScenarioElementList):
    def __init__(self, action_on_click, parent=None):
        super().__init__(action_on_click, parent)
        self.header_labels = ["Intersection-Id", "Description"]

    def update(self, scenario):
        if scenario is None:
            self.close()
        intersection_data = []
        for intersection in scenario.lanelet_network.intersections:
            description = None
            intersection_data.append(
                (intersection.intersection_id, description))
        super()._update(sorted(intersection_data))


class LaneletList(ScenarioElementList):
    def __init__(self, action_on_click, parent=None):
        super().__init__(action_on_click, parent)
        self.header_labels = ["Lanelet-Id", "LaneletType"]

    def update(self, scenario):
        if scenario is None:
            self.close()
        lanelet_data = []
        for lanelet in scenario.lanelet_network.lanelets:
            description = ", ".join([t.value for t in lanelet.lanelet_type])
            lanelet_data.append((lanelet.lanelet_id, description))
        super()._update(sorted(lanelet_data))


class Viewer:
    """ """
    def __init__(self, parent):
        self.dynamic = DynamicCanvas(parent, width=5, height=10, dpi=100)

    def update_plot(self,
                    scenario: Scenario,
                    sel_lanelet: Lanelet = None,
<<<<<<< HEAD
                    sel_intersection: Intersection = None,
                    focus_on_network: bool = False):
        """ Update the plot accordinly to the selection of scenario elements"""
=======
                    sel_intersection: Intersection = None):
        """Update the plot accordinly to the selection of scenario elements

        :param scenario: Scenario to draw
        :type scenario: Scenario
        :param sel_lanelet: selected lanelet, defaults to None
        :type sel_lanelet: Lanelet, optional
        :param sel_intersection: selected intersection, defaults to None
        :type sel_intersection: Intersection, optional
        """
>>>>>>> 701854da

        x_lim = self.dynamic.get_axes().get_xlim()
        y_lim = self.dynamic.get_axes().get_ylim()

        self.dynamic.clear_axes()
        ax = self.dynamic.get_axes()

        network_limits = [
            float("Inf"),
            -float("Inf"),
            float("Inf"),
            -float("Inf")
        ]

        draw_params = {
            'scenario': {
                'dynamic_obstacle': {
                    'trajectory': {
                        'show_label': True,
                        'draw_trajectory': False
                    }
                }
            }
        }
        self.dynamic.draw_scenario(scenario, draw_params=draw_params)

        for lanelet in scenario.lanelet_network.lanelets:

            draw_arrow, color, alpha, zorder, label = self.get_paint_parameters(
                lanelet, sel_lanelet, sel_intersection)
            if color == "gray": continue

<<<<<<< HEAD
            lanelet_limits = self.draw_lanelet_polygon(
                lanelet, ax, color, alpha, zorder, label)
            network_limits[0] = min(network_limits[0], lanelet_limits[0])
            network_limits[1] = max(network_limits[1], lanelet_limits[1])
            network_limits[2] = min(network_limits[2], lanelet_limits[2])
            network_limits[3] = max(network_limits[3], lanelet_limits[3])

=======
            self.draw_lanelet_polygon(lanelet, ax, color, alpha, zorder, label)
>>>>>>> 701854da
            self.draw_lanelet_vertices(lanelet, ax)
            if draw_arrow:
                self.draw_arrow_on_lanelet(lanelet, ax)

<<<<<<< HEAD
        handles, labels = ax.get_legend_handles_labels()
        ax.legend(handles, labels)
=======
        handles, labels = self.dynamic.get_axes().get_legend_handles_labels()
        legend = self.dynamic.get_axes().legend(handles, labels)
        legend.set_zorder(50)
>>>>>>> 701854da

        if (focus_on_network 
                and all([abs(l) != float("Inf") for l in network_limits])):
            self.dynamic.update_plot(network_limits)
        else:
            self.dynamic.update_plot([x_lim[0], x_lim[1], y_lim[0], y_lim[1]])

        self.dynamic.drawer.tight_layout()

    def get_paint_parameters(self, lanelet: Lanelet, selected_lanelet: Lanelet,
                             selected_intersection: Intersection):
        """
        Return the parameters for painting a lanelet regarding the selected lanelet.
        """

        if selected_lanelet:
            draw_arrow = True

            if lanelet.lanelet_id == selected_lanelet.lanelet_id:
                color = "red"
                alpha = 0.7
                zorder = 20
                label = "{} selected".format(lanelet.lanelet_id)

            elif (lanelet.lanelet_id in selected_lanelet.predecessor
                  and lanelet.lanelet_id in selected_lanelet.successor):
                color = "purple"
                alpha = 0.5
                zorder = 10
                label = "{} predecessor and successor of {}".format(
                    lanelet.lanelet_id, selected_lanelet.lanelet_id)

            elif lanelet.lanelet_id in selected_lanelet.predecessor:
                color = "blue"
                alpha = 0.5
                zorder = 10
                label = "{} predecessor of {}".format(
                    lanelet.lanelet_id, selected_lanelet.lanelet_id)
            elif lanelet.lanelet_id in selected_lanelet.successor:
                color = "green"
                alpha = 0.5
                zorder = 10
                label = "{} successor of {}".format(
                    lanelet.lanelet_id, selected_lanelet.lanelet_id)
            elif lanelet.lanelet_id == selected_lanelet.adj_left:
                color = "yellow"
                alpha = 0.5
                zorder = 10
                label = "{} adj left of {} ({})".format(
                    lanelet.lanelet_id,
                    selected_lanelet.lanelet_id,
                    "same" if selected_lanelet.adj_left_same_direction else
                    "opposite",
                )
            elif lanelet.lanelet_id == selected_lanelet.adj_right:
                color = "orange"
                alpha = 0.5
                zorder = 10
                label = "{} adj right of {} ({})".format(
                    lanelet.lanelet_id,
                    selected_lanelet.lanelet_id,
                    "same" if selected_lanelet.adj_right_same_direction else
                    "opposite",
                )
            else:
                color = "gray"
                alpha = 0.3
                zorder = 0
                label = None
                draw_arrow = False

        elif selected_intersection:
            incoming_ids = selected_intersection.map_incoming_lanelets.keys()
            inc_succ_ids = set()
            for inc in selected_intersection.incomings:
                inc_succ_ids |= inc.successors_right
                inc_succ_ids |= inc.successors_left
                inc_succ_ids |= inc.successors_straight

            draw_arrow = True

            if lanelet.lanelet_id in incoming_ids:
                color = "red"
                alpha = 0.7
                zorder = 10
                label = "{} incoming".format(lanelet.lanelet_id)
            elif lanelet.lanelet_id in selected_intersection.crossings:
                color = "blue"
                alpha = 0.5
                zorder = 10
                label = "{} crossing".format(lanelet.lanelet_id)
            elif lanelet.lanelet_id in inc_succ_ids:
                color = "green"
                alpha = 0.3
                zorder = 10
                label = "{} intersection".format(lanelet.lanelet_id)
            else:
                color = "gray"
                alpha = 0.3
                zorder = 0
                label = None
                draw_arrow = False
        else:
            color = "gray"
            alpha = 0.3
            zorder = 0
            label = None
            draw_arrow = False

        return draw_arrow, color, alpha, zorder, label

    def draw_lanelet_polygon(
        self, lanelet, ax, color, alpha, zorder, label
    )-> Tuple[float, float, float, float]:
        # TODO efficiency
        verts = []
        codes = [Path.MOVETO]

        xlim1 = float("Inf")
        xlim2 = -float("Inf")
        ylim1 = float("Inf")
        ylim2 = -float("Inf")

        for x, y in np.vstack(
            [lanelet.left_vertices, lanelet.right_vertices[::-1]]):
            verts.append([x, y])
            codes.append(Path.LINETO)

            # if color != 'gray':
            xlim1 = min(xlim1, x)
            xlim2 = max(xlim2, x)
            ylim1 = min(ylim1, y)
            ylim2 = max(ylim2, y)

        verts.append(verts[0])
        codes[-1] = Path.CLOSEPOLY

        path = Path(verts, codes)

        ax.add_patch(
            PathPatch(
                path,
                facecolor=color,
                edgecolor="black",
                lw=0.0,
                alpha=alpha,
                zorder=zorder,
                label=label,
            ))

        return [xlim1, xlim2, ylim1, ylim2]

    def draw_lanelet_vertices(self, lanelet, ax):
        ax.plot(
            [x for x, y in lanelet.left_vertices],
            [y for x, y in lanelet.left_vertices],
            color="black",
            lw=0.1,
        )
        ax.plot(
            [x for x, y in lanelet.right_vertices],
            [y for x, y in lanelet.right_vertices],
            color="black",
            lw=0.1,
        )

    def draw_arrow_on_lanelet(self, lanelet, ax):
        idx = 0
        ml = lanelet.left_vertices[idx]
        mr = lanelet.right_vertices[idx]
        mc = lanelet.center_vertices[min(
            len(lanelet.center_vertices) - 1, idx + 3)]
        ax.plot(
            [ml[0], mr[0], mc[0], ml[0]],
            [ml[1], mr[1], mc[1], ml[1]],
            color="black",
            lw=0.3,
            zorder=15,
        )


class MainWindow(QWidget):
    def __init__(self, parent=None, path=None):
        super().__init__(parent)
        self.filename: str = None
        self.current_scenario = None
        self.viewer = Viewer(self)

        self._initUserInterface()

        if path is not None:
            self.openPath(path)

    def _initUserInterface(self):
        """ """

        self.setWindowTitle("CommonRoad XML Viewer")

        self.setMinimumSize(1000, 600)

        self.loadButton = QPushButton("Load CommonRoad", self)
        self.loadButton.setToolTip(
            "Load a CommonRoad scenario within a *.xml file")
        self.loadButton.clicked.connect(self.openCommonRoadFile)

        self.inputCommonRoadFile = QLineEdit(self)
        self.inputCommonRoadFile.setReadOnly(True)

        hbox = QHBoxLayout()
        hbox.addWidget(self.loadButton)
        hbox.addWidget(self.inputCommonRoadFile)

        vbox = QVBoxLayout()
        vbox.addLayout(hbox, 0)
        vbox.addWidget(self.viewer.dynamic, 1)

        vbox.setAlignment(Qt.AlignTop)

        self.lanelet_list = LaneletList(self.update, self)
        self.intersection_list = IntersectionList(self.update, self)

        hbox2 = QHBoxLayout(self)
        hbox2.addLayout(vbox, 2)
        hbox2.addWidget(self.lanelet_list, 0)
        hbox2.addWidget(self.intersection_list, 1)
        self.setLayout(hbox2)

    def openCommonRoadFile(self):
        """ """

        path, _ = QFileDialog.getOpenFileName(
            self,
            "Open a CommonRoad scenario",
            "",
            "CommonRoad scenario files *.xml (*.xml)",
            options=QFileDialog.Options(),
        )

        if not path:
            return

        self.openPath(path)

    def openPath(self, path):
        """ """
        filename = os.path.basename(path)
        self.inputCommonRoadFile.setText(filename)

        try:
            commonroad_reader = CommonRoadFileReader(path)
            scenario, _ = commonroad_reader.open()

        except etree.XMLSyntaxError as e:
            errorMsg = "Syntax Error: {}".format(e)
            QMessageBox.warning(
                self,
                "CommonRoad XML error",
                "There was an error during the loading of the selected CommonRoad file.\n\n{}"
                .format(errorMsg),
                QMessageBox.Ok,
            )
            return
        # except Exception as e:
        #     errorMsg = "{}".format(e)
        #     QMessageBox.warning(
        #         self,
        #         "CommonRoad XML error",
        #         "There was an error during the loading of the selected CommonRoad file.\n\n{}"
        #         .format(errorMsg),
        #         QMessageBox.Ok,
        #     )
        #     return

        self.openScenario(scenario, filename)

    def openScenario(self, new_scenario, filename="new_scenario"):
        """ open a new CommonRoad Scenario and update the viewer"""
        self.filename = filename
        self.current_scenario = new_scenario
        self.update()

    def update(self):
        """ update all compoments """
        self.make_trigger_exclusive()
        self.lanelet_list.update(self.current_scenario)
        self.intersection_list.update(self.current_scenario)

        if self.current_scenario is None:
            return
        if self.intersection_list.selected_id is not None:
            selected_intersection = find_intersection_by_id(
                self.current_scenario, self.intersection_list.selected_id)
        else:
            selected_intersection = None
        if self.lanelet_list.selected_id is not None:
            selected_lanelet = self.current_scenario.lanelet_network.find_lanelet_by_id(
                self.lanelet_list.selected_id)
        else:
            selected_lanelet = None
        self.viewer.update_plot(scenario=self.current_scenario,
                                sel_lanelet=selected_lanelet,
                                sel_intersection=selected_intersection,
                                focus_on_network=True)
        

    def make_trigger_exclusive(self):
        """ 
        Only one component can trigger the plot update
        """
        if self.lanelet_list.new:
            self.lanelet_list.new = False
            self.intersection_list.reset_selection()
        elif self.intersection_list.new:
            self.intersection_list.new = False
            self.lanelet_list.reset_selection()
        else:
            # triggered by click on canvas
            self.lanelet_list.reset_selection()
            self.intersection_list.reset_selection()


def find_intersection_by_id(scenario, intersection_id: int) -> Lanelet:
    """
    Finds a intersection for a given intersection_id

    :param intersection_id: The id of the lanelet to find
    :return: The lanelet object if the id exists and None otherwise
    """
    assert is_natural_number(
        intersection_id
    ), '<LaneletNetwork/find_intersection_by_id>: provided id is not valid! id = {}'.format(
        intersection_id)
    intersections = scenario.lanelet_network._intersections
    return intersections[
        intersection_id] if intersection_id in intersections else None


def main():
    # Make it possible to exit application with ctrl+c on console
    signal.signal(signal.SIGINT, signal.SIG_DFL)

    # Startup application
    app = QApplication(sys.argv)

    if len(sys.argv) >= 2:
        main_window = MainWindow(path=sys.argv[1])
    else:
        main_window = MainWindow(path="/home/max/Desktop/Planning/Maps/cr_files/ped/garching_kreuzung_fixed.xml")
    main_window.show()

    sys.exit(app.exec_())


if __name__ == "__main__":
    main()<|MERGE_RESOLUTION|>--- conflicted
+++ resolved
@@ -50,7 +50,6 @@
 
 matplotlib.use("Qt5Agg")
 
-
 ZOOM_FACTOR = 1.2
 
 
@@ -96,39 +95,31 @@
         """
         return self.ax
 
-<<<<<<< HEAD
     def get_limits(self) -> List[float]:
         x_lim = self.ax.get_xlim()
         y_lim = self.ax.get_ylim()
         return [x_lim[0], x_lim[1], y_lim[0], y_lim[1]]
 
-    def update_plot(self, limits: List[float]=None):
+    def update_plot(self, limits: List[float] = None):
         """ """
         if limits:
             self.ax.set(xlim=limits[0:2])
             self.ax.set(ylim=limits[2:4])
         self.draw_idle()
-=======
-    def update_plot(self):
-        """Upates the display
-        """
-        self.draw()
->>>>>>> 701854da
 
     def zoom(self, event):
         """ realize zoom in / out function in GUI """
         x_min, x_max = self.ax.get_xlim()
         y_min, y_max = self.ax.get_ylim()
-        center = ((x_min + x_max)/2, (y_min + y_max)/2)
-        x_dim = (x_max - x_min)/2
-        y_dim = (y_max - y_min)/2
+        center = ((x_min + x_max) / 2, (y_min + y_max) / 2)
+        x_dim = (x_max - x_min) / 2
+        y_dim = (y_max - y_min) / 2
 
         # do zoom
         if event.button == 'up':
             new_x_dim = x_dim / ZOOM_FACTOR
             new_y_dim = y_dim / ZOOM_FACTOR
         elif event.button == 'down':
-<<<<<<< HEAD
             new_x_dim = x_dim * ZOOM_FACTOR
             new_y_dim = y_dim * ZOOM_FACTOR
 
@@ -137,26 +128,20 @@
         if mouse_pos[0] and mouse_pos[1]:
             dim_diff_x = abs(new_x_dim - x_dim)
             dim_diff_y = abs(new_y_dim - y_dim)
-            new_center_x = (6*center[0] + mouse_pos[0])/7
-            new_center_x = min(max(center[0] - dim_diff_x, new_center_x), center[0] + dim_diff_x)
-            new_center_y = (6*center[1] + mouse_pos[1])/7
-            new_center_y = min(max(center[1] - dim_diff_y, new_center_y), center[1] + dim_diff_y)
+            new_center_x = (6 * center[0] + mouse_pos[0]) / 7
+            new_center_x = min(max(center[0] - dim_diff_x, new_center_x),
+                               center[0] + dim_diff_x)
+            new_center_y = (6 * center[1] + mouse_pos[1]) / 7
+            new_center_y = min(max(center[1] - dim_diff_y, new_center_y),
+                               center[1] + dim_diff_y)
         else:
             new_center_x = center[0]
             new_center_y = center[1]
 
         self.update_plot([
-            new_center_x - new_x_dim,
-            new_center_x + new_x_dim,
-            new_center_y - new_y_dim,
-            new_center_y + new_y_dim
+            new_center_x - new_x_dim, new_center_x + new_x_dim,
+            new_center_y - new_y_dim, new_center_y + new_y_dim
         ])
-=======
-            ax.set(xlim=(x_min - scope_x, x_max + scope_x))
-            ax.set(ylim=(y_min - scope_y, y_max + scope_y))
-            # print('down')
-        self.draw_idle()
->>>>>>> 701854da
 
     def draw_scenario(self,
                       scenario: Scenario,
@@ -215,18 +200,6 @@
                         draw_params=draw_params,
                         plot_limits=plot_limits,
                         handles=self._handles)
-<<<<<<< HEAD
-        else:
-            draw_object(scenario.obstacles,
-                        ax=self.ax,
-                        draw_params=draw_params,
-                        plot_limits=plot_limits,
-                        handles=self._handles)
-
-        # self.ax.autoscale()
-        # self.ax.set_aspect('equal')
-=======
->>>>>>> 701854da
 
 
 class ScenarioElementList(QTableWidget):
@@ -310,14 +283,9 @@
     def update_plot(self,
                     scenario: Scenario,
                     sel_lanelet: Lanelet = None,
-<<<<<<< HEAD
                     sel_intersection: Intersection = None,
                     focus_on_network: bool = False):
-        """ Update the plot accordinly to the selection of scenario elements"""
-=======
-                    sel_intersection: Intersection = None):
-        """Update the plot accordinly to the selection of scenario elements
-
+        """ Update the plot accordinly to the selection of scenario elements
         :param scenario: Scenario to draw
         :type scenario: Scenario
         :param sel_lanelet: selected lanelet, defaults to None
@@ -325,7 +293,6 @@
         :param sel_intersection: selected intersection, defaults to None
         :type sel_intersection: Intersection, optional
         """
->>>>>>> 701854da
 
         x_lim = self.dynamic.get_axes().get_xlim()
         y_lim = self.dynamic.get_axes().get_ylim()
@@ -334,10 +301,8 @@
         ax = self.dynamic.get_axes()
 
         network_limits = [
-            float("Inf"),
-            -float("Inf"),
-            float("Inf"),
-            -float("Inf")
+            float("Inf"), -float("Inf"),
+            float("Inf"), -float("Inf")
         ]
 
         draw_params = {
@@ -358,31 +323,22 @@
                 lanelet, sel_lanelet, sel_intersection)
             if color == "gray": continue
 
-<<<<<<< HEAD
-            lanelet_limits = self.draw_lanelet_polygon(
-                lanelet, ax, color, alpha, zorder, label)
+            lanelet_limits = self.draw_lanelet_polygon(lanelet, ax, color,
+                                                       alpha, zorder, label)
             network_limits[0] = min(network_limits[0], lanelet_limits[0])
             network_limits[1] = max(network_limits[1], lanelet_limits[1])
             network_limits[2] = min(network_limits[2], lanelet_limits[2])
             network_limits[3] = max(network_limits[3], lanelet_limits[3])
 
-=======
-            self.draw_lanelet_polygon(lanelet, ax, color, alpha, zorder, label)
->>>>>>> 701854da
             self.draw_lanelet_vertices(lanelet, ax)
             if draw_arrow:
                 self.draw_arrow_on_lanelet(lanelet, ax)
 
-<<<<<<< HEAD
         handles, labels = ax.get_legend_handles_labels()
-        ax.legend(handles, labels)
-=======
-        handles, labels = self.dynamic.get_axes().get_legend_handles_labels()
-        legend = self.dynamic.get_axes().legend(handles, labels)
+        legend = ax.legend(handles, labels)
         legend.set_zorder(50)
->>>>>>> 701854da
-
-        if (focus_on_network 
+
+        if (focus_on_network
                 and all([abs(l) != float("Inf") for l in network_limits])):
             self.dynamic.update_plot(network_limits)
         else:
@@ -492,9 +448,8 @@
 
         return draw_arrow, color, alpha, zorder, label
 
-    def draw_lanelet_polygon(
-        self, lanelet, ax, color, alpha, zorder, label
-    )-> Tuple[float, float, float, float]:
+    def draw_lanelet_polygon(self, lanelet, ax, color, alpha, zorder,
+                             label) -> Tuple[float, float, float, float]:
         # TODO efficiency
         verts = []
         codes = [Path.MOVETO]
@@ -684,7 +639,6 @@
                                 sel_lanelet=selected_lanelet,
                                 sel_intersection=selected_intersection,
                                 focus_on_network=True)
-        
 
     def make_trigger_exclusive(self):
         """ 
@@ -728,7 +682,10 @@
     if len(sys.argv) >= 2:
         main_window = MainWindow(path=sys.argv[1])
     else:
-        main_window = MainWindow(path="/home/max/Desktop/Planning/Maps/cr_files/ped/garching_kreuzung_fixed.xml")
+        main_window = MainWindow(
+            path=
+            "/home/max/Desktop/Planning/Maps/cr_files/ped/garching_kreuzung_fixed.xml"
+        )
     main_window.show()
 
     sys.exit(app.exec_())
