--- conflicted
+++ resolved
@@ -591,14 +591,9 @@
     # application
     app = QApplication(sys.argv)
     w = MWindow()
-<<<<<<< HEAD
-    w.show()
-    sys.exit(app.exec_())
-
-
-if __name__ == '__main__':
-    main()
-=======
     w.showMaximized()
     sys.exit(app.exec_())
->>>>>>> 8a9ffc98
+
+
+if __name__ == '__main__':
+    main()