--- conflicted
+++ resolved
@@ -97,11 +97,7 @@
         GUISettings(self)
 
     def show_sumo_settings(self):
-<<<<<<< HEAD
         self.sumo_settings = SUMOSettings(self)
-=======
-        SUMOSettings(self)
->>>>>>> 5325b437
 
     def create_toolbox(self):
         """ Create the Upper toolbox."""
