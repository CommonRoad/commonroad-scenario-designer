--- conflicted
+++ resolved
@@ -1,112 +1,22 @@
 """ """
 
-<<<<<<< HEAD
 from typing import Union
 from matplotlib import animation
 
-from matplotlib.backends.backend_qt5agg import (
-    NavigationToolbar2QT as NavigationToolbar
-)
-=======
-from commonroad.common.file_reader import CommonRoadFileReader
-from commonroad.scenario.intersection import Intersection
-from commonroad.scenario.lanelet import (Lanelet, is_natural_number,
-                                         LaneletNetwork)
-
-from matplotlib.backends.backend_qt5agg import (FigureCanvasQTAgg as
-                                                FigureCanvas)
 from matplotlib.backends.backend_qt5agg import (NavigationToolbar2QT as
                                                 NavigationToolbar)
->>>>>>> 5afee71c
 
 from matplotlib.animation import FuncAnimation
 from PyQt5.QtWidgets import *
 from PyQt5.QtCore import *
 from PyQt5.QtGui import *
-
-<<<<<<< HEAD
 from crmapconverter.io.viewer import Viewer
-
-
-class Observable:
-    def __init__(self, value, observers=[]):
-        self._value = value
-        self._observers = observers
-
-    @property
-    def value(self):
-        return self._value
-
-    @value.setter
-    def value(self, value):
-        for obs in self._observers:
-            obs(value)
-        self._value = value
-
-    def silent_set(self, value):
-        self._value = value
-
-    def subscribe(self, observer):
-        self._observers.append(observer)
+from .observable import Observable
 
 
 class AnimatedViewer(Viewer):
-
     def __init__(self, parent):
         super().__init__(parent)
-        
-=======
-from .observable import Observable
-
-
-class Canvas(FigureCanvas):
-    """Ultimately, this is a QWidget"""
-    def __init__(self, parent=None, width=5, height=5, dpi=100):
-
-        self.ax = None
-        self.fig = Figure(figsize=(width, height), dpi=dpi)
-
-        super(Canvas, self).__init__(self.fig)
-        self.setParent(parent)
-        self.setSizePolicy(QSizePolicy.Expanding, QSizePolicy.Expanding)
-
-        self.clear_axes()
-
-    def clear_axes(self):
-        """ """
-        if self.ax is not None:
-            self.ax.clear()
-        else:
-
-            self.ax = self.fig.add_subplot(111)
-        self.ax.set_aspect("equal", "datalim")
-        self.ax.set_axis_off()
-
-        self.draw()
-
-    def get_axes(self):
-        """ """
-        return self.ax
-
-    def update_plot(self):
-        """ """
-        self.draw()
-
-    def draw_object(self, scenario, draw_params, plot_limits):
-        self.ax.clear()
-        draw_object(scenario,
-                    ax=self.ax,
-                    draw_params=draw_params,
-                    plot_limits=plot_limits)
-        self.ax.autoscale()
-        self.ax.set_aspect('equal')
-
-
-class CrViewer(QWidget):
-    def __init__(self, parent=None):
-        super(CrViewer, self).__init__(parent)
-        self.filename = None
->>>>>>> 5afee71c
         self.current_scenario = None
         self.max_step = 0
         # current time ste
@@ -115,422 +25,11 @@
         self.animation = None
         # if playing or not
         self.playing = False
-<<<<<<< HEAD
-=======
-        # current time ste
-        self.timestep = Observable(0)
-
-        layout = QVBoxLayout()
-        layout.addWidget(self.toolbar)
-        layout.addWidget(self.canvas)
-        self.setLayout(layout)
-
-        self.laneletsList = QTableWidget(self)
-        self.laneletsList.setSelectionBehavior(QAbstractItemView.SelectRows)
-        self.laneletsList.clicked.connect(self.on_click_lanelet)
-
-        self.intersection_List = QTableWidget(self)
-        self.intersection_List.setSelectionBehavior(
-            QAbstractItemView.SelectRows)
-        self.intersection_List.clicked.connect(self.onClickIntersection)
-
-        self.canvas.mpl_connect('scroll_event', self.zoom)
-        self.canvas.mpl_connect('button_press_event', self.zoom)
-
-    def open_commonroad_file(self):
-        """ """
-        path, _ = QFileDialog.getOpenFileName(
-            self,
-            "Open a CommonRoad scenario",
-            "",
-            "CommonRoad scenario files *.xml (*.xml)",
-            options=QFileDialog.Options(),
-        )
-        if not path:
-            return
-        self.open_path(path)
-
-    def open_path(self, path):
-        """ """
-
-        self.filename = os.path.basename(path)
-        try:
-            commonroad_reader = CommonRoadFileReader(path)
-            scenario, _ = commonroad_reader.open()
-        except etree.XMLSyntaxError as e:
-            QMessageBox.warning(
-                self,
-                "CommonRoad XML error",
-                "There was an error during the loading of the selected CommonRoad file.\n\n"
-                + "Syntax Error: {}".format(e),
-                QMessageBox.Ok,
-            )
-            return
-        except Exception as e:
-            QMessageBox.warning(
-                self,
-                "CommonRoad XML error",
-                "There was an error during the loading of the selected CommonRoad file.\n\n"
-                + "{}".format(e),
-                QMessageBox.Ok,
-            )
-            return
-        self.open_scenario(scenario)
->>>>>>> 5afee71c
 
     def open_scenario(self, scenario):
         """ """
         self.current_scenario = scenario
-<<<<<<< HEAD
         # TODO reset animation
-=======
-        if scenario.benchmark_id:
-            self.name = scenario.benchmark_id
-        else:
-            self.name = "Unnamed scenario"
-        self.calc_max_timestep()
-        self.update_plot()
-
-    def zoom(self, event):
-        """ realize zoom in / out function in GUI """
-
-        ax = event.inaxes  # get the axes which mouse is now
-        x_min, x_max = ax.get_xlim()
-        y_min, y_max = ax.get_ylim()
-        scope_x = (x_max - x_min) / 10
-        scope_y = (y_max - y_min) / 10
-        # xdata = event.xdata  # get event x location
-        # ydata = event.ydata  # get event y location
-
-        if event.button == 'up':
-            ax.set(xlim=(x_min + scope_x, x_max - scope_x))
-            ax.set(ylim=(y_min + scope_y, y_max - scope_y))
-            # print('up')
-        elif event.button == 'down':
-            ax.set(xlim=(x_min - scope_x, x_max + scope_x))
-            ax.set(ylim=(y_min - scope_y, y_max + scope_y))
-            # print('down')
-
-        self.canvas.draw_idle()
-
-    def no_file_selected(self):
-        messbox = QMessageBox()
-        # self.center(messbox)
-        reply = messbox.information(self, "Information",
-                                    "Please select a CR file",
-                                    QMessageBox.Ok | QMessageBox.No,
-                                    QMessageBox.Ok)
-
-        if reply == QMessageBox.Ok:
-            self.open_commonroad_file()
-        else:
-            self.close  # behavior when called as inteded?
-
-    def center(self, x):
-        screen = QDesktopWidget().screenGeometry()
-        size = x.geometry()
-        print(screen)
-        print(size)
-        x.move((screen.width() - size.width()) / 2,
-               (screen.height() - size.height()) / 2)
-        print((screen.width() - size.width()) / 100)
-        print((screen.height() - size.height()) / 2)
-
-    def on_click_lanelet(self):
-        """ """
-        self.canvas.clear_axes()
-        if self.animation is not None:
-            self.pause()
-
-        selectedLanelets = self.laneletsList.selectedItems()
-
-        if not selectedLanelets:
-            self.selected_lanelet_id = None
-            return
-
-        self.selected_lanelet_id = int(selectedLanelets[0].text())
-        self.update_plot()
-
-    def onClickIntersection(self):
-        """ """
-        self.canvas.clear_axes()
-        if self.animation is not None:
-            self.pause()
-
-        selected_intersection = self.intersection_List.selectedItems()
-
-        if not selected_intersection:
-            self.selected_intersection_id = None
-            return
-
-        self.selected_intersection_id = int(selected_intersection[0].text())
-        self.selected_lanelet_id = None
-        self.update_plot()
-
-    def update_plot(self):
-        """update the plot after select item in laneletslist"""
-        if self.current_scenario is None:
-            self.canvas.clear_axes()
-            return
-
-        # select intersection xor lanelet
-        if self.selected_lanelet_id is not None:
-            selected_lanelet = self.current_scenario.lanelet_network.find_lanelet_by_id(
-                self.selected_lanelet_id)
-            selected_intersection = None
-        elif self.selected_intersection_id is not None:
-            selected_intersection = find_intersection_by_id(
-                self.current_scenario, self.selected_intersection_id)
-            selected_lanelet = None
-        else:
-            selected_lanelet = None
-            selected_intersection = None
-
-        ax = self.canvas.get_axes()
-
-        self.xlim1 = float("Inf")
-        self.xlim2 = -float("Inf")
-
-        self.ylim1 = float("Inf")
-        self.ylim2 = -float("Inf")
-
-        for lanelet in self.current_scenario.lanelet_network.lanelets:
-
-            draw_arrow, color, alpha, zorder, label = self.get_paint_parameters(
-                lanelet, selected_lanelet, selected_intersection)
-
-            self.draw_lanelet_polygon(lanelet, ax, color, alpha, zorder, label)
-
-            self.draw_lanelet_vertices(lanelet, ax)
-
-            if draw_arrow:
-                self.draw_arrow_on_lanelet(lanelet, ax)
-
-        handles, labels = self.canvas.get_axes().get_legend_handles_labels()
-        self.canvas.get_axes().legend(handles, labels)
-
-        if (self.xlim1 != float("Inf") and self.xlim2 != float("Inf")
-                and self.ylim1 != float("Inf") and self.ylim2 != float("Inf")):
-            self.canvas.get_axes().set_xlim([self.xlim1, self.xlim2])
-            self.canvas.get_axes().set_ylim([self.ylim1, self.ylim2])
-
-        self.canvas.update_plot()
-
-        self.update_intersection_list()
-        self.update_lanelet_list()
-
-        self.canvas.fig.tight_layout()
-
-    def get_paint_parameters(self, lanelet: Lanelet, selected_lanelet: Lanelet,
-                             selected_intersection: Intersection):
-        """
-        Return the parameters for painting a lanelet regarding the selected lanelet.
-        """
-
-        if selected_lanelet is not None:
-
-            draw_arrow = True
-
-            if lanelet.lanelet_id == selected_lanelet.lanelet_id:
-                color = "red"
-                alpha = 0.7
-                zorder = 10
-                label = "{} selected".format(lanelet.lanelet_id)
-
-            elif (lanelet.lanelet_id in selected_lanelet.predecessor
-                  and lanelet.lanelet_id in selected_lanelet.successor):
-                color = "purple"
-                alpha = 0.5
-                zorder = 5
-                label = "{} predecessor and successor of {}".format(
-                    lanelet.lanelet_id, selected_lanelet.lanelet_id)
-
-            elif lanelet.lanelet_id in selected_lanelet.predecessor:
-                color = "blue"
-                alpha = 0.5
-                zorder = 5
-                label = "{} predecessor of {}".format(
-                    lanelet.lanelet_id, selected_lanelet.lanelet_id)
-            elif lanelet.lanelet_id in selected_lanelet.successor:
-                color = "green"
-                alpha = 0.5
-                zorder = 5
-                label = "{} successor of {}".format(
-                    lanelet.lanelet_id, selected_lanelet.lanelet_id)
-            elif lanelet.lanelet_id == selected_lanelet.adj_left:
-                color = "yellow"
-                alpha = 0.5
-                zorder = 5
-                label = "{} adj left of {} ({})".format(
-                    lanelet.lanelet_id,
-                    selected_lanelet.lanelet_id,
-                    "same" if selected_lanelet.adj_left_same_direction else
-                    "opposite",
-                )
-            elif lanelet.lanelet_id == selected_lanelet.adj_right:
-                color = "orange"
-                alpha = 0.5
-                zorder = 5
-                label = "{} adj right of {} ({})".format(
-                    lanelet.lanelet_id,
-                    selected_lanelet.lanelet_id,
-                    "same" if selected_lanelet.adj_right_same_direction else
-                    "opposite",
-                )
-            else:
-                color = "gray"
-                alpha = 0.3
-                zorder = 0
-                label = None
-                draw_arrow = False
-
-        elif selected_intersection is not None:
-
-            incoming_ids = selected_intersection.map_incoming_lanelets.keys()
-            inc_succ_ids = set()
-            for inc in selected_intersection.incomings:
-                inc_succ_ids |= inc.successors_right
-                inc_succ_ids |= inc.successors_left
-                inc_succ_ids |= inc.successors_straight
-
-            draw_arrow = True
-
-            if lanelet.lanelet_id in incoming_ids:
-                color = "red"
-                alpha = 0.7
-                zorder = 5
-                label = "{} incoming".format(lanelet.lanelet_id)
-            elif lanelet.lanelet_id in selected_intersection.crossings:
-                color = "blue"
-                alpha = 0.5
-                zorder = 5
-                label = "{} crossing".format(lanelet.lanelet_id)
-            elif lanelet.lanelet_id in inc_succ_ids:
-                color = "green"
-                alpha = 0.3
-                zorder = 5
-                label = "{} intersection".format(lanelet.lanelet_id)
-            else:
-                color = "gray"
-                alpha = 0.3
-                zorder = 0
-                label = None
-                draw_arrow = False
-        else:
-            color = "gray"
-            alpha = 0.3
-            zorder = 0
-            label = None
-            draw_arrow = False
-
-        return draw_arrow, color, alpha, zorder, label
-
-    def draw_lanelet_polygon(self, lanelet, ax, color, alpha, zorder, label):
-        # TODO efficiency
-        verts = []
-        codes = [Path.MOVETO]
-
-        for x, y in np.vstack(
-            [lanelet.left_vertices, lanelet.right_vertices[::-1]]):
-            verts.append([x, y])
-            codes.append(Path.LINETO)
-
-            # if color != 'gray':
-            self.xlim1 = min(self.xlim1, x)
-            self.xlim2 = max(self.xlim2, x)
-
-            self.ylim1 = min(self.ylim1, y)
-            self.ylim2 = max(self.ylim2, y)
-
-        verts.append(verts[0])
-        codes[-1] = Path.CLOSEPOLY
-
-        path = Path(verts, codes)
-
-        ax.add_patch(
-            PathPatch(
-                path,
-                facecolor=color,
-                edgecolor="black",
-                lw=0.0,
-                alpha=alpha,
-                zorder=zorder,
-                label=label,
-            ))
-
-    def draw_lanelet_vertices(self, lanelet, ax):
-        ax.plot(
-            [x for x, y in lanelet.left_vertices],
-            [y for x, y in lanelet.left_vertices],
-            color="black",
-            lw=0.1,
-        )
-        ax.plot(
-            [x for x, y in lanelet.right_vertices],
-            [y for x, y in lanelet.right_vertices],
-            color="black",
-            lw=0.1,
-        )
-
-    def draw_arrow_on_lanelet(self, lanelet, ax):
-        idx = 0
-        ml = lanelet.left_vertices[idx]
-        mr = lanelet.right_vertices[idx]
-        mc = lanelet.center_vertices[min(
-            len(lanelet.center_vertices) - 1, idx + 3)]
-        ax.plot(
-            [ml[0], mr[0], mc[0], ml[0]],
-            [ml[1], mr[1], mc[1], ml[1]],
-            color="black",
-            lw=0.3,
-            zorder=15,
-        )
-
-    def update_lanelet_list(self):
-        self.laneletsList.setRowCount(
-            len(self.current_scenario.lanelet_network.lanelets))
-        self.laneletsList.setColumnCount(2)
-        self.laneletsList.setHorizontalHeaderLabels(
-            ["Lanelet-Id", "LaneletType"])
-
-        lanelet_data = []
-        for lanelet in self.current_scenario.lanelet_network.lanelets:
-            description = ", ".join([t.value for t in lanelet.lanelet_type])
-            lanelet_data.append((lanelet.lanelet_id, description))
-
-        lanelet_data = sorted(lanelet_data)
-        for idx, lanelet in enumerate(lanelet_data):
-
-            # set lanelet_id
-            self.laneletsList.setItem(idx, 0,
-                                      QTableWidgetItem(str(lanelet[0])))
-            try:
-                # set lanelet description (old id)
-                self.laneletsList.setItem(idx, 1,
-                                          QTableWidgetItem(str(lanelet[1])))
-            except AttributeError:
-                self.laneletsList.setItem(idx, 1, QTableWidgetItem("None"))
-
-    def update_intersection_list(self):
-        self.intersection_List.setRowCount(
-            len(self.current_scenario.lanelet_network.intersections))
-        self.intersection_List.setColumnCount(2)
-        self.intersection_List.setHorizontalHeaderLabels(
-            ["Intersection-Id", "Description"])
-
-        intersection_data = []
-        for intersection in self.current_scenario.lanelet_network.intersections:
-            description = None
-            intersection_data.append(
-                (intersection.intersection_id, description))
-
-        intersection_data = sorted(intersection_data)
-        for idx, intersection in enumerate(intersection_data):
-            self.intersection_List.setItem(
-                idx, 0, QTableWidgetItem(str(intersection[0])))
-            self.intersection_List.setItem(
-                idx, 1, QTableWidgetItem(str(intersection[1])))
->>>>>>> 5afee71c
 
     def _init_animation(self):
         print('init animation')
@@ -550,16 +49,9 @@
         if scenario is not None:
             if start == end:
                 warning_dia = QMessageBox()
-<<<<<<< HEAD
-                reply = warning_dia.warning(None, "Warning",
-                                            "This Scenario only has one time step!",
-                                            QMessageBox.Ok,
-                                            QMessageBox.Ok)
-=======
                 reply = warning_dia.warning(
-                    self, "Warning", "This Scenario only has one time step!",
+                    None, "Warning", "This Scenario only has one time step!",
                     QMessageBox.Ok, QMessageBox.Ok)
->>>>>>> 5afee71c
                 if reply == QMessageBox.Ok:
                     warning_dia.close()
 
@@ -685,42 +177,4 @@
             num = obstacle.prediction.occupancy_set[-1].time_step
             if num > max_num:
                 max_num = num
-<<<<<<< HEAD
-        self.max_step = max_num
-=======
-        self.max_step = max_num
-
-    def closeEvent(self, event):
-        messbox = QMessageBox()
-        reply = messbox.question(
-            self, "Warning",
-            "Do you want to close the window? Please make sure you have saved your work",
-            QMessageBox.Yes | QMessageBox.No)
-        if (reply == QMessageBox.Yes):
-            event.accept()
-        else:
-            event.ignore()
-
-    def load_empty_scenario(self):
-        """ called by button new scenario """
-        scenario = Scenario(0.1, 'new scenario')
-        net = LaneletNetwork()
-        scenario.lanelet_network = net
-        self.open_scenario(scenario)
-
-
-def find_intersection_by_id(scenario, intersection_id: int) -> Lanelet:
-    """
-    Finds a intersection for a given intersection_id
-
-    :param intersection_id: The id of the lanelet to find
-    :return: The lanelet object if the id exists and None otherwise
-    """
-    assert is_natural_number(
-        intersection_id
-    ), '<LaneletNetwork/find_intersection_by_id>: provided id is not valid! id = {}'.format(
-        intersection_id)
-    intersections = scenario.lanelet_network._intersections
-    return intersections[
-        intersection_id] if intersection_id in intersections else None
->>>>>>> 5afee71c
+        self.max_step = max_num