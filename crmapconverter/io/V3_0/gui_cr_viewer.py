--- conflicted
+++ resolved
@@ -90,19 +90,6 @@
                     'show_label': True
                 }
             }
-<<<<<<< HEAD
-            
-            # plot dynamic obstracles
-            if self.timestep.value <= 1:
-                self.update_plot(scenario)
-
-            limits = self.dynamic.get_limits()
-            self.dynamic.draw_obstracles(
-                scenario,
-                draw_params=draw_params,
-                plot_limits=None if plot_limits == 'auto' else plot_limits)
-            self.dynamic.update_plot(limits)     
-=======
 
             # plot dynamic obstracles
             if self.timestep.value == 1:
@@ -115,7 +102,6 @@
                     scenario,
                     draw_params=draw_params,
                     plot_limits=None if plot_limits == 'auto' else plot_limits)
->>>>>>> 701854da
 
         # Interval determines the duration of each frame in ms
         interval = 1000 * dt
@@ -125,7 +111,6 @@
                                        blit=False,
                                        interval=interval,
                                        repeat=True)
-        
 
     def play(self):
         """ plays the animation if existing """
