"""This module controls the launch of the former GUI and its functionalities"""

#Updated by Rayane Zaibet

import os
import signal
import sys

from lxml import etree

from PyQt5.QtCore import Qt
from PyQt5.QtWidgets import QApplication, QWidget, QLineEdit, QFileDialog, QMainWindow, QPushButton, QMessageBox, \
    QLabel, QCheckBox, QFormLayout, QHBoxLayout, QRadioButton

from commonroad.common.file_writer import CommonRoadFileWriter, OverwriteExistingFile
from commonroad.planning.planning_problem import PlanningProblemSet
from commonroad.scenario.scenario import Tag

from crmapconverter.osm.osm2lanelet import OSM2LConverter
from crmapconverter.osm.parser import OSMParser
from crmapconverter.osm.lanelet2osm import L2OSMConverter

from crmapconverter.opendriveparser.parser import parse_opendrive
from crmapconverter.opendriveconversion.network import Network
from crmapconverter.io.viewer import MainWindow as ViewerWidget

try:
    from crmapconverter.osm2cr.main import start_gui
except ModuleNotFoundError as module_err:
    print(module_err)
    print("It seems like you did not install the dependencies for osm2cr.")

__author__ = "Benjamin Orthen, Stefan Urban, Sebastian Maierhofer"
__copyright__ = "TUM Cyber-Physical Systems Group"
__credits__ = ["Priority Program SPP 1835 Cooperative Interacting Automobiles"]
<<<<<<< HEAD
__version__ = "1.1.0"
__maintainer__ = "Rayane Zaibet"
=======
__version__ = "1.2.0"
__maintainer__ = "Sebastian Maierhofer"
>>>>>>> 4abf24d3
__email__ = "commonroad-i06@in.tum.de"
__status__ = "Released"


def main():
    """Execute the gui to convert xodr files and
    visualize commonroad files.

    Args:

    Returns:

    """
    # Make it possible to exit application with ctrl+c on console
    signal.signal(signal.SIGINT, signal.SIG_DFL)

    # Startup application
    app = QApplication(sys.argv)
    _ = MainWindow()
    sys.exit(app.exec_())


def opendrive_gui():
    """Execute the gui to convert xodr files and
    visualize commonroad files.

    Args:

    Returns:

    """
    # Make it possible to exit application with ctrl+c on console
    signal.signal(signal.SIGINT, signal.SIG_DFL)

    # Startup application
    app = QApplication(sys.argv)
    _ = OpenDriveConvertWindow(sys.argv)
    sys.exit(app.exec_())


class MainWindow(QWidget):
    """Proper main window"""

    button_y_size = 50
    _button_y_position = 10

    def __init__(self, parent=None):
        super().__init__(parent)

        self._init_user_interface()
        self.show()

    @property
    def _next_button_y_position(self):
        """Get a new position in y direction for a QElement."""
        tmp = self._button_y_position
        self._button_y_position += self.button_y_size
        return tmp

    def make_start_gui(self, parent):
        """start_gui factory"""

        def start_gui_with_parent():
            start_gui(parent)

        return start_gui_with_parent

    def _init_user_interface(self):
        self.setWindowTitle("CommonRoad Map Converter")
        self.setFixedSize(700, 300)

        self.open_opendrive = QPushButton("Convert an OpenDRIVE file to Lanelets", self)
        self.open_opendrive.clicked.connect(self.opendrive_conversion_menu)
        self.open_opendrive.move(10, self._next_button_y_position)
        self.open_opendrive.resize(300, self.button_y_size)

        self.open_cr_visualization = QPushButton("Visualize a CommonRoad map", self)
        self.open_cr_visualization.clicked.connect(self.commonroad_visualization_menu)
        self.open_cr_visualization.move(10, self._next_button_y_position)
        self.open_cr_visualization.resize(300, self.button_y_size)

        self.open_osm2cr = QPushButton("Open OSM2CR conversion tool menu.", self)
        self.open_osm2cr.move(10, self._next_button_y_position)
        self.open_osm2cr.resize(300, self.button_y_size)
        try:
            self.open_osm2cr.clicked.connect(self.make_start_gui(self))
        except NameError:
            self.open_osm2cr.setDisabled(True)

        self.open_osm2cr_lanelets = QPushButton(
            "OSM Lanelets <-> Commonroad Lanelets", self
        )
        self.open_osm2cr_lanelets.move(10, self._next_button_y_position)
        self.open_osm2cr_lanelets.resize(300, self.button_y_size)
        self.open_osm2cr_lanelets.clicked.connect(self.osm_cr_lanelets_menu)

    def opendrive_conversion_menu(self):
        """Open the conversion tool for OpenDRIVE in a new window."""

        viewer = QMainWindow(self)
        opendrive_convert_window = OpenDriveConvertWindow(argv=[], parent=self)
        viewer.setCentralWidget(opendrive_convert_window)
        viewer.show()
        opendrive_convert_window.openOpenDriveFileDialog()

    def commonroad_visualization_menu(self):
        """Open the simple color-supported visualization of a CommonRoad file."""
        viewer = QMainWindow(self)
        commonroad_viewer_widget = ViewerWidget(self)
        viewer.setCentralWidget(commonroad_viewer_widget)
        viewer.show()
        #commonroad_viewer_widget.openCommonRoadFile()

    def osm_cr_lanelets_menu(self):
        """Open the menu for the lanelet conversion between OSM and CR"""
        viewer = QMainWindow(self)
        osmcr_lanelets_window = OSMLaneletsConvertWindow(parent=self)
        viewer.setCentralWidget(osmcr_lanelets_window)
        viewer.show()


class OSMLaneletsConvertWindow(QWidget):
    """Window for conversion between OSM and CommonRoad lanelets."""

    def __init__(self, parent=None):
        super().__init__(parent=parent)

        self.loaded_osm = None
        self.loaded_scenario = None

        self._init_user_interface()
        self.show()

    def _init_user_interface(self):
        """Build the user interface."""

        self.setWindowTitle("Lanelets CommonRoad <-> OSM Converter")

        # self.setFixedSize(560, 345)

        form_layout = QFormLayout(self)

        self.load_button = QPushButton("Load file", self)
        self.load_button.setToolTip("Load a Lanelets map")
        # self.load_button.move(10, 10)
        # self.load_button.resize(130, 35)
        self.load_button.clicked.connect(self.open_file_dialog)

        self.input_file = QLineEdit(self)
        # self.input_file.move(150, 10)
        # self.input_file.resize(400, 35)
        self.input_file.setReadOnly(True)
        form_layout.addRow(self.load_button, self.input_file)

        self.proj_string_line = QLineEdit(self)
        # self.proj_string_line.move(150, 100)
        # self.proj_string_line.resize(400, 35)
        form_layout.addRow(QLabel("Proj-string"), self.proj_string_line)

        self.direction_checkbox = QCheckBox("Use file ending")
        self.direction_checkbox.setChecked(True)
        # self.direction_checkbox.move(150, 150)
        form_layout.addRow(
            QLabel("Method to detect conversion direction"), self.direction_checkbox
        )
        self.export_to_cr_file = QPushButton("Export as CommonRoad", self)
        # self.export_to_cr_file.move(200, 300)
        # self.export_to_cr_file.resize(170, 35)
        self.export_to_cr_file.setDisabled(True)
        self.export_to_cr_file.clicked.connect(self.export_as_commonroad)

        self.export_to_osm_file = QPushButton("Export as OSM", self)
        # self.export_to_osm_file.move(10, 300)
        # self.export_to_osm_file.resize(170, 35)
        self.export_to_osm_file.setDisabled(True)
        self.export_to_osm_file.clicked.connect(self.export_as_osm)
        export_button_qhbox = QHBoxLayout(self)
        export_button_qhbox.addWidget(self.export_to_cr_file)
        export_button_qhbox.addWidget(self.export_to_osm_file)

        conversion_direction_hbox = QHBoxLayout()
        self.osm_to_cr_button = QRadioButton("OSM to CR")
        self.cr_to_osm_button = QRadioButton("CR to OSM")
        conversion_direction_hbox.addWidget(self.osm_to_cr_button)
        conversion_direction_hbox.addWidget(self.cr_to_osm_button)
        form_layout.addRow(QLabel("Conversion direction"), conversion_direction_hbox)

        self.status_qlabel = QLabel("")
        form_layout.addRow(QLabel("Status:"), self.status_qlabel)
        form_layout.addRow(export_button_qhbox)

        # self.viewOutputButton = QPushButton("View Road Network", self)
        # self.viewOutputButton.move(190, 300)
        # self.viewOutputButton.resize(170, 35)
        # self.viewOutputButton.setDisabled(True)

    def reset_output_elements(self):
        """"""
        self.export_to_cr_file.setDisabled(True)
        self.export_to_osm_file.setDisabled(True)
        self.loaded_osm = None
        self.loaded_scenario = None
        self.set_status("")

    def set_status(self, text):
        self.status_qlabel.setText(text)

    def open_file_dialog(self):
        """"""
        self.reset_output_elements()

        path, _ = QFileDialog.getOpenFileName(
            self,
            "QFileDialog.getOpenFileName()",
            "",
            "Lanelet map files (*.osm *.xml)",
            options=QFileDialog.Options(),
        )

        if not path:
            return

        filename = os.path.basename(path)
        self.input_file.setText(filename)

        if self.direction_checkbox.isChecked():
            file_ending = path.rpartition(".")[2]
            if file_ending == "osm":
                self.osm_to_cr_button.setChecked(True)
            elif file_ending == "xml":
                self.cr_to_osm_button.setChecked(True)

        if self.osm_to_cr_button.isChecked():
            with open(path) as file_in:
                parser = OSMParser(etree.parse(file_in).getroot())
            self.loaded_osm = parser.parse()
            self.export_to_cr_file.setDisabled(False)

        elif self.cr_to_osm_button.isChecked():
            try:
                commonroad_reader = CommonRoadFileReader(path)
                self.loaded_scenario, _ = commonroad_reader.open()
                self.export_to_osm_file.setDisabled(False)

            except (etree.XMLSyntaxError, AssertionError) as err:
                print(f"SyntaxError: {err}")
                self.set_status(
                    "There was an error during the loading of the selected CommonRoad file.\n"
                )

        if self.loaded_scenario or self.loaded_osm:
            self.set_status("Loaded file.")

    def export_as_commonroad(self):
        path, _ = QFileDialog.getSaveFileName(
            self,
            "QFileDialog.getSaveFileName()",
            "",
            "CommonRoad files (*.xml)",
            options=QFileDialog.Options(),
        )

        if not path:
            return

        self.set_status("Converting.")
        osm2l = OSM2LConverter(proj_string=self.proj_string_line.text())
        scenario = osm2l(self.loaded_osm)
        if scenario:
            writer = CommonRoadFileWriter(
                scenario=self.loadedRoadNetwork.export_commonroad_scenario(),
                planning_problem_set=PlanningProblemSet(),
                author="",
                affiliation="",
                source="OpenDRIVE 2 Lanelet Converter",
                tags={Tag.URBAN, Tag.HIGHWAY},
            )
            writer.write_to_file(path, OverwriteExistingFile.ALWAYS)

        else:
            print("Could not convert from OSM to CommonRoad format!")

        self.set_status("Finished.")

    def export_as_osm(self):
        path, _ = QFileDialog.getSaveFileName(
            self,
            "QFileDialog.getSaveFileName()",
            "",
            "OSM files (*.osm)",
            options=QFileDialog.Options(),
        )

        if not path:
            return

        self.set_status("Converting.")
        l2osm = L2OSMConverter(proj_string=self.proj_string_line.text())
        osm = l2osm(self.loaded_scenario)
        with open(f"{path}", "wb") as file_out:
            file_out.write(
                etree.tostring(
                    osm, xml_declaration=True, encoding="UTF-8", pretty_print=True
                )
            )

        self.set_status("Finished.")


class OpenDriveConvertWindow(QWidget):
    """
    GUI of the the tool to convert map from Open Drive to Common Road
    """

    def __init__(self, argv, parent=None):
        super().__init__(parent=parent)

        self.loadedRoadNetwork = None

        self._init_user_interface()
        self.show()

        if len(argv) >= 2:
            self.load_opendriveFile(argv[1])
            self.viewConvertedLaneletNetwork()

    def _init_user_interface(self):
        """ """

        self.setWindowTitle("OpenDRIVE 2 Lanelets Converter")

        self.setFixedSize(560, 345)

        self.load_button = QPushButton("Load OpenDRIVE", self)
        self.load_button.setToolTip("Load a OpenDRIVE scenario within a *.xodr file")
        self.load_button.move(10, 10)
        self.load_button.resize(130, 35)
        self.load_button.clicked.connect(self.openOpenDriveFileDialog)

        self.inputOpenDriveFile = QLineEdit(self)
        self.inputOpenDriveFile.move(150, 10)
        self.inputOpenDriveFile.resize(400, 35)
        self.inputOpenDriveFile.setReadOnly(True)

        self.statsText = QLabel(self)
        self.statsText.move(10, 55)
        self.statsText.resize(540, 235)
        self.statsText.setAlignment(Qt.AlignLeft | Qt.AlignTop)
        self.statsText.setTextFormat(Qt.RichText)

        self.exportCommonRoadButton = QPushButton("Export as CommonRoad", self)
        self.exportCommonRoadButton.move(10, 300)
        self.exportCommonRoadButton.resize(170, 35)
        self.exportCommonRoadButton.setDisabled(True)
        self.exportCommonRoadButton.clicked.connect(self.exportAsCommonRoad)

        self.viewOutputButton = QPushButton("View Road Network", self)
        self.viewOutputButton.move(190, 300)
        self.viewOutputButton.resize(170, 35)
        self.viewOutputButton.setDisabled(True)
        self.viewOutputButton.clicked.connect(self.viewConvertedLaneletNetwork)

    def reset_output_elements(self):
        """ """
        self.exportCommonRoadButton.setDisabled(True)
        self.viewOutputButton.setDisabled(True)

    def openOpenDriveFileDialog(self):
        """ """
        self.reset_output_elements()

        path, _ = QFileDialog.getOpenFileName(
            self,
            "Select an Open Drive Map",
            "",
            "OpenDRIVE files *.xodr (*.xodr)",
            options=QFileDialog.Options(),
        )

        if not path:
            return

        self.load_opendriveFile(path)

        return path

    def load_opendriveFile(self, path):
        """

        Args:
          path:

        Returns:

        """

        filename = os.path.basename(path)
        self.inputOpenDriveFile.setText(filename)

        # Load road network and print some statistics
        try:
            fh = open(path, "r")
            openDriveXml = parse_opendrive(etree.parse(fh).getroot())
            fh.close()
        except (etree.XMLSyntaxError) as e:
            errorMsg = "XML Syntax Error: {}".format(e)
            QMessageBox.warning(
                self,
                "OpenDRIVE error",
                "There was an error during the loading of the selected OpenDRIVE file.\n\n{}".format(
                    errorMsg
                ),
                QMessageBox.Ok,
            )
            return
        except (TypeError, AttributeError, ValueError) as e:
            errorMsg = "Value Error: {}".format(e)
            QMessageBox.warning(
                self,
                "OpenDRIVE error",
                "There was an error during the loading of the selected OpenDRIVE file.\n\n{}".format(
                    errorMsg
                ),
                QMessageBox.Ok,
            )
            return

        self.loadedRoadNetwork = Network()
        self.loadedRoadNetwork.load_opendrive(openDriveXml)

        self.statsText.setText(
            """Name: {}<br>Version: {}<br>Date: {}<br><br>OpenDRIVE
            Version {}.{}<br><br>Number of roads: {}<br>Total length
            of road network: {:.2f} meters""".format(
                openDriveXml.header.name
                if openDriveXml.header.name
                else "<i>unset</i>",
                openDriveXml.header.version,
                openDriveXml.header.date,
                openDriveXml.header.revMajor,
                openDriveXml.header.revMinor,
                len(openDriveXml.roads),
                sum([road.length for road in openDriveXml.roads]),
            )
        )

        self.exportCommonRoadButton.setDisabled(False)
        self.viewOutputButton.setDisabled(False)

    def exportAsCommonRoad(self):
        """ """

        if not self.loadedRoadNetwork:
            return

        path, _ = QFileDialog.getSaveFileName(
            self,
            "QFileDialog.getSaveFileName()",
            "",
            "CommonRoad files *.xml (*.xml)",
            options=QFileDialog.Options(),
        )

        if not path:
            return

        try:
            writer = CommonRoadFileWriter(
                scenario=self.loadedRoadNetwork.export_commonroad_scenario(),
                planning_problem_set=PlanningProblemSet(),
                author="",
                affiliation="",
                source="OpenDRIVE 2 Lanelet Converter",
                tags={Tag.URBAN, Tag.HIGHWAY},
            )
            writer.write_to_file(path, OverwriteExistingFile.ALWAYS)
        except (IOError) as e:
            QMessageBox.critical(
                self,
                "CommonRoad file not created!",
                "The CommonRoad file was not exported due to an error.\n\n{}".format(e),
                QMessageBox.Ok,
            )
            return

        # Hidden for the Tkinter conversion
        """QMessageBox.information(
            self,
            "CommonRoad file created!",
            "The CommonRoad file was successfully exported.",
            QMessageBox.Ok,
        )"""

    def viewConvertedLaneletNetwork(self):
        """ """

        class ViewerWindow(QMainWindow):
            """ """

            def __init__(self, parent=None):
                super(ViewerWindow, self).__init__(parent)
                self.viewer = ViewerWidget(self)

                self.setCentralWidget(self.viewer)

        viewer = ViewerWindow(self)
        viewer.viewer.openScenario(self.loadedRoadNetwork.export_commonroad_scenario())
        viewer.show()


if __name__ == "__main__":
    main()<|MERGE_RESOLUTION|>--- conflicted
+++ resolved
@@ -1,6 +1,6 @@
-"""This module controls the launch of the former GUI and its functionalities"""
-
-#Updated by Rayane Zaibet
+# -*- coding: utf-8 -*-
+
+"""Module to execute the Qt Program for a GUI conversion."""
 
 import os
 import signal
@@ -9,12 +9,19 @@
 from lxml import etree
 
 from PyQt5.QtCore import Qt
-from PyQt5.QtWidgets import QApplication, QWidget, QLineEdit, QFileDialog, QMainWindow, QPushButton, QMessageBox, \
-    QLabel, QCheckBox, QFormLayout, QHBoxLayout, QRadioButton
-
-from commonroad.common.file_writer import CommonRoadFileWriter, OverwriteExistingFile
-from commonroad.planning.planning_problem import PlanningProblemSet
-from commonroad.scenario.scenario import Tag
+from PyQt5.QtWidgets import QApplication, QWidget, QLineEdit, QFileDialog, QMainWindow
+from PyQt5.QtWidgets import (
+    QPushButton,
+    QMessageBox,
+    QLabel,
+    QCheckBox,
+    QFormLayout,
+    QHBoxLayout,
+    QRadioButton,
+)
+
+from commonroad.common.file_writer import CommonRoadFileWriter
+from commonroad.common.file_reader import CommonRoadFileReader
 
 from crmapconverter.osm.osm2lanelet import OSM2LConverter
 from crmapconverter.osm.parser import OSMParser
@@ -33,13 +40,8 @@
 __author__ = "Benjamin Orthen, Stefan Urban, Sebastian Maierhofer"
 __copyright__ = "TUM Cyber-Physical Systems Group"
 __credits__ = ["Priority Program SPP 1835 Cooperative Interacting Automobiles"]
-<<<<<<< HEAD
-__version__ = "1.1.0"
-__maintainer__ = "Rayane Zaibet"
-=======
 __version__ = "1.2.0"
 __maintainer__ = "Sebastian Maierhofer"
->>>>>>> 4abf24d3
 __email__ = "commonroad-i06@in.tum.de"
 __status__ = "Released"
 
@@ -310,14 +312,15 @@
         scenario = osm2l(self.loaded_osm)
         if scenario:
             writer = CommonRoadFileWriter(
-                scenario=self.loadedRoadNetwork.export_commonroad_scenario(),
-                planning_problem_set=PlanningProblemSet(),
+                scenario=scenario,
+                planning_problem_set=None,
                 author="",
                 affiliation="",
-                source="OpenDRIVE 2 Lanelet Converter",
-                tags={Tag.URBAN, Tag.HIGHWAY},
+                source="OSM 2 CommonRoad Converter",
+                tags="",
             )
-            writer.write_to_file(path, OverwriteExistingFile.ALWAYS)
+            with open(f"{path}", "w") as file_out:
+                writer.write_scenario_to_file_io(file_out)
 
         else:
             print("Could not convert from OSM to CommonRoad format!")
@@ -507,15 +510,16 @@
             return
 
         try:
-            writer = CommonRoadFileWriter(
-                scenario=self.loadedRoadNetwork.export_commonroad_scenario(),
-                planning_problem_set=PlanningProblemSet(),
-                author="",
-                affiliation="",
-                source="OpenDRIVE 2 Lanelet Converter",
-                tags={Tag.URBAN, Tag.HIGHWAY},
-            )
-            writer.write_to_file(path, OverwriteExistingFile.ALWAYS)
+            with open(path, "w") as fh:
+                writer = CommonRoadFileWriter(
+                    scenario=self.loadedRoadNetwork.export_commonroad_scenario(),
+                    planning_problem_set=None,
+                    author="",
+                    affiliation="",
+                    source="OpenDRIVE 2 Lanelet Converter",
+                    tags="",
+                )
+                writer.write_scenario_to_file_io(fh)
         except (IOError) as e:
             QMessageBox.critical(
                 self,
